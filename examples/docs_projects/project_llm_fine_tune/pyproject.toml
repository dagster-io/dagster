--- conflicted
+++ resolved
@@ -16,10 +16,6 @@
 dev = [
     "dagster-webserver",
     "dagster-dg-cli",
-<<<<<<< HEAD
-    "pytest",
-=======
->>>>>>> 03040601
 ]
 
 [build-system]
