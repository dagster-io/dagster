[project]
name = "project_mini"
requires-python = ">=3.9,<3.14"
version = "0.1.0"
# start_dependencies
dependencies = [
    "dagster",
<<<<<<< HEAD
=======
    # highlight-start
    "shared",
    # highlight-end
>>>>>>> c611dd4f
]
# end_dependencies

[dependency-groups]
dev = [
    "dagster-webserver",
    "dagster-dg-cli",
    "pytest",
]

[build-system]
requires = ["hatchling"]
build-backend = "hatchling.build"

[tool.hatch.build.targets.wheel]
force-include = { "pyproject.toml" = "pyproject.toml" }

[tool.dg]
directory_type = "project"

[tool.dg.project]
root_module = "project_mini"
registry_modules = [
    "project_mini.components.*",
<<<<<<< HEAD
]
=======
]

# start_uv_sources
[tool.uv.sources]
shared = { path = "./shared", editable = true }
# end_uv_sources
>>>>>>> c611dd4f
<|MERGE_RESOLUTION|>--- conflicted
+++ resolved
@@ -5,12 +5,9 @@
 # start_dependencies
 dependencies = [
     "dagster",
-<<<<<<< HEAD
-=======
     # highlight-start
     "shared",
     # highlight-end
->>>>>>> c611dd4f
 ]
 # end_dependencies
 
@@ -35,13 +32,9 @@
 root_module = "project_mini"
 registry_modules = [
     "project_mini.components.*",
-<<<<<<< HEAD
-]
-=======
 ]
 
 # start_uv_sources
 [tool.uv.sources]
 shared = { path = "./shared", editable = true }
-# end_uv_sources
->>>>>>> c611dd4f
+# end_uv_sources