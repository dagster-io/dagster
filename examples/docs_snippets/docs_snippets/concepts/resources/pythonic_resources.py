--- conflicted
+++ resolved
@@ -783,15 +783,6 @@
 
         context.update_cursor(str(num_users))
 
-<<<<<<< HEAD
-    @dg.definitions
-    def resources():
-        return dg.Definitions(
-            resources={"users_api": UsersAPI(url="https://my-api.com/users")},
-        )
-
-=======
->>>>>>> 4980fddc
     # end_new_resource_on_sensor
 
     # start_new_resource_on_sensor_defs
@@ -846,31 +837,18 @@
             tags={"date": formatted_date},
         )
 
-<<<<<<< HEAD
+    # end_new_resource_on_schedule
+
+    # start_new_resource_on_schedule_defs
     @dg.definitions
     def resources():
         return dg.Definitions(
             resources={"date_formatter": DateFormatter(format="%Y-%m-%d")},
         )
 
-=======
->>>>>>> 4980fddc
-    # end_new_resource_on_schedule
-
-    # start_new_resource_on_schedule_defs
-    @dg.definitions
-    def resources():
-        return dg.Definitions(
-            resources={"date_formatter": DateFormatter(format="%Y-%m-%d")},
-        )
-
     # end_new_resource_on_schedule_defs
 
     # start_test_resource_on_schedule
-<<<<<<< HEAD
-=======
-
->>>>>>> 4980fddc
     import dagster as dg
 
     def test_process_data_schedule():
