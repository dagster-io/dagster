--- conflicted
+++ resolved
@@ -26,10 +26,8 @@
 rebuild_dagit:
 	cd dagit/dagit/webapp; yarn install && yarn build
 
-<<<<<<< HEAD
 run_dagit:
 	cd dagit/dagit/webapp; make
-=======
+
 dagster_yapf:
-	find dagster -name "*.py" | grep -v ".tox" | grep -v ".vscode" | grep -v "snapshots" | xargs yapf -i
->>>>>>> 1e4847d4
+	find dagster -name "*.py" | grep -v ".tox" | grep -v ".vscode" | grep -v "snapshots" | xargs yapf -i