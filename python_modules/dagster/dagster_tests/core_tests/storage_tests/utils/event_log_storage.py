--- conflicted
+++ resolved
@@ -1047,10 +1047,7 @@
         assert step_stats[0].end_time > step_stats[0].start_time
         assert step_stats[0].attempts == 4
 
-<<<<<<< HEAD
-=======
     @pytest.mark.skip("skip until we can support in cloud")
->>>>>>> 16ab8c6a
     def test_run_step_stats_with_resource_markers(self, storage):
         @solid(required_resource_keys={"foo"})
         def foo_solid():
