<<<<<<< HEAD
from collections import deque
from collections.abc import Callable, Iterable, Sequence

=======
import dagster as dg
>>>>>>> d12e3230
import pytest
from dagster._core.definitions.metadata import MetadataValue
from dagster._core.definitions.observe import observe


def test_all_fields():
    dg.StaticPartitionsDefinition(["a", "b", "c", "d"])

    @dg.io_manager(required_resource_keys={"baz"})  # pyright: ignore[reportArgumentType]
    def foo_manager():
        pass

    @dg.observable_source_asset(
        name="alpha",
        description="beta",
        key_prefix="delta",
        metadata={"epsilon": "gamma"},
        io_manager_key="lambda",
        io_manager_def=foo_manager,
        group_name="rho",
        auto_observe_interval_minutes=5,
    )
    def foo_source_asset(context):
        raise Exception("not executed")

    assert foo_source_asset.key == dg.AssetKey(["delta", "alpha"])
    assert foo_source_asset.description == "beta"
    assert foo_source_asset.io_manager_key == "lambda"
    assert foo_source_asset.group_name == "rho"
    assert foo_source_asset.resource_defs == {"lambda": foo_manager}
    assert foo_source_asset.io_manager_def == foo_manager
    assert foo_source_asset.metadata == {"epsilon": MetadataValue.text("gamma")}
    assert foo_source_asset.auto_observe_interval_minutes == 5


def test_no_context_observable_asset():
    executed = {}

    @dg.observable_source_asset
    def observable_asset_no_context():
        executed["yes"] = True
        return dg.DataVersion("version-string")

    result = observe([observable_asset_no_context])
    assert result.success
    assert executed["yes"]


def test_key_and_name_args():
    @dg.observable_source_asset(key=["apple", "banana"])
    def key_specified(): ...

    assert key_specified.key == dg.AssetKey(["apple", "banana"])
    assert key_specified.op.name == "apple__banana"

    @dg.observable_source_asset(key_prefix=["apple", "banana"])
    def key_prefix_specified(): ...

    assert key_prefix_specified.key == dg.AssetKey(["apple", "banana", "key_prefix_specified"])
    assert key_prefix_specified.op.name == "apple__banana__key_prefix_specified"

    @dg.observable_source_asset(name="peach")
    def name_specified(): ...

    assert name_specified.key == dg.AssetKey(["peach"])
    assert name_specified.op.name == "peach"

    @dg.observable_source_asset(key_prefix=["apple", "banana"], name="peach")
    def key_prefix_and_name_specified(): ...

    assert key_prefix_and_name_specified.key == dg.AssetKey(["apple", "banana", "peach"])
    assert key_prefix_and_name_specified.op.name == "apple__banana__peach"

    with pytest.raises(
        dg.DagsterInvalidDefinitionError,
        match="Cannot specify a name or key prefix for @observable_source_asset when the key argument is provided",
    ):

        @dg.observable_source_asset(key_prefix=["apple", "banana"], key=["peach", "nectarine"])
        def key_prefix_and_key_specified(): ...

    with pytest.raises(
        dg.DagsterInvalidDefinitionError,
        match="Cannot specify a name or key prefix for @observable_source_asset when the key argument is provided",
    ):

        @dg.observable_source_asset(name=["peach"], key=["peach", "nectarine"])  # pyright: ignore[reportArgumentType]
        def name_and_key_specified(): ...


def test_op_tags():
    tags = {"foo": "bar"}

    @dg.observable_source_asset(op_tags=tags)
    def op_tags_specified(): ...

    assert op_tags_specified.op.tags == tags


def test_tags():
    tags = {"foo": "bar"}

    @dg.observable_source_asset(tags=tags)
    def asset1(): ...

    assert asset1.tags == tags

    with pytest.raises(dg.DagsterInvalidDefinitionError, match="Found invalid tag keys"):

        @dg.observable_source_asset(tags={"a%": "b"})
        def asset1(): ...


def test_multi_observable_source_asset_tags():
    tags = {"foo": "bar"}

    @dg.multi_observable_source_asset(specs=[dg.AssetSpec("asset1", tags=tags)])
    def assets(): ...

    assert assets.tags_by_key[dg.AssetKey("asset1")] == tags

    with pytest.raises(dg.DagsterInvalidDefinitionError, match="Found invalid tag keys"):

        @dg.multi_observable_source_asset(specs=[dg.AssetSpec("asset1", tags={"a%": "b"})])
        def assets(): ...


@pytest.mark.parametrize("sequence_factory", [list, tuple, deque])
def test_multi_observable_source_sequence_specs(
    sequence_factory: Callable[[Iterable[AssetSpec]], Sequence[AssetSpec]],
):
    specs = [AssetSpec("asset1", group_name="group1")]
    sequence_specs = sequence_factory(specs)

    @multi_observable_source_asset(specs=sequence_specs)
    def assets(): ...

    assert list(assets.specs) == list(sequence_specs)


def test_op_tags_forwarded_to_execution_step() -> None:
    op_tags = {"foo": "bar", "baz": "qux"}

    @dg.observable_source_asset(op_tags=op_tags)
    def tagged_source_asset():
        return dg.DataVersion("1")

    # Create a job that includes the source asset
    defs = dg.Definitions(assets=[tagged_source_asset])
    global_job = defs.resolve_implicit_global_asset_job_def()
    assert len(global_job.nodes) == 1
    assert global_job.nodes[0].tags == op_tags<|MERGE_RESOLUTION|>--- conflicted
+++ resolved
@@ -1,10 +1,7 @@
-<<<<<<< HEAD
 from collections import deque
 from collections.abc import Callable, Iterable, Sequence
 
-=======
 import dagster as dg
->>>>>>> d12e3230
 import pytest
 from dagster._core.definitions.metadata import MetadataValue
 from dagster._core.definitions.observe import observe
@@ -134,12 +131,12 @@
 
 @pytest.mark.parametrize("sequence_factory", [list, tuple, deque])
 def test_multi_observable_source_sequence_specs(
-    sequence_factory: Callable[[Iterable[AssetSpec]], Sequence[AssetSpec]],
+    sequence_factory: Callable[[Iterable[dg.AssetSpec]], Sequence[dg.AssetSpec]],
 ):
-    specs = [AssetSpec("asset1", group_name="group1")]
+    specs = [dg.AssetSpec("asset1", group_name="group1")]
     sequence_specs = sequence_factory(specs)
 
-    @multi_observable_source_asset(specs=sequence_specs)
+    @dg.multi_observable_source_asset(specs=sequence_specs)
     def assets(): ...
 
     assert list(assets.specs) == list(sequence_specs)
