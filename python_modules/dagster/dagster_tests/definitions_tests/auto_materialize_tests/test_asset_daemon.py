--- conflicted
+++ resolved
@@ -315,24 +315,12 @@
 @pytest.mark.parametrize("num_threads", [4])
 def test_automation_policy_sensor_ticks(num_threads):
     with get_daemon_instance(
-<<<<<<< HEAD
-        paused=True, extra_overrides={"auto_materialize": {"use_automation_policy_sensors": True}}
-    ) as instance:
-        pre_sensor_evaluation_id = 12345
-
-        instance.daemon_cursor_storage.set_cursor_values(
-            {
-                _PRE_SENSOR_AUTO_MATERIALIZE_CURSOR_KEY: serialize_value(
-                    AssetDaemonCursor.empty()._replace(evaluation_id=pre_sensor_evaluation_id)
-                )
-=======
         paused=True,
         extra_overrides={
             "auto_materialize": {
                 "use_automation_policy_sensors": True,
                 "use_threads": num_threads > 0,
                 "num_workers": num_threads,
->>>>>>> cdf673e1
             }
         },
     ) as instance:
