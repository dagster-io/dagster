import datetime

from dagster import PartitionKeyRange
from dagster._seven.compat.pendulum import create_pendulum_time

from .asset_reconciliation_scenario import (
    AssetReconciliationScenario,
    asset_def,
    observable_source_asset_def,
    run,
    run_request,
)
from .partition_scenarios import hourly_partitions_def, two_partitions_partitions_def

unpartitioned_downstream_of_observable_source = [
    observable_source_asset_def("source_asset"),
    asset_def("asset1", ["source_asset"]),
]

partitioned_downstream_of_observable_source = [
    observable_source_asset_def("source_asset"),
    asset_def(
        "asset1",
        ["source_asset"],
        partitions_def=hourly_partitions_def,
    ),
]

downstream_of_multiple_observable_source_assets = [
    observable_source_asset_def("source_asset1"),
    observable_source_asset_def("source_asset2"),
    asset_def("asset1", ["source_asset1"]),
    asset_def("asset2", ["source_asset2"]),
    asset_def("asset3", ["asset1", "asset2"]),
]

downstream_of_unchanging_observable_source = [
    observable_source_asset_def("source_asset1", minutes_to_change=10**100),
    asset_def("asset1", ["source_asset1"]),
]

downstream_of_slowly_changing_observable_source = [
    observable_source_asset_def("source_asset1", minutes_to_change=30),
    asset_def("asset1", ["source_asset1"]),
]

partitioned_downstream_of_changing_observable_source = [
    observable_source_asset_def(
        "source_asset", partitions_def=two_partitions_partitions_def, changes=True
    ),
    asset_def("asset1", ["source_asset"], partitions_def=two_partitions_partitions_def),
]
partitioned_downstream_of_unchanging_observable_source = [
    observable_source_asset_def(
        "source_asset", partitions_def=two_partitions_partitions_def, changes=False
    ),
    asset_def("asset1", ["source_asset"], partitions_def=two_partitions_partitions_def),
]

observable_source_asset_scenarios = {
    "observable_to_unpartitioned0": AssetReconciliationScenario(
        assets=unpartitioned_downstream_of_observable_source,
        unevaluated_runs=[
            run(["source_asset"], is_observation=True),
        ],
        expected_run_requests=[run_request(["asset1"])],
    ),
    "observable_to_unpartitioned1": AssetReconciliationScenario(
        assets=unpartitioned_downstream_of_observable_source,
        unevaluated_runs=[
            run(["source_asset"], is_observation=True),
            run(["asset1"]),
        ],
        expected_run_requests=[],
    ),
    "observable_to_unpartitioned2": AssetReconciliationScenario(
        assets=unpartitioned_downstream_of_observable_source,
        unevaluated_runs=[
            run(["source_asset"], is_observation=True),
            run(["asset1"]),
            run(["source_asset"], is_observation=True),
        ],
        expected_run_requests=[run_request(["asset1"])],
    ),
    "observable_to_unpartitioned_with_failure": AssetReconciliationScenario(
        assets=unpartitioned_downstream_of_observable_source,
        cursor_from=AssetReconciliationScenario(
            assets=unpartitioned_downstream_of_observable_source,
            unevaluated_runs=[
                run(["source_asset"], is_observation=True),
            ],
            expected_run_requests=[run_request(["asset1"])],
        ),
        unevaluated_runs=[
            run(["asset1"], failed_asset_keys=["asset1"]),
        ],
        # should not request again
        expected_run_requests=[],
    ),
    "observable_to_partitioned": AssetReconciliationScenario(
        assets=partitioned_downstream_of_observable_source,
        current_time=create_pendulum_time(year=2013, month=1, day=7, hour=4),
        unevaluated_runs=[
            run(["source_asset"], is_observation=True),
        ]
        + [
            run(["asset1"], partition_key=partition_key)
            for partition_key in hourly_partitions_def.get_partition_keys_in_range(
                PartitionKeyRange(start="2013-01-06-04:00", end="2013-01-07-03:00")
            )
        ],
        expected_run_requests=[],
    ),
    "observable_to_partitioned2": AssetReconciliationScenario(
        assets=partitioned_downstream_of_observable_source,
        current_time=create_pendulum_time(year=2013, month=1, day=7, hour=4),
        unevaluated_runs=[
            run(["source_asset"], is_observation=True),
        ]
        + [
            run(["asset1"], partition_key=partition_key)
            for partition_key in hourly_partitions_def.get_partition_keys_in_range(
                PartitionKeyRange(start="2013-01-06-04:00", end="2013-01-07-02:00")
            )
        ]
        + [
            run(["source_asset"], is_observation=True),
        ]
        + [
            # update some subset of the partitions
            run(["asset1"], partition_key=partition_key)
            for partition_key in hourly_partitions_def.get_partition_keys_in_range(
                PartitionKeyRange(start="2013-01-06-04:00", end="2013-01-06-17:00")
            )
        ],
        expected_run_requests=[
            # only execute the missing one
            run_request(asset_keys=["asset1"], partition_key="2013-01-07-03:00")
        ],
    ),
    "multiple_observable": AssetReconciliationScenario(
        assets=downstream_of_multiple_observable_source_assets,
        unevaluated_runs=[
            run(["source_asset1", "source_asset2"], is_observation=True),
            run(["asset1", "asset2", "asset3"]),
            run(["source_asset1"], is_observation=True),
        ],
        expected_run_requests=[
            run_request(asset_keys=["asset1", "asset3"]),
        ],
    ),
    "unchanging_observable": AssetReconciliationScenario(
        assets=downstream_of_unchanging_observable_source,
        unevaluated_runs=[
            run(["source_asset1"], is_observation=True),
            run(["asset1"]),
            run(["source_asset1"], is_observation=True),
        ],
        expected_run_requests=[],
    ),
    "unchanging_observable_many_observations": AssetReconciliationScenario(
        assets=downstream_of_unchanging_observable_source,
        cursor_from=AssetReconciliationScenario(
            assets=downstream_of_unchanging_observable_source,
            unevaluated_runs=[
                run(["source_asset1"], is_observation=True),
                run(["source_asset1"], is_observation=True),
                run(["source_asset1"], is_observation=True),
                run(["source_asset1"], is_observation=True),
                run(["source_asset1"], is_observation=True),
            ],
            expected_run_requests=[run_request(["asset1"])],
        ),
        unevaluated_runs=[],
        expected_run_requests=[],
    ),
<<<<<<< HEAD
    "partitioned_downstream_of_changing_observable_source": AssetReconciliationScenario(
        assets=partitioned_downstream_of_changing_observable_source,
        cursor_from=AssetReconciliationScenario(
            assets=partitioned_downstream_of_changing_observable_source,
            unevaluated_runs=[
                run(["source_asset"], is_observation=True),
                run(["asset1"], partition_key="a"),
            ],
            expected_run_requests=[
                run_request(["asset1"], partition_key="b"),
            ],
        ),
        unevaluated_runs=[
            run(["source_asset"], is_observation=True),
            run(["source_asset"], is_observation=True),
            run(["asset1"], partition_key="a"),
            run(["asset1"], partition_key="b"),
            run(["source_asset"], is_observation=True),
        ],
        expected_run_requests=[
            run_request(["asset1"], partition_key="a"),
            run_request(["asset1"], partition_key="b"),
        ],
    ),
    "partitioned_downstream_of_unchanging_observable_source": AssetReconciliationScenario(
        assets=partitioned_downstream_of_unchanging_observable_source,
        cursor_from=AssetReconciliationScenario(
            assets=partitioned_downstream_of_unchanging_observable_source,
            unevaluated_runs=[
                run(["source_asset"], is_observation=True),
                run(["asset1"], partition_key="a"),
            ],
            expected_run_requests=[
                run_request(["asset1"], partition_key="b"),
            ],
        ),
        unevaluated_runs=[
            run(["source_asset"], is_observation=True),
            run(["source_asset"], is_observation=True),
            run(["source_asset"], is_observation=True),
            run(["source_asset"], is_observation=True),
=======
    "slowly_changing_observable_many_observations": AssetReconciliationScenario(
        assets=downstream_of_slowly_changing_observable_source,
        cursor_from=AssetReconciliationScenario(
            assets=downstream_of_slowly_changing_observable_source,
            unevaluated_runs=[
                # many observations of the same version
                run(["source_asset1"], is_observation=True),
                run(["source_asset1"], is_observation=True),
                run(["source_asset1"], is_observation=True),
                run(["source_asset1"], is_observation=True),
                # an observation of a new version
                run(["source_asset1"], is_observation=True),
            ],
            expected_run_requests=[run_request(["asset1"])],
            current_time=create_pendulum_time(year=2020, month=1, day=1, hour=1),
            between_runs_delta=datetime.timedelta(minutes=7),
        ),
        current_time=create_pendulum_time(year=2020, month=1, day=1, hour=1, minute=45),
        unevaluated_runs=[
            # another observation of the second version
            run(["source_asset1"], is_observation=True),
>>>>>>> 443e98df
        ],
        expected_run_requests=[],
    ),
}<|MERGE_RESOLUTION|>--- conflicted
+++ resolved
@@ -174,7 +174,6 @@
         unevaluated_runs=[],
         expected_run_requests=[],
     ),
-<<<<<<< HEAD
     "partitioned_downstream_of_changing_observable_source": AssetReconciliationScenario(
         assets=partitioned_downstream_of_changing_observable_source,
         cursor_from=AssetReconciliationScenario(
@@ -216,7 +215,9 @@
             run(["source_asset"], is_observation=True),
             run(["source_asset"], is_observation=True),
             run(["source_asset"], is_observation=True),
-=======
+        ],
+        expected_run_requests=[],
+    ),
     "slowly_changing_observable_many_observations": AssetReconciliationScenario(
         assets=downstream_of_slowly_changing_observable_source,
         cursor_from=AssetReconciliationScenario(
@@ -238,7 +239,6 @@
         unevaluated_runs=[
             # another observation of the second version
             run(["source_asset1"], is_observation=True),
->>>>>>> 443e98df
         ],
         expected_run_requests=[],
     ),
