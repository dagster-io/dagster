--- conflicted
+++ resolved
@@ -139,7 +139,6 @@
         # no need to rematerialize as this is a lazy policy
         expected_run_requests=[],
     ),
-<<<<<<< HEAD
     "auto_materialize_policy_max_materializations_exceeded": AssetReconciliationScenario(
         assets=with_auto_materialize_policy(
             hourly_to_daily_partitions,
@@ -203,7 +202,7 @@
             ("hourly", "2013-01-05-01:00"): {MissingAutoMaterializeCondition()},
             ("hourly", "2013-01-05-00:00"): {MissingAutoMaterializeCondition()},
         },
-=======
+    ),
     "auto_materialize_policy_daily_to_unpartitioned_freshness": AssetReconciliationScenario(
         assets=with_auto_materialize_policy(
             daily_to_unpartitioned,
@@ -212,6 +211,5 @@
         unevaluated_runs=[],
         current_time=create_pendulum_time(year=2020, month=2, day=7, hour=4),
         expected_run_requests=[run_request(asset_keys=["daily"], partition_key="2020-02-06")],
->>>>>>> d40f6876
     ),
 }