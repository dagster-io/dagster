--- conflicted
+++ resolved
@@ -477,22 +477,15 @@
     return _assets
 
 
-<<<<<<< HEAD
 def observable_source_asset_def(
-    key: str, partitions_def: Optional[PartitionsDefinition] = None, changes: bool = True
+    key: str, partitions_def: Optional[PartitionsDefinition] = None, minutes_to_change: int = 0
 ):
     def _data_version() -> DataVersion:
-        return DataVersion(str(random.random())) if changes else DataVersion("the_version")
-=======
-def observable_source_asset_def(key: str, minutes_to_change: int = 0):
-    @observable_source_asset(name=key)
-    def _observable():
         return (
             DataVersion(str(pendulum.now().minute // minutes_to_change))
             if minutes_to_change
             else DataVersion(str(random.random()))
         )
->>>>>>> 443e98df
 
     @observable_source_asset(name=key, partitions_def=partitions_def)
     def _observable():
