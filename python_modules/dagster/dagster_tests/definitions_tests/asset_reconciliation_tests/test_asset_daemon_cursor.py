import json

from dagster import AssetKey, StaticPartitionsDefinition, asset
from dagster._core.definitions.asset_graph import AssetGraph
from dagster._core.definitions.asset_reconciliation_sensor import (
    AssetReconciliationCursor,
)

partitions = StaticPartitionsDefinition(partition_keys=["a", "b", "c"])


@asset(partitions_def=partitions)
def my_asset(_):
    pass


def test_asset_reconciliation_cursor_evaluation_id_backcompat():
    backcompat_serialized = (
        """[20, ["a"], {"my_asset": "{\\"version\\": 1, \\"subset\\": [\\"a\\"]}"}]"""
    )

    assert (
        AssetReconciliationCursor.get_evaluation_id_from_serialized(backcompat_serialized) is None
    )

    asset_graph = AssetGraph.from_assets([my_asset])
    c = AssetReconciliationCursor.from_serialized(backcompat_serialized, asset_graph)

    assert c == AssetReconciliationCursor(
        20,
        {AssetKey("a")},
        {AssetKey("my_asset"): partitions.empty_subset().with_partition_keys(["a"])},
        0,
        {},
    )

    c2 = c.with_updates(
<<<<<<< HEAD
        21, {}, {AssetKey("my_asset")}, {AssetKey("my_asset"): {"a"}}, 1, asset_graph
=======
        21, [], {AssetKey("my_asset")}, {AssetKey("my_asset"): {"a"}}, 1, asset_graph, {}, 0
>>>>>>> 225fc25e
    )

    serdes_c2 = AssetReconciliationCursor.from_serialized(c2.serialize(), asset_graph)
    assert serdes_c2 == c2
    assert serdes_c2.evaluation_id == 1

    assert AssetReconciliationCursor.get_evaluation_id_from_serialized(c2.serialize()) == 1


def test_asset_reconciliation_cursor_auto_observe_backcompat():
    partitions_def = StaticPartitionsDefinition(["a", "b", "c"])

    @asset(partitions_def=partitions_def)
    def asset1():
        ...

    @asset
    def asset2():
        ...

    materialized_or_requested_root_partitions_by_asset_key = {
        asset1.key: partitions_def.subset_with_partition_keys(["a", "b"])
    }
    materialized_or_requested_root_asset_keys = {asset2.key}
    serialized = json.dumps(
        (
            25,
            [key.to_user_string() for key in materialized_or_requested_root_asset_keys],
            {
                key.to_user_string(): subset.serialize()
                for key, subset in materialized_or_requested_root_partitions_by_asset_key.items()
            },
        )
    )

    cursor = AssetReconciliationCursor.from_serialized(
        serialized, asset_graph=AssetGraph.from_assets([asset1, asset2])
    )
    assert cursor.latest_storage_id == 25
    assert (
        cursor.materialized_or_requested_root_asset_keys
        == materialized_or_requested_root_asset_keys
    )
    assert (
        cursor.materialized_or_requested_root_partitions_by_asset_key
        == materialized_or_requested_root_partitions_by_asset_key
    )<|MERGE_RESOLUTION|>--- conflicted
+++ resolved
@@ -35,11 +35,7 @@
     )
 
     c2 = c.with_updates(
-<<<<<<< HEAD
-        21, {}, {AssetKey("my_asset")}, {AssetKey("my_asset"): {"a"}}, 1, asset_graph
-=======
-        21, [], {AssetKey("my_asset")}, {AssetKey("my_asset"): {"a"}}, 1, asset_graph, {}, 0
->>>>>>> 225fc25e
+        21, {}, {AssetKey("my_asset")}, {AssetKey("my_asset"): {"a"}}, 1, asset_graph, {}, 0
     )
 
     serdes_c2 = AssetReconciliationCursor.from_serialized(c2.serialize(), asset_graph)
@@ -60,17 +56,17 @@
     def asset2():
         ...
 
-    materialized_or_requested_root_partitions_by_asset_key = {
+    handled_root_partitions_by_asset_key = {
         asset1.key: partitions_def.subset_with_partition_keys(["a", "b"])
     }
-    materialized_or_requested_root_asset_keys = {asset2.key}
+    handled_root_asset_keys = {asset2.key}
     serialized = json.dumps(
         (
             25,
-            [key.to_user_string() for key in materialized_or_requested_root_asset_keys],
+            [key.to_user_string() for key in handled_root_asset_keys],
             {
                 key.to_user_string(): subset.serialize()
-                for key, subset in materialized_or_requested_root_partitions_by_asset_key.items()
+                for key, subset in handled_root_partitions_by_asset_key.items()
             },
         )
     )
@@ -79,11 +75,5 @@
         serialized, asset_graph=AssetGraph.from_assets([asset1, asset2])
     )
     assert cursor.latest_storage_id == 25
-    assert (
-        cursor.materialized_or_requested_root_asset_keys
-        == materialized_or_requested_root_asset_keys
-    )
-    assert (
-        cursor.materialized_or_requested_root_partitions_by_asset_key
-        == materialized_or_requested_root_partitions_by_asset_key
-    )+    assert cursor.handled_root_asset_keys == handled_root_asset_keys
+    assert cursor.handled_root_partitions_by_asset_key == handled_root_partitions_by_asset_key