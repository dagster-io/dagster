--- conflicted
+++ resolved
@@ -11,12 +11,9 @@
     OpExecutionContext,
     asset,
     asset_check,
-<<<<<<< HEAD
-    load_assets_from_current_module,
-=======
     instance_for_test,
     job,
->>>>>>> 042e7e51
+    load_assets_from_current_module,
     multi_asset,
     op,
 )
