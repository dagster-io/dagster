from pathlib import Path
<<<<<<< HEAD

from dagster import definitions, load_from_defs_folder


=======
from dagster import definitions, load_from_defs_folder

>>>>>>> b7f6dc22
@definitions
def defs():
    return load_from_defs_folder(project_root=Path(__file__).parent.parent.parent)<|MERGE_RESOLUTION|>--- conflicted
+++ resolved
@@ -1,13 +1,6 @@
 from pathlib import Path
-<<<<<<< HEAD
-
 from dagster import definitions, load_from_defs_folder
 
-
-=======
-from dagster import definitions, load_from_defs_folder
-
->>>>>>> b7f6dc22
 @definitions
 def defs():
     return load_from_defs_folder(project_root=Path(__file__).parent.parent.parent)