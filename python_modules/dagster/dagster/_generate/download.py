--- conflicted
+++ resolved
@@ -17,12 +17,8 @@
 AVAILABLE_EXAMPLES = [
     "assets_dbt_python",
     "assets_modern_data_stack",
-<<<<<<< HEAD
     "assets_pandas_pyspark",
-    "bollinger",
-=======
     "assets_pandas_type_metadata",
->>>>>>> 63348a7a
     "deploy_docker",
     "deploy_ecs",
     "deploy_k8s",
