--- conflicted
+++ resolved
@@ -85,17 +85,6 @@
         run_id = event.run_id
         self._logs[run_id].append(event)
 
-<<<<<<< HEAD
-        if (
-            event.is_dagster_event
-            and event.dagster_event.is_step_materialization
-            and event.dagster_event.asset_key
-        ):
-            materialization = event.dagster_event.step_materialization_data.materialization
-            self._asset_tags[event.dagster_event.asset_key] = materialization.tags or {}
-
-=======
->>>>>>> 66bebe47
         # snapshot handlers
         handlers = list(self._handlers[run_id])
 
