from typing import (
    AbstractSet,
    Dict,
    Iterable,
    Iterator,
    Mapping,
    Optional,
    Sequence,
    Set,
    Union,
    cast,
)

import dagster._check as check
from dagster.core.decorator_utils import get_function_params
from dagster.core.definitions import (
    GraphDefinition,
    NodeDefinition,
    NodeHandle,
    OpDefinition,
    ResourceDefinition,
)
from dagster.core.definitions.events import AssetKey
from dagster.core.definitions.partition import PartitionsDefinition
from dagster.core.definitions.utils import DEFAULT_GROUP_NAME, validate_group_name
from dagster.core.errors import DagsterInvalidInvocationError
from dagster.core.execution.context.compute import OpExecutionContext
from dagster.utils import merge_dicts
from dagster.utils.backcompat import deprecation_warning

from ..definitions.resource_requirement import (
    ResourceAddable,
    ResourceRequirement,
    ensure_requirements_satisfied,
    get_resource_key_conflicts,
)
from .partition_mapping import PartitionMapping
from .source_asset import SourceAsset


class AssetsDefinition(ResourceAddable):
    def __init__(
        self,
        keys_by_input_name: Mapping[str, AssetKey],
        keys_by_output_name: Mapping[str, AssetKey],
        node_def: NodeDefinition,
        partitions_def: Optional[PartitionsDefinition] = None,
        partition_mappings: Optional[Mapping[AssetKey, PartitionMapping]] = None,
        asset_deps: Optional[Mapping[AssetKey, AbstractSet[AssetKey]]] = None,
        selected_asset_keys: Optional[AbstractSet[AssetKey]] = None,
        can_subset: bool = False,
        resource_defs: Optional[Mapping[str, ResourceDefinition]] = None,
        group_names_by_key: Optional[Mapping[AssetKey, str]] = None,
        # if adding new fields, make sure to handle them in the with_prefix_or_group
        # and from_graph methods
    ):
        self._node_def = node_def
        self._keys_by_input_name = check.dict_param(
            keys_by_input_name,
            "keys_by_input_name",
            key_type=str,
            value_type=AssetKey,
        )
        self._keys_by_output_name = check.dict_param(
            keys_by_output_name,
            "keys_by_output_name",
            key_type=str,
            value_type=AssetKey,
        )

        self._partitions_def = partitions_def
        self._partition_mappings = partition_mappings or {}

        # if not specified assume all output assets depend on all input assets
        all_asset_keys = set(keys_by_output_name.values())
        self._asset_deps = asset_deps or {
            out_asset_key: set(keys_by_input_name.values()) for out_asset_key in all_asset_keys
        }
        check.invariant(
            set(self._asset_deps.keys()) == all_asset_keys,
            "The set of asset keys with dependencies specified in the asset_deps argument must "
            "equal the set of asset keys produced by this AssetsDefinition. \n"
            f"asset_deps keys: {set(self._asset_deps.keys())} \n"
            f"expected keys: {all_asset_keys}",
        )
        self._resource_defs = check.opt_mapping_param(resource_defs, "resource_defs")

        group_names_by_key = (
            check.mapping_param(group_names_by_key, "group_names_by_key")
            if group_names_by_key
            else {}
        )
        self._group_names_by_key = {}
        # assets that don't have a group name get a DEFAULT_GROUP_NAME
        for key in all_asset_keys:
            group_name = group_names_by_key.get(key)
            self._group_names_by_key[key] = validate_group_name(group_name)

        if selected_asset_keys is not None:
            self._selected_asset_keys = selected_asset_keys
        else:
            self._selected_asset_keys = all_asset_keys
        self._can_subset = can_subset

        self._metadata_by_asset_key = {
            asset_key: node_def.resolve_output_to_origin(output_name, None)[0].metadata
            for output_name, asset_key in keys_by_output_name.items()
        }

    def __call__(self, *args, **kwargs):
        from dagster.core.definitions.decorators.solid_decorator import DecoratedSolidFunction

        if isinstance(self.node_def, GraphDefinition):
            return self._node_def(*args, **kwargs)
        solid_def = self.op
        provided_context: Optional[OpExecutionContext] = None
        if len(args) > 0 and isinstance(args[0], OpExecutionContext):
            provided_context = _build_invocation_context_with_included_resources(self, args[0])
            new_args = [provided_context, *args[1:]]
            return solid_def(*new_args, **kwargs)
        elif (
            isinstance(solid_def.compute_fn.decorated_fn, DecoratedSolidFunction)
            and solid_def.compute_fn.has_context_arg()
        ):
            context_param_name = get_function_params(solid_def.compute_fn.decorated_fn)[0].name
            if context_param_name in kwargs:
                provided_context = _build_invocation_context_with_included_resources(
                    self, kwargs[context_param_name]
                )
                new_kwargs = dict(kwargs)
                new_kwargs[context_param_name] = provided_context
                return solid_def(*args, **new_kwargs)

        return solid_def(*args, **kwargs)

    @staticmethod
    def from_graph(
        graph_def: GraphDefinition,
        keys_by_input_name: Optional[Mapping[str, AssetKey]] = None,
        keys_by_output_name: Optional[Mapping[str, AssetKey]] = None,
        internal_asset_deps: Optional[Mapping[str, Set[AssetKey]]] = None,
        partitions_def: Optional[PartitionsDefinition] = None,
        group_name: Optional[str] = None,
    ) -> "AssetsDefinition":
        """
        Constructs an AssetsDefinition from a GraphDefinition.

        Args:
            graph_def (GraphDefinition): The GraphDefinition that is an asset.
            keys_by_input_name (Optional[Mapping[str, AssetKey]]): A mapping of the input
                names of the decorated graph to their corresponding asset keys. If not provided,
                the input asset keys will be created from the graph input names.
            keys_by_output_name (Optional[Mapping[str, AssetKey]]): A mapping of the output
                names of the decorated graph to their corresponding asset keys. If not provided,
                the output asset keys will be created from the graph output names.
            internal_asset_deps (Optional[Mapping[str, Set[AssetKey]]]): By default, it is assumed
                that all assets produced by the graph depend on all assets that are consumed by that
                graph. If this default is not correct, you pass in a map of output names to a
                corrected set of AssetKeys that they depend on. Any AssetKeys in this list must be
                either used as input to the asset or produced within the graph.
            partitions_def (Optional[PartitionsDefinition]): Defines the set of partition keys that
                compose the assets.
            group_name (Optional[str]): A group name for the constructed asset. Assets without a
                group name are assigned to a group called "default".
        """
        return AssetsDefinition._from_node(
            graph_def, keys_by_input_name, keys_by_output_name, internal_asset_deps, partitions_def
        )

    @staticmethod
    def from_op(
        op_def: OpDefinition,
        keys_by_input_name: Optional[Mapping[str, AssetKey]] = None,
        keys_by_output_name: Optional[Mapping[str, AssetKey]] = None,
        internal_asset_deps: Optional[Mapping[str, Set[AssetKey]]] = None,
        partitions_def: Optional[PartitionsDefinition] = None,
    ) -> "AssetsDefinition":
        """
        Constructs an AssetsDefinition from an OpDefinition.

        Args:
            op_def (OpDefinition): The OpDefinition that is an asset.
            keys_by_input_name (Optional[Mapping[str, AssetKey]]): A mapping of the input
                names of the decorated op to their corresponding asset keys. If not provided,
                the input asset keys will be created from the op input names.
            keys_by_output_name (Optional[Mapping[str, AssetKey]]): A mapping of the output
                names of the decorated op to their corresponding asset keys. If not provided,
                the output asset keys will be created from the op output names.
            internal_asset_deps (Optional[Mapping[str, Set[AssetKey]]]): By default, it is assumed
                that all assets produced by the op depend on all assets that are consumed by that
                op. If this default is not correct, you pass in a map of output names to a
                corrected set of AssetKeys that they depend on. Any AssetKeys in this list must be
                either used as input to the asset or produced within the op.
            partitions_def (Optional[PartitionsDefinition]): Defines the set of partition keys that
                compose the assets.
        """
        return AssetsDefinition._from_node(
            op_def, keys_by_input_name, keys_by_output_name, internal_asset_deps, partitions_def
        )

    @staticmethod
    def _from_node(
        node_def: Union[OpDefinition, GraphDefinition],
        keys_by_input_name: Optional[Mapping[str, AssetKey]] = None,
        keys_by_output_name: Optional[Mapping[str, AssetKey]] = None,
        internal_asset_deps: Optional[Mapping[str, Set[AssetKey]]] = None,
        partitions_def: Optional[PartitionsDefinition] = None,
    ) -> "AssetsDefinition":
        node_def = check.inst_param(node_def, "node_def", (GraphDefinition, OpDefinition))
        keys_by_input_name = check.opt_dict_param(
            keys_by_input_name, "keys_by_input_name", key_type=str, value_type=AssetKey
        )
        keys_by_output_name = check.opt_dict_param(
            keys_by_output_name,
            "keys_by_output_name",
            key_type=str,
            value_type=AssetKey,
        )
        internal_asset_deps = check.opt_dict_param(
            internal_asset_deps, "internal_asset_deps", key_type=str, value_type=set
        )

        transformed_internal_asset_deps = {}
        if internal_asset_deps:
            for output_name, asset_keys in internal_asset_deps.items():
                check.invariant(
                    output_name in keys_by_output_name,
                    f"output_name {output_name} specified in internal_asset_deps does not exist in the decorated function",
                )
                transformed_internal_asset_deps[keys_by_output_name[output_name]] = asset_keys

        keys_by_output_name = _infer_keys_by_output_names(graph_def, keys_by_output_name or {})

        # For graph backed assets, we assign all assets to the same group_name, if specified.
        # To assign to different groups, use .with_prefix_or_groups.
        group_names_by_key = (
            {asset_key: group_name for asset_key in keys_by_output_name.values()}
            if group_name
            else None
        )

        return AssetsDefinition(
            keys_by_input_name=_infer_keys_by_input_names(
                node_def,
                keys_by_input_name or {},
            ),
<<<<<<< HEAD
            keys_by_output_name=_infer_keys_by_output_names(node_def, keys_by_output_name or {}),
            node_def=node_def,
=======
            keys_by_output_name=keys_by_output_name,
            node_def=graph_def,
>>>>>>> c578e584
            asset_deps=transformed_internal_asset_deps or None,
            partitions_def=check.opt_inst_param(
                partitions_def,
                "partitions_def",
                PartitionsDefinition,
            ),
            group_names_by_key=group_names_by_key,
        )

    @property
    def can_subset(self) -> bool:
        return self._can_subset

    @property
    def group_names_by_key(self) -> Mapping[AssetKey, str]:
        return self._group_names_by_key

    @property
    def op(self) -> OpDefinition:
        check.invariant(
            isinstance(self._node_def, OpDefinition),
            "The NodeDefinition for this AssetsDefinition is not of type OpDefinition.",
        )
        return cast(OpDefinition, self._node_def)

    @property
    def node_def(self) -> NodeDefinition:
        return self._node_def

    @property
    def asset_deps(self) -> Mapping[AssetKey, AbstractSet[AssetKey]]:
        return self._asset_deps

    @property
    def key(self) -> AssetKey:
        check.invariant(
            len(self.keys) == 1,
            "Tried to retrieve asset key from an assets definition with multiple asset keys: "
            + ", ".join([str(ak.to_string()) for ak in self._keys_by_output_name.values()]),
        )

        return next(iter(self.keys))

    @property
    def asset_key(self) -> AssetKey:
        deprecation_warning(
            "AssetsDefinition.asset_key", "0.16.0", "Use AssetsDefinition.key instead."
        )
        return self.key

    @property
    def resource_defs(self) -> Dict[str, ResourceDefinition]:
        return dict(self._resource_defs)

    @property
    def keys(self) -> AbstractSet[AssetKey]:
        return self._selected_asset_keys

    @property
    def asset_keys(self) -> AbstractSet[AssetKey]:
        deprecation_warning(
            "AssetsDefinition.asset_keys", "0.16.0", "Use AssetsDefinition.keys instead."
        )
        return self.keys

    @property
    def dependency_keys(self) -> Iterable[AssetKey]:
        # the input asset keys that are directly upstream of a selected asset key
        upstream_keys = set().union(*(self.asset_deps[key] for key in self.keys))
        input_keys = set(self._keys_by_input_name.values())
        return upstream_keys.intersection(input_keys)

    @property
    def node_keys_by_output_name(self) -> Mapping[str, AssetKey]:
        """AssetKey for each output on the underlying NodeDefinition"""
        return self._keys_by_output_name

    @property
    def node_keys_by_input_name(self) -> Mapping[str, AssetKey]:
        """AssetKey for each input on the underlying NodeDefinition"""
        return self._keys_by_input_name

    @property
    def keys_by_output_name(self) -> Mapping[str, AssetKey]:
        return {
            name: key for name, key in self.node_keys_by_output_name.items() if key in self.keys
        }

    @property
    def keys_by_input_name(self) -> Mapping[str, AssetKey]:
        upstream_keys = set().union(*(self.asset_deps[key] for key in self.keys))
        return {
            name: key for name, key in self.node_keys_by_input_name.items() if key in upstream_keys
        }

    @property
    def partitions_def(self) -> Optional[PartitionsDefinition]:
        return self._partitions_def

    @property
    def metadata_by_asset_key(self):
        return self._metadata_by_asset_key

    def get_partition_mapping(self, in_asset_key: AssetKey) -> PartitionMapping:
        if self._partitions_def is None:
            check.failed("Asset is not partitioned")

        return self._partition_mappings.get(
            in_asset_key,
            self._partitions_def.get_default_partition_mapping(),
        )

    def with_prefix_or_group(
        self,
        output_asset_key_replacements: Optional[Mapping[AssetKey, AssetKey]] = None,
        input_asset_key_replacements: Optional[Mapping[AssetKey, AssetKey]] = None,
        group_names_by_key: Optional[Mapping[AssetKey, str]] = None,
    ) -> "AssetsDefinition":
        from dagster import DagsterInvalidDefinitionError

        output_asset_key_replacements = check.opt_dict_param(
            output_asset_key_replacements,
            "output_asset_key_replacements",
            key_type=AssetKey,
            value_type=AssetKey,
        )
        input_asset_key_replacements = check.opt_dict_param(
            input_asset_key_replacements,
            "input_asset_key_replacements",
            key_type=AssetKey,
            value_type=AssetKey,
        )
        group_names_by_key = check.opt_dict_param(
            group_names_by_key, "group_names_by_key", key_type=AssetKey, value_type=str
        )

        defined_group_names = [
            asset_key.to_user_string()
            for asset_key in group_names_by_key
            if asset_key in self.group_names_by_key
            and self.group_names_by_key[asset_key] != DEFAULT_GROUP_NAME
        ]
        if defined_group_names:
            raise DagsterInvalidDefinitionError(
                f"Group name already exists on assets {', '.join(defined_group_names)}"
            )

        replaced_group_names_by_key = {
            output_asset_key_replacements.get(key, key): group_name
            for key, group_name in self.group_names_by_key.items()
        }

        return self.__class__(
            keys_by_input_name={
                input_name: input_asset_key_replacements.get(key, key)
                for input_name, key in self._keys_by_input_name.items()
            },
            keys_by_output_name={
                output_name: output_asset_key_replacements.get(key, key)
                for output_name, key in self._keys_by_output_name.items()
            },
            node_def=self.node_def,
            partitions_def=self.partitions_def,
            partition_mappings=self._partition_mappings,
            asset_deps={
                # replace both the keys and the values in this mapping
                output_asset_key_replacements.get(key, key): {
                    input_asset_key_replacements.get(
                        upstream_key,
                        output_asset_key_replacements.get(upstream_key, upstream_key),
                    )
                    for upstream_key in value
                }
                for key, value in self.asset_deps.items()
            },
            can_subset=self.can_subset,
            selected_asset_keys={
                output_asset_key_replacements.get(key, key) for key in self._selected_asset_keys
            },
            resource_defs=self.resource_defs,
            group_names_by_key={
                **replaced_group_names_by_key,
                **group_names_by_key,
            },
        )

    def subset_for(self, selected_asset_keys: AbstractSet[AssetKey]) -> "AssetsDefinition":
        """
        Create a subset of this AssetsDefinition that will only materialize the assets in the
        selected set.

        Args:
            selected_asset_keys (AbstractSet[AssetKey]): The total set of asset keys
        """
        check.invariant(
            self.can_subset,
            f"Attempted to subset AssetsDefinition for {self.node_def.name}, but can_subset=False.",
        )
        return AssetsDefinition(
            # keep track of the original mapping
            keys_by_input_name=self._keys_by_input_name,
            keys_by_output_name=self._keys_by_output_name,
            # TODO: subset this properly for graph-backed-assets
            node_def=self.node_def,
            partitions_def=self.partitions_def,
            partition_mappings=self._partition_mappings,
            asset_deps=self._asset_deps,
            can_subset=self.can_subset,
            selected_asset_keys=selected_asset_keys & self.keys,
            resource_defs=self.resource_defs,
            group_names_by_key=self.group_names_by_key,
        )

    def to_source_assets(self) -> Sequence[SourceAsset]:
        result = []
        for output_name, asset_key in self.keys_by_output_name.items():
            # This could maybe be sped up by batching
            output_def = self.node_def.resolve_output_to_origin(
                output_name, NodeHandle(self.node_def.name, parent=None)
            )[0]
            result.append(
                SourceAsset(
                    key=asset_key,
                    metadata=output_def.metadata,
                    io_manager_key=output_def.io_manager_key,
                    description=output_def.description,
                    resource_defs=self.resource_defs,
                    partitions_def=self.partitions_def,
                    group_name=self.group_names_by_key[asset_key],
                )
            )

        return result

    def get_resource_requirements(self) -> Iterator[ResourceRequirement]:
        yield from self.node_def.get_resource_requirements()  # type: ignore[attr-defined]
        for source_key, resource_def in self.resource_defs.items():
            yield from resource_def.get_resource_requirements(outer_context=source_key)

    @property
    def required_resource_keys(self) -> Set[str]:
        return {requirement.key for requirement in self.get_resource_requirements()}

    def __str__(self):
        if len(self.asset_keys) == 1:
            return f"AssetsDefinition with key {self.asset_key.to_string()}"
        else:
            asset_keys = ", ".join(
                sorted(list([asset_key.to_string() for asset_key in self.asset_keys]))
            )
            return f"AssetsDefinition with keys {asset_keys}"

    def with_resources(self, resource_defs: Mapping[str, ResourceDefinition]) -> "AssetsDefinition":
        from dagster.core.execution.resources_init import get_transitive_required_resource_keys

        overlapping_keys = get_resource_key_conflicts(self.resource_defs, resource_defs)
        if overlapping_keys:
            overlapping_keys_str = ", ".join(sorted(list(overlapping_keys)))
            raise DagsterInvalidInvocationError(
                f"{str(self)} has conflicting resource "
                "definitions with provided resources for the following keys: "
                f"{overlapping_keys_str}. Either remove the existing "
                "resources from the asset or change the resource keys so that "
                "they don't overlap."
            )

        merged_resource_defs = merge_dicts(resource_defs, self.resource_defs)

        # Ensure top-level resource requirements are met - except for
        # io_manager, since that is a default it can be resolved later.
        ensure_requirements_satisfied(merged_resource_defs, list(self.get_resource_requirements()))

        # Get all transitive resource dependencies from other resources.
        relevant_keys = get_transitive_required_resource_keys(
            self.required_resource_keys, merged_resource_defs
        )
        relevant_resource_defs = {
            key: resource_def
            for key, resource_def in merged_resource_defs.items()
            if key in relevant_keys
        }

        return AssetsDefinition(
            keys_by_input_name=self._keys_by_input_name,
            keys_by_output_name=self._keys_by_output_name,
            node_def=self.node_def,
            partitions_def=self._partitions_def,
            partition_mappings=self._partition_mappings,
            asset_deps=self._asset_deps,
            selected_asset_keys=self._selected_asset_keys,
            can_subset=self._can_subset,
            resource_defs=relevant_resource_defs,
            group_names_by_key=self.group_names_by_key,
        )


def _infer_keys_by_input_names(
    node_def: Union[GraphDefinition, OpDefinition], keys_by_input_name: Mapping[str, AssetKey]
) -> Mapping[str, AssetKey]:
    all_input_names = [input_def.name for input_def in node_def.input_defs]

    if keys_by_input_name:
        check.invariant(
            set(keys_by_input_name.keys()) == set(all_input_names),
            "The set of input names keys specified in the keys_by_input_name argument must "
            f"equal the set of asset keys inputted by '{node_def.name}'. \n"
            f"keys_by_input_name keys: {set(keys_by_input_name.keys())} \n"
            f"expected keys: {all_input_names}",
        )

    # If asset key is not supplied in keys_by_input_name, create asset key
    # from input name
    inferred_input_names_by_asset_key: Dict[str, AssetKey] = {
        input_name: keys_by_input_name.get(input_name, AssetKey([input_name]))
        for input_name in all_input_names
    }

    return inferred_input_names_by_asset_key


def _infer_keys_by_output_names(
    node_def: Union[GraphDefinition, OpDefinition], keys_by_output_name: Mapping[str, AssetKey]
) -> Mapping[str, AssetKey]:
    output_names = [output_def.name for output_def in node_def.output_defs]
    if keys_by_output_name:
        check.invariant(
            set(keys_by_output_name.keys()) == set(output_names),
            "The set of output names keys specified in the keys_by_output_name argument must "
            f"equal the set of asset keys outputted by {node_def.name}. \n"
            f"keys_by_input_name keys: {set(keys_by_output_name.keys())} \n"
            f"expected keys: {set(output_names)}",
        )

    inferred_keys_by_output_names: Dict[str, AssetKey] = {
        output_name: asset_key for output_name, asset_key in keys_by_output_name.items()
    }

    if (
        len(output_names) == 1
        and output_names[0] not in keys_by_output_name
        and output_names[0] == "result"
    ):
        # If there is only one output and the name is the default "result", generate asset key
        # from the name of the node
        inferred_keys_by_output_names[output_names[0]] = AssetKey([node_def.name])

    for output_name in output_names:
        if output_name not in inferred_keys_by_output_names:
            inferred_keys_by_output_names[output_name] = AssetKey([output_name])
    return inferred_keys_by_output_names


def _build_invocation_context_with_included_resources(
    assets_def: AssetsDefinition,
    context: OpExecutionContext,
) -> OpExecutionContext:
    from dagster.core.execution.context.invocation import (
        UnboundSolidExecutionContext,
        build_op_context,
    )

    resource_defs = assets_def.resource_defs
    invocation_resources = context.resources._asdict()
    for resource_key in sorted(list(invocation_resources.keys())):
        if resource_key in resource_defs:
            raise DagsterInvalidInvocationError(
                f"Error when invoking {str(assets_def)}: resource '{resource_key}' "
                "provided on both the definition and invocation context. Please "
                "provide on only one or the other."
            )
    all_resources = merge_dicts(resource_defs, invocation_resources)

    if isinstance(context, UnboundSolidExecutionContext):
        context = cast(UnboundSolidExecutionContext, context)
        # pylint: disable=protected-access
        return build_op_context(
            resources=all_resources,
            config=context.solid_config,
            resources_config=context._resources_config,
            instance=context._instance,
            partition_key=context._partition_key,
            mapping_key=context._mapping_key,
        )
    else:
        # If user is mocking OpExecutionContext, send it through (we don't know
        # what modifications they might be making, and we don't want to override)
        return context<|MERGE_RESOLUTION|>--- conflicted
+++ resolved
@@ -1,3 +1,4 @@
+from tokenize import group
 from typing import (
     AbstractSet,
     Dict,
@@ -164,7 +165,12 @@
                 group name are assigned to a group called "default".
         """
         return AssetsDefinition._from_node(
-            graph_def, keys_by_input_name, keys_by_output_name, internal_asset_deps, partitions_def
+            graph_def,
+            keys_by_input_name,
+            keys_by_output_name,
+            internal_asset_deps,
+            partitions_def,
+            group_name,
         )
 
     @staticmethod
@@ -174,6 +180,7 @@
         keys_by_output_name: Optional[Mapping[str, AssetKey]] = None,
         internal_asset_deps: Optional[Mapping[str, Set[AssetKey]]] = None,
         partitions_def: Optional[PartitionsDefinition] = None,
+        group_name: Optional[str] = None,
     ) -> "AssetsDefinition":
         """
         Constructs an AssetsDefinition from an OpDefinition.
@@ -193,9 +200,16 @@
                 either used as input to the asset or produced within the op.
             partitions_def (Optional[PartitionsDefinition]): Defines the set of partition keys that
                 compose the assets.
+            group_name (Optional[str]): A group name for the constructed asset. Assets without a
+                group name are assigned to a group called "default".
         """
         return AssetsDefinition._from_node(
-            op_def, keys_by_input_name, keys_by_output_name, internal_asset_deps, partitions_def
+            op_def,
+            keys_by_input_name,
+            keys_by_output_name,
+            internal_asset_deps,
+            partitions_def,
+            group_name,
         )
 
     @staticmethod
@@ -205,6 +219,7 @@
         keys_by_output_name: Optional[Mapping[str, AssetKey]] = None,
         internal_asset_deps: Optional[Mapping[str, Set[AssetKey]]] = None,
         partitions_def: Optional[PartitionsDefinition] = None,
+        group_name: Optional[str] = None,
     ) -> "AssetsDefinition":
         node_def = check.inst_param(node_def, "node_def", (GraphDefinition, OpDefinition))
         keys_by_input_name = check.opt_dict_param(
@@ -229,7 +244,7 @@
                 )
                 transformed_internal_asset_deps[keys_by_output_name[output_name]] = asset_keys
 
-        keys_by_output_name = _infer_keys_by_output_names(graph_def, keys_by_output_name or {})
+        keys_by_output_name = _infer_keys_by_output_names(node_def, keys_by_output_name or {})
 
         # For graph backed assets, we assign all assets to the same group_name, if specified.
         # To assign to different groups, use .with_prefix_or_groups.
@@ -244,13 +259,8 @@
                 node_def,
                 keys_by_input_name or {},
             ),
-<<<<<<< HEAD
-            keys_by_output_name=_infer_keys_by_output_names(node_def, keys_by_output_name or {}),
+            keys_by_output_name=keys_by_output_name,
             node_def=node_def,
-=======
-            keys_by_output_name=keys_by_output_name,
-            node_def=graph_def,
->>>>>>> c578e584
             asset_deps=transformed_internal_asset_deps or None,
             partitions_def=check.opt_inst_param(
                 partitions_def,
