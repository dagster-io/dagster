--- conflicted
+++ resolved
@@ -57,11 +57,8 @@
         partitions_def: Optional[PartitionsDefinition] = None,
         _metadata_entries: Optional[Sequence[Union[MetadataEntry, PartitionMetadataEntry]]] = None,
         group_name: Optional[str] = None,
-<<<<<<< HEAD
+        resource_defs: Optional[Mapping[str, ResourceDefinition]] = None,
         # Add additional fields to with_resources and with_group below
-=======
-        resource_defs: Optional[Mapping[str, ResourceDefinition]] = None,
->>>>>>> 003bfc04
     ):
 
         key = AssetKey.from_coerceable(key)
@@ -139,7 +136,7 @@
             description=self.description,
             partitions_def=self.partitions_def,
             _metadata_entries=self.metadata_entries,
-<<<<<<< HEAD
+            resource_defs=relevant_resource_defs,
             group_name=self.group_name,
         )
 
@@ -157,8 +154,6 @@
             description=self.description,
             partitions_def=self.partitions_def,
             group_name=group_name,
-=======
-            resource_defs=relevant_resource_defs,
+            resource_defs=self.resource_defs,
             group_name=self.group_name,
->>>>>>> 003bfc04
         )