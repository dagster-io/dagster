import warnings
from typing import TYPE_CHECKING, AbstractSet, Any, Dict, List, Optional

from dagster import check
from dagster.core.definitions.policy import RetryPolicy
from dagster.core.selector.subset_selector import OpSelectionData, parse_solid_selection

from .graph import GraphDefinition
from .hook import HookDefinition
from .mode import ModeDefinition
from .partition import PartitionSetDefinition
from .pipeline import PipelineDefinition
from .preset import PresetDefinition
from .resource import ResourceDefinition
from .version_strategy import VersionStrategy

if TYPE_CHECKING:
    from dagster.core.instance import DagsterInstance
    from dagster.core.execution.execute_in_process_result import ExecuteInProcessResult


class JobDefinition(PipelineDefinition):
    def __init__(
        self,
        mode_def: ModeDefinition,
        graph_def: GraphDefinition,
        name: Optional[str] = None,
        description: Optional[str] = None,
        preset_defs: Optional[List[PresetDefinition]] = None,
        tags: Dict[str, Any] = None,
        hook_defs: Optional[AbstractSet[HookDefinition]] = None,
        solid_retry_policy: Optional[RetryPolicy] = None,
        version_strategy: Optional[VersionStrategy] = None,
        _op_selection_data: Optional[OpSelectionData] = None,
    ):

        self._cached_partition_set: Optional["PartitionSetDefinition"] = None
        self._op_selection_data = check.opt_inst_param(
            _op_selection_data, "_op_selection_data", OpSelectionData
        )

        super(JobDefinition, self).__init__(
            name=name,
            description=description,
            mode_defs=[mode_def],
            preset_defs=preset_defs,
            tags=tags,
            hook_defs=hook_defs,
            solid_retry_policy=solid_retry_policy,
            graph_def=graph_def,
            version_strategy=version_strategy,
        )

    @property
    def target_type(self):
        return "job"

    def describe_target(self):
        return f"{self.target_type} '{self.name}'"

    def execute_in_process(
        self,
        run_config: Optional[Dict[str, Any]] = None,
        instance: Optional["DagsterInstance"] = None,
        partition_key: Optional[str] = None,
        raise_on_error: bool = True,
        op_selection: Optional[List[str]] = None,
    ) -> "ExecuteInProcessResult":
        """
        (Experimental) Execute the Job in-process, gathering results in-memory.

        The executor_def on the Job will be ignored, and replaced with the in-process executor.
        If using the default io_manager, it will switch from filesystem to in-memory.


        Args:
            run_config (Optional[Dict[str, Any]]:
                The configuration for the run
            instance (Optional[DagsterInstance]):
                The instance to execute against, an ephemeral one will be used if none provided.
            partition_key: (Optional[str])
                The string partition key that specifies the run config to execute. Can only be used
                to select run config for jobs with partitioned config.
            raise_on_error (Optional[bool]): Whether or not to raise exceptions when they occur.
                Defaults to ``True``.
            op_selection (Optional[List[str]]): A list of op selection queries (including single op
                names) to execute. For example:
                * ``['some_op']``: selects ``some_op`` itself.
                * ``['*some_op']``: select ``some_op`` and all its ancestors (upstream dependencies).
                * ``['*some_op+++']``: select ``some_op``, all its ancestors, and its descendants
                (downstream dependencies) within 3 levels down.
                * ``['*some_op', 'other_op_a', 'other_op_b+']``: select ``some_op`` and all its
                ancestors, ``other_op_a`` itself, and ``other_op_b`` and its direct child ops.
        Returns:
            ExecuteInProcessResult

        """
        from dagster.core.definitions.executor import execute_in_process_executor
        from dagster.core.execution.execute_in_process import core_execute_in_process

        run_config = check.opt_dict_param(run_config, "run_config")
<<<<<<< HEAD
        op_selection = check.opt_list_param(op_selection, "op_selection", str)
=======
        partition_key = check.opt_str_param(partition_key, "partition_key")
>>>>>>> 2854e7b2

        check.invariant(
            len(self._mode_definitions) == 1,
            "execute_in_process only supported on job / single mode pipeline",
        )

        base_mode = self.get_mode_definition()
        # create an ephemeral in process mode by replacing the executor_def and
        # switching the default fs io_manager to in mem, if another was not set
        in_proc_mode = ModeDefinition(
            name="in_process",
            executor_defs=[execute_in_process_executor],
            resource_defs=_swap_default_io_man(base_mode.resource_defs, self),
            logger_defs=base_mode.loggers,
            _config_mapping=base_mode.config_mapping,
            _partitioned_config=base_mode.partitioned_config,
        )

        ephemeral_job = JobDefinition(
            name=self._name,
            graph_def=self._graph_def,
            mode_def=in_proc_mode,
            hook_defs=self.hook_defs,
            tags=self.tags,
            version_strategy=self.version_strategy,
        ).get_job_subset_def(op_selection)

        if partition_key:
            if not base_mode.partitioned_config:
                check.failed(
                    f"Provided partition key `{partition_key}` for job `{self._name}` without a partitioned config"
                )
            check.invariant(
                not run_config,
                "Cannot provide both run_config and partition_key arguments to `execute_in_process`",
            )
            run_config = base_mode.partitioned_config.get_run_config(partition_key)

        return core_execute_in_process(
            node=self._graph_def,
            ephemeral_pipeline=ephemeral_job,
            run_config=run_config,
            instance=instance,
            output_capturing_enabled=True,
            raise_on_error=raise_on_error,
        )

    @property
    def op_selection_data(self) -> OpSelectionData:
        return self._op_selection_data

    def get_job_subset_def(
        self,
        op_selection: Optional[List[str]] = None,
    ) -> "JobDefinition":
        if not op_selection:
            return self

        op_selection = check.opt_list_param(op_selection, "op_selection", str)

        # TODO: https://github.com/dagster-io/dagster/issues/2115
        #   op selection currently still operates on PipelineSubsetDefinition. ideally we'd like to
        #   1) move away from creating PipelineSubsetDefinition
        #   2) consolidate solid selection and step selection
        #   3) enable subsetting nested graphs/ops which isn't working with the current setting
        solids_to_execute = (
            self._op_selection_data.resolved_op_selection if self._op_selection_data else None
        )
        if op_selection:
            solids_to_execute = parse_solid_selection(
                super(JobDefinition, self).get_pipeline_subset_def(solids_to_execute),
                op_selection,
            )
        subset_pipeline_def = super(JobDefinition, self).get_pipeline_subset_def(solids_to_execute)
        ignored_solids = [
            solid
            for solid in self._graph_def.solids
            if not subset_pipeline_def.has_solid_named(solid.name)
        ]

        return JobDefinition(
            name=self.name,
            description=self.description,
            mode_def=self.get_mode_definition(),
            preset_defs=self.preset_defs,
            tags=self.tags,
            hook_defs=self.hook_defs,
            solid_retry_policy=self._solid_retry_policy,
            graph_def=subset_pipeline_def.graph,
            version_strategy=self.version_strategy,
            _op_selection_data=OpSelectionData(
                resolved_op_selection=solids_to_execute, ignored_solids=ignored_solids
            ),
        )

    def get_pipeline_subset_def(
        self, solids_to_execute: Optional[AbstractSet[str]]
    ) -> PipelineDefinition:

        warnings.warn(
            f"Attempted to subset job {self.name}. The subsetted job will be represented by a "
            "PipelineDefinition."
        )

        return super(JobDefinition, self).get_pipeline_subset_def(solids_to_execute)

    def get_partition_set_def(self) -> Optional["PartitionSetDefinition"]:
        if not self.is_single_mode:
            return None

        mode = self.get_mode_definition()
        if not mode.partitioned_config:
            return None

        if not self._cached_partition_set:

            self._cached_partition_set = PartitionSetDefinition(
                pipeline_name=self.name,
                name=f"{self.name}_partition_set",
                partitions_def=mode.partitioned_config.partitions_def,
                run_config_fn_for_partition=mode.partitioned_config.run_config_for_partition_fn,
                mode=mode.name,
            )

        return self._cached_partition_set


def _swap_default_io_man(resources: Dict[str, ResourceDefinition], job: PipelineDefinition):
    """
    Used to create the user facing experience of the default io_manager
    switching to in-memory when using execute_in_process.
    """
    from dagster.core.storage.mem_io_manager import mem_io_manager
    from .graph import default_job_io_manager

    if (
        # pylint: disable=comparison-with-callable
        resources.get("io_manager") == default_job_io_manager
        and job.version_strategy is None
    ):
        updated_resources = dict(resources)
        updated_resources["io_manager"] = mem_io_manager
        return updated_resources

    return resources<|MERGE_RESOLUTION|>--- conflicted
+++ resolved
@@ -99,11 +99,8 @@
         from dagster.core.execution.execute_in_process import core_execute_in_process
 
         run_config = check.opt_dict_param(run_config, "run_config")
-<<<<<<< HEAD
         op_selection = check.opt_list_param(op_selection, "op_selection", str)
-=======
         partition_key = check.opt_str_param(partition_key, "partition_key")
->>>>>>> 2854e7b2
 
         check.invariant(
             len(self._mode_definitions) == 1,
