--- conflicted
+++ resolved
@@ -187,13 +187,9 @@
             )
             partition_set = self.get_partition_set_def()
             if not partition_set:
-<<<<<<< HEAD
-                check.failed("Provided partition key for a non-partitioned job")
-=======
                 check.failed(
                     f"Provided partition key `{partition_key}` for job `{self._name}` without a partitioned config"
                 )
->>>>>>> efa93632
 
             partition = partition_set.get_partition(partition_key)
             run_config = partition_set.run_config_for_partition(partition)
