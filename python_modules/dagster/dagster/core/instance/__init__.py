--- conflicted
+++ resolved
@@ -1759,10 +1759,7 @@
     def supports_batch_tick_queries(self):
         return self._schedule_storage and self._schedule_storage.supports_batch_queries
 
-<<<<<<< HEAD
-    @traced
-=======
->>>>>>> 52b1527c
+    @traced
     def get_batch_ticks(
         self,
         origin_ids: Sequence[str],
