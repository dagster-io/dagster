--- conflicted
+++ resolved
@@ -1,10 +1,4 @@
-<<<<<<< HEAD
-from typing import Any, Dict, List, Mapping, Optional
-
-from dagster.core.definitions import NodeDefinition, PipelineDefinition
-from dagster.core.definitions.events import AssetKey
-=======
-from typing import Any, Dict, Mapping, Optional, cast
+from typing import Any, Dict, List, Mapping, Optional, cast
 
 from dagster.core.definitions import (
     GraphDefinition,
@@ -14,7 +8,7 @@
     NodeHandle,
     OpDefinition,
 )
->>>>>>> 58978378
+from dagster.core.definitions.events import AssetKey
 from dagster.core.definitions.pipeline_base import InMemoryPipeline
 from dagster.core.errors import DagsterInvalidInvocationError
 from dagster.core.execution.plan.outputs import StepOutputHandle
