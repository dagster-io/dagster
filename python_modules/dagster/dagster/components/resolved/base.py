import inspect
from collections.abc import Mapping, Sequence
from dataclasses import MISSING, fields, is_dataclass
from enum import Enum, auto
from functools import partial
<<<<<<< HEAD
from typing import (
    Annotated,
    Any,
    Callable,
    Final,
    Literal,
    Optional,
    TypeVar,
    Union,
    get_args,
    get_origin,
)
=======
from types import UnionType
from typing import Annotated, Any, Final, Literal, Optional, TypeVar, Union, get_args, get_origin
>>>>>>> 16f499c7

import yaml
from dagster_shared.record import get_record_annotations, get_record_defaults, is_record, record
from dagster_shared.utils import safe_is_subclass
from dagster_shared.yaml_utils import try_parse_yaml_with_source_position
from pydantic import BaseModel, PydanticSchemaGenerationError, create_model
from pydantic.fields import Field, FieldInfo

from dagster import _check as check
from dagster._annotations import public
from dagster._utils.pydantic_yaml import _parse_and_populate_model_with_annotated_errors
from dagster.components.resolved.context import ResolutionContext
from dagster.components.resolved.errors import ResolutionException
from dagster.components.resolved.model import Model, Resolver


class _TypeContainer(Enum):
    SEQUENCE = auto()
    OPTIONAL = auto()
    DICT = auto()


_DERIVED_MODEL_REGISTRY = {}


@public
class Resolvable:
    """Base class for making a class resolvable from yaml.

    This framework is designed to allow complex nested objects to be resolved
    from yaml documents. This allows for a single class to be instantiated from
    either yaml or python without limiting the types of fields that can exist on
    the python class.

    Key Features:
    - **Automatic yaml schema derivation**: A pydantic model is automatically generated from the class definition using its fields or `__init__` arguments and their annotations.
    - **Jinja template resolution**: Fields in the yaml document may be templated strings, which are rendered from the available scope and may be arbitrary python objects.
    - **Customizable resolution behavior**: Each field can customize how it is resolved from the yaml document using a `:py:class:~dagster.Resolver`.

    Resolvable subclasses must be one of the following:
    * pydantic model
    * @dataclass
    * plain class with an annotated `__init__`
    * @record

    Example:

    .. code-block:: python

        import datetime
        from typing import Annotated

        import dagster as dg


        def resolve_timestamp(
            context: dg.ResolutionContext,
            raw_timestamp: str,
        ) -> datetime.datetime:
            return datetime.datetime.fromisoformat(
                context.resolve_value(raw_timestamp, as_type=str),
            )


        # the yaml field will be a string, which is then parsed into a datetime object
        ResolvedTimestamp = Annotated[
            datetime.datetime,
            dg.Resolver(resolve_timestamp, model_field_type=str),
        ]


        class MyClass(dg.Resolvable, dg.Model):
            event: str
            start_timestamp: ResolvedTimestamp
            end_timestamp: ResolvedTimestamp


        # python instantiation
        in_python = MyClass(
            event="test",
            start_timestamp=datetime.datetime(2021, 1, 1, 0, 0, 0, tzinfo=datetime.timezone.utc),
            end_timestamp=datetime.datetime(2021, 1, 2, 0, 0, 0, tzinfo=datetime.timezone.utc),
        )

        # yaml instantiation
        in_yaml = MyClass.resolve_from_yaml(
            '''
        event: test
        start_timestamp: '{{ start_year }}-01-01T00:00:00Z'
        end_timestamp: '{{ end_timestamp }}'
        ''',
            scope={
                # string templating
                "start_year": "2021",
                # object templating
                "end_timestamp": in_python.end_timestamp,
            },
        )

        assert in_python == in_yaml

    """

    @classmethod
    def model(cls) -> type[BaseModel]:
        return derive_model_type(cls)

    @classmethod
    def resolve_from_model(cls, context: "ResolutionContext", model: BaseModel):
        return cls(**resolve_fields(model, cls, context))

    @classmethod
    def resolve_from_yaml(
        cls,
        yaml: str,
        *,
        scope: Optional[Mapping[str, Any]] = None,
    ):
        parsed_and_src_tree = try_parse_yaml_with_source_position(yaml)
        model_cls = cls.model()
        if parsed_and_src_tree:
            model = _parse_and_populate_model_with_annotated_errors(
                cls=model_cls,
                obj_parse_root=parsed_and_src_tree,
                obj_key_path_prefix=[],
            )
        else:  # yaml parsed as None
            model = model_cls()

        context = ResolutionContext.default(
            parsed_and_src_tree.source_position_tree if parsed_and_src_tree else None
        )

        if scope:
            context = context.with_scope(**scope)

        return cls.resolve_from_model(context, model)

    @classmethod
    def resolve_from_dict(cls, dictionary: dict[str, Any]):
        # Convert dictionary to YAML string
        # default_flow_style=False makes it use block style instead of inline
        yaml_string = yaml.dump(
            dictionary,
            default_flow_style=False,
            sort_keys=False,  # Preserve dictionary order
            indent=2,  # Set indentation level
        )
        return cls.resolve_from_yaml(yaml_string)


# marker type for skipping kwargs and triggering defaults
# must be a string to make sure it is json serializable
_Unset: Final[str] = "__DAGSTER_UNSET_DEFAULT__"


def derive_model_type(
    target_type: type[Resolvable],
) -> type[BaseModel]:
    if target_type not in _DERIVED_MODEL_REGISTRY:
        # PRINT STATEMENT ADDED FOR CLARITY DELETE LATER
        model_name = f"{target_type.__name__}Model"

        model_fields: dict[
            str, Any
        ] = {}  # use Any to appease type checker when **-ing in to create_model

        for name, annotation_info in _get_annotations(target_type).items():
            field_resolver = _get_resolver(annotation_info.type, name)
            field_name = field_resolver.model_field_name or name
            field_type = field_resolver.model_field_type or annotation_info.type

            field_infos = []
            if annotation_info.field_info:
                field_infos.append(annotation_info.field_info)

            # Prefer a default_factory present (from pydantic field_info or from Annotation info (for dataclasses))
            factory = (
                annotation_info.field_info.default_factory if annotation_info.field_info else None
            ) or annotation_info.default_factory

            if annotation_info.has_default:
                # if the annotation has a serializable default
                # value, propagate it to the inner schema, otherwise
                # use a marker value that will cause the kwarg
                # to get omitted when we resolve fields in order
                # to trigger the default on the target type

                default_value = (
                    annotation_info.default
                    if type(annotation_info.default) in {int, float, str, bool, type(None)}
                    else _Unset
                )
                # We want the derived Pydantic model to materialize a value even if the user omits the field
                if factory is not None and _zero_arg_callable(factory):
                    # keep factory
                    field_infos.append(Field(default_factory=factory))

                else:
                    field_infos.append(
                        Field(
                            default=default_value,
                            description=field_resolver.description,
                            examples=field_resolver.examples,
                        ),
                    )
            elif field_resolver.description or field_resolver.examples:
                field_infos.append(
                    Field(
                        description=field_resolver.description,
                        examples=field_resolver.examples,
                    )
                )

            # make all fields injectable
            if field_type != str:
                field_type = Union[field_type, str]

            model_fields[field_name] = (
                field_type,
                FieldInfo.merge_field_infos(*field_infos),
            )

        try:
            _DERIVED_MODEL_REGISTRY[target_type] = create_model(
                model_name,
                __base__=Model,
                **model_fields,
            )
        except PydanticSchemaGenerationError as e:
            raise ResolutionException(f"Unable to derive Model for {target_type}") from e

    return _DERIVED_MODEL_REGISTRY[target_type]


def _is_implicitly_resolved_type(annotation):
    if annotation in (int, float, str, bool, Any, type(None), list, dict):
        return True

    if safe_is_subclass(annotation, Enum):
        return True

    if safe_is_subclass(annotation, Resolvable):
        # ensure valid Resolvable subclass
        annotation.model()
        return False

    if safe_is_subclass(annotation, BaseModel):
        _ensure_non_resolvable_model_compliance(annotation)
        return True

    origin = get_origin(annotation)
    args = get_args(annotation)

    if origin in (Union, UnionType, list, Sequence, tuple, dict, Mapping) and all(
        _is_implicitly_resolved_type(arg) for arg in args
    ):
        return True

    if origin is Literal and all(_is_implicitly_resolved_type(type(arg)) for arg in args):
        return True

    return False


def _is_resolvable_type(annotation):
    return _is_implicitly_resolved_type(annotation) or safe_is_subclass(annotation, Resolvable)


@record
class AnnotationInfo:
    type: Any
    default: Any
    has_default: bool
    field_info: Optional[FieldInfo]
    default_factory: Optional[Callable[..., Any]] = None


def _get_annotations(
    resolved_type: type[Resolvable],
) -> dict[str, AnnotationInfo]:
    annotations: dict[str, AnnotationInfo] = {}
    init_kwargs = _get_init_kwargs(resolved_type)
    if is_dataclass(resolved_type):
        for f in fields(resolved_type):
            has_default = f.default is not MISSING or f.default_factory is not MISSING
            default_value = None if f.default is MISSING else f.default
            factory = None if f.default_factory is MISSING else f.default_factory
            annotations[f.name] = AnnotationInfo(
                type=f.type,
                default=default_value,
                has_default=has_default,
                field_info=None,
                default_factory=factory,
            )
        return annotations
    elif safe_is_subclass(resolved_type, BaseModel):
        for name, field_info in resolved_type.model_fields.items():
            has_default = not field_info.is_required()
            annotations[name] = AnnotationInfo(
                type=field_info.rebuild_annotation(),
                default=field_info.default,
                has_default=has_default,
                field_info=field_info,
                default_factory=field_info.default_factory,
            )
        return annotations
    elif is_record(resolved_type):
        defaults = get_record_defaults(resolved_type)
        for name, ttype in get_record_annotations(resolved_type).items():
            annotations[name] = AnnotationInfo(
                type=ttype,
                default=defaults[name] if name in defaults else None,
                has_default=name in defaults,
                field_info=None,
                default_factory=None,
            )
        return annotations
    elif init_kwargs is not None:
        return init_kwargs
    else:
        raise ResolutionException(
            f"Invalid Resolvable type {resolved_type}, could not determine fields. Resolved subclasses must be one of the following:\n"
            "* class with __init__\n"
            "* @dataclass\n"
            "* pydantic Model\n"
            "* @dagster_shared.record.record\n"
        )


def _get_init_kwargs(
    target_type: type[Resolvable],
) -> Optional[dict[str, AnnotationInfo]]:
    if target_type.__init__ is object.__init__:
        return None

    sig = inspect.signature(target_type.__init__)
    fields: dict[str, AnnotationInfo] = {}

    skipped_self = False
    for name, param in sig.parameters.items():
        if not skipped_self:
            skipped_self = True
            continue

        if param.kind == param.POSITIONAL_ONLY:
            raise ResolutionException(
                f"Invalid Resolvable type {target_type}: __init__ contains positional only parameter."
            )
        if param.kind in (param.VAR_POSITIONAL, param.VAR_KEYWORD):
            continue
        if param.annotation == param.empty:
            raise ResolutionException(
                f"Invalid Resolvable type {target_type}: __init__ parameter {name} has no type hint."
            )

        fields[name] = AnnotationInfo(
            type=param.annotation,
            default=param.default,
            has_default=param.default is not param.empty,
            field_info=None,
        )
    return fields


def resolve_fields(
    model: BaseModel,
    resolved_cls: type,
    context: "ResolutionContext",
) -> Mapping[str, Any]:
    """Returns a mapping of field names to resolved values for those fields."""
    alias_name_by_field_name = {
        field_name: (
            annotation_info.field_info.alias
            if annotation_info.field_info and annotation_info.field_info.alias
            else field_name
        )
        for field_name, annotation_info in _get_annotations(resolved_cls).items()
    }
    field_resolvers = {
        (field_name): _get_resolver(annotation_info.type, field_name)
        for field_name, annotation_info in _get_annotations(resolved_cls).items()
    }

    fields_with_factory = {
        fname
        for fname, info in _get_annotations(resolved_cls).items()
        if (
            (info.field_info is not None and info.field_info.default_factory is not None)
            or (getattr(info, "default_factory", None) is not None)
        )
    }

    dumped = model.model_dump(exclude_unset=True)

    out = {}
    for field_name, resolver in field_resolvers.items():
        model_field_name = resolver.model_field_name or field_name

        # include if explicity set Or it had a default_factory
        should_include = (model_field_name in dumped) or (field_name in fields_with_factory)
        if not should_include:
            continue

        value = getattr(model, model_field_name)
        if value == _Unset:
            continue

        out[field_name] = resolver.execute(context=context, model=model, field_name=field_name)
    return {alias_name_by_field_name[k]: v for k, v in out.items()}


T = TypeVar("T")


def _get_resolver(annotation: Any, field_name: str) -> "Resolver":
    origin = get_origin(annotation)
    args = get_args(annotation)

    # explicit field level Resolver
    if origin is Annotated:
        resolver = next((arg for arg in args if isinstance(arg, Resolver)), None)
        if resolver:
            # if the outer resolver is default, see if there is a nested one
            if resolver.is_default:
                nested = _dig_for_resolver(args[0], [])
                if nested:
                    return nested.with_outer_resolver(resolver)

            check.invariant(
                _is_resolvable_type(args[0]) or resolver.model_field_type,
                f"Resolver for {field_name} must define model_field_type, {args[0]} is not model compliant.",
            )
            return resolver

    # nested or implicit
    res = _dig_for_resolver(annotation, [])
    if res:
        return res

    from dagster.components.resolved.core_models import CORE_MODEL_SUGGESTIONS

    core_model_suggestion = ""
    if annotation in CORE_MODEL_SUGGESTIONS:
        core_model_suggestion = f"\n\nAn annotated resolver for {annotation.__name__} is available, you may wish to use it instead: {CORE_MODEL_SUGGESTIONS[annotation]}"

    raise ResolutionException(
        "Could not derive resolver for annotation\n"
        f"  {field_name}: {annotation}\n"
        "Field types are expected to be:\n"
        "* serializable types such as str, float, int, bool, list, Enum, etc\n"
        "* Resolvable subclasses\n"
        "* pydantic Models\n"
        "* Annotated with an appropriate dagster.components.Resolver\n"
        f"  e.g. Annotated[{annotation.__name__}, Resolver(fn=..., model_field_type=...)]"
        f"{core_model_suggestion}"
    )


def _dig_for_resolver(annotation, path: Sequence[_TypeContainer]) -> Optional[Resolver]:
    if _is_implicitly_resolved_type(annotation):
        return Resolver.default()

    origin = get_origin(annotation)
    args = get_args(annotation)
    if safe_is_subclass(annotation, Resolvable):
        return Resolver(
            partial(
                _resolve_at_path,
                container_path=path,
                resolver=annotation.resolve_from_model,
            ),
            model_field_type=_wrap(annotation.model(), path),
        )

    if origin is Annotated:
        resolver = next((arg for arg in args if isinstance(arg, Resolver)), None)
        if resolver:
            check.invariant(
                _is_resolvable_type(args[0]) or resolver.model_field_type,
                f"Nested resolver must define model_field_type {args[0]} is not model compliant.",
            )
            # need to ensure nested resolvers set their model type
            if resolver.resolves_from_parent_object and path:
                raise ResolutionException(
                    f"Resolver.from_model found nested within {list(p.name for p in path)}. "
                    "Resolver.from_model can only be used on the outer most Annotated wrapper."
                )

            return Resolver(
                resolver.fn.__class__(
                    partial(
                        _resolve_at_path,
                        container_path=path,
                        resolver=resolver.fn.callable,
                    )
                ),
                model_field_type=_wrap(resolver.model_field_type or args[0], path),
                inject_before_resolve=resolver.inject_before_resolve,
            )
        annotated_type = args[0]
        if _is_implicitly_resolved_type(annotated_type):
            return Resolver.default()

        return _dig_for_resolver(annotated_type, path)

    if origin in (Union, UnionType):
        if len(args) == 2 and args[1] is type(None):
            res = _dig_for_resolver(args[0], [*path, _TypeContainer.OPTIONAL])
            if res:
                return res
        else:
            arg_resolver_pairs = [(arg, _dig_for_resolver(arg, path)) for arg in args]
            if all(r is not None for _, r in arg_resolver_pairs):
                return Resolver.union(
                    arg_resolver_pairs,  # type: ignore # doesn't understand all check
                )

    elif origin in (
        Sequence,
        tuple,
        list,
    ):  # should look for tuple[T, ...] specifically
        res = _dig_for_resolver(args[0], [*path, _TypeContainer.SEQUENCE])
        if res:
            return res

    elif origin is dict:
        key_type, value_type = args
        if key_type != str:
            raise ResolutionException(f"dict key type must be str, got {key_type}")
        value_res = _dig_for_resolver(value_type, [*path, _TypeContainer.DICT])
        if value_res:
            return value_res


def _wrap(ttype, path: Sequence[_TypeContainer]):
    result_type = ttype
    for container in reversed(path):
        if container is _TypeContainer.OPTIONAL:
            result_type = Optional[result_type]
        elif container is _TypeContainer.SEQUENCE:
            # use tuple instead of Sequence for perf
            result_type = tuple[result_type, ...]
        elif container is _TypeContainer.DICT:
            result_type = dict[str, result_type]
        else:
            check.assert_never(container)
    return result_type


def _zero_arg_callable(fn: Any) -> bool:
    """True if fn had no required positional param (Pydantic default_factory must be zero-arg)."""
    if not callable(fn):
        return False
    try:
        sig = inspect.signature(fn)
        # If any parameter (positional or keyword-only) is required (no default),
        # then the callable is not a zero-arg callable.
        for p in sig.parameters.values():
            if p.kind in (inspect.Parameter.VAR_POSITIONAL, inspect.Parameter.VAR_KEYWORD):
                # *args/**kwargs don't introduce required positional params by themselves
                continue
            if p.default is inspect.Parameter.empty and p.kind in (
                inspect.Parameter.POSITIONAL_ONLY,
                inspect.Parameter.POSITIONAL_OR_KEYWORD,
                inspect.Parameter.KEYWORD_ONLY,
            ):
                return False
        return True
    except Exception:
        # If introspection fails, be permissive (matches previous behavior).
        return True


def _resolve_at_path(
    context: "ResolutionContext",
    value: Any,
    container_path: Sequence[_TypeContainer],
    resolver,
):
    if not container_path:
        return resolver(context, value)

    container = container_path[0]
    inner_path = container_path[1:]
    if container is _TypeContainer.OPTIONAL:
        return _resolve_at_path(context, value, inner_path, resolver) if value is not None else None
    elif container is _TypeContainer.SEQUENCE:
        return [
            _resolve_at_path(context.at_path(idx), i, inner_path, resolver)
            for idx, i in enumerate(value)
        ]
    elif container is _TypeContainer.DICT:
        return {
            k: _resolve_at_path(context.at_path(k), v, inner_path, resolver)
            for k, v in value.items()
        }

    check.assert_never(container)


def _ensure_non_resolvable_model_compliance(mtype: type[BaseModel]):
    for name, field_info in mtype.model_fields.items():
        field_type = field_info.rebuild_annotation()
        if not _is_implicitly_resolved_type(field_type):
            raise ResolutionException(
                f"pydantic model class {mtype.__name__} includes incompatible field\n"
                f"  {name}: {field_type}\n"
                "Subclass Resolvable to support Resolvers on fields."
            )<|MERGE_RESOLUTION|>--- conflicted
+++ resolved
@@ -3,7 +3,6 @@
 from dataclasses import MISSING, fields, is_dataclass
 from enum import Enum, auto
 from functools import partial
-<<<<<<< HEAD
 from typing import (
     Annotated,
     Any,
@@ -16,10 +15,6 @@
     get_args,
     get_origin,
 )
-=======
-from types import UnionType
-from typing import Annotated, Any, Final, Literal, Optional, TypeVar, Union, get_args, get_origin
->>>>>>> 16f499c7
 
 import yaml
 from dagster_shared.record import get_record_annotations, get_record_defaults, is_record, record
