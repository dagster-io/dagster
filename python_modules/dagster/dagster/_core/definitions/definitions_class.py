from typing import TYPE_CHECKING, Any, Iterable, Mapping, Optional, Type, Union

import dagster._check as check
from dagster._annotations import experimental, public
from dagster._core.definitions.events import CoercibleToAssetKey
from dagster._core.definitions.executor_definition import ExecutorDefinition
from dagster._core.definitions.logger_definition import LoggerDefinition
from dagster._core.execution.build_resources import wrap_resources_for_execution
from dagster._core.execution.with_resources import with_resources
from dagster._core.instance import DagsterInstance
from dagster._utils.backcompat import experimental_arg_warning
from dagster._utils.cached_method import cached_method

from .assets import AssetsDefinition, SourceAsset
from .cacheable_assets import CacheableAssetsDefinition
from .decorators import repository
from .job_definition import JobDefinition
from .repository_definition import (
    SINGLETON_REPOSITORY_NAME,
    PendingRepositoryDefinition,
    RepositoryDefinition,
)
from .schedule_definition import ScheduleDefinition
from .sensor_definition import SensorDefinition
from .unresolved_asset_job_definition import UnresolvedAssetJobDefinition

if TYPE_CHECKING:
    from dagster._core.storage.asset_value_loader import AssetValueLoader


@public
@experimental
def create_repository_using_definitions_args(
    name: str,
    assets: Optional[
        Iterable[Union[AssetsDefinition, SourceAsset, CacheableAssetsDefinition]]
    ] = None,
    schedules: Optional[Iterable[ScheduleDefinition]] = None,
    sensors: Optional[Iterable[SensorDefinition]] = None,
    jobs: Optional[Iterable[Union[JobDefinition, UnresolvedAssetJobDefinition]]] = None,
    resources: Optional[Mapping[str, Any]] = None,
    executor: Optional[ExecutorDefinition] = None,
    loggers: Optional[Mapping[str, LoggerDefinition]] = None,
) -> Union[RepositoryDefinition, PendingRepositoryDefinition]:
    """
    For users who, for the time being, want to continue to use multiple named repositories in
    a single code location, you can use this function. The behavior (e.g. applying resources to
    all assets) are identical to :py:class:`Definitions` but this returns a named repository."""

    return _create_repository_using_definitions_args(
        name=name,
        assets=assets,
        schedules=schedules,
        sensors=sensors,
        jobs=jobs,
        resources=resources,
        executor=executor,
        loggers=loggers,
    )


def _create_repository_using_definitions_args(
    name: str,
    assets: Optional[
        Iterable[Union[AssetsDefinition, SourceAsset, CacheableAssetsDefinition]]
    ] = None,
    schedules: Optional[Iterable[ScheduleDefinition]] = None,
    sensors: Optional[Iterable[SensorDefinition]] = None,
    jobs: Optional[Iterable[Union[JobDefinition, UnresolvedAssetJobDefinition]]] = None,
    resources: Optional[Mapping[str, Any]] = None,
    executor: Optional[ExecutorDefinition] = None,
    loggers: Optional[Mapping[str, LoggerDefinition]] = None,
):
    if assets:
        check.iterable_param(
            assets, "assets", (AssetsDefinition, SourceAsset, CacheableAssetsDefinition)
        )

    if schedules:
        check.iterable_param(schedules, "schedules", ScheduleDefinition)

    if sensors:
        check.iterable_param(sensors, "sensors", SensorDefinition)

    if jobs:
        check.iterable_param(jobs, "jobs", (JobDefinition, UnresolvedAssetJobDefinition))

    if resources:
        check.mapping_param(resources, "resources", key_type=str)

    if executor:
        check.inst_param(executor, "executor", ExecutorDefinition)

    if loggers:
        check.mapping_param(loggers, "loggers", key_type=str, value_type=LoggerDefinition)

    resource_defs = coerce_resources_to_defs(resources or {})

    @repository(
        name=name,
        default_executor_def=executor,
        default_logger_defs=loggers,
    )
    def created_repo():
        return [
            *with_resources(assets or [], resource_defs),
            *(schedules or []),
            *(sensors or []),
            *(jobs or []),
        ]

    return created_repo


class Definitions:
    """
    A set of definitions to be explicitly available and loadable by Dagster tools.

    Example usage:

    .. code-block:: python

        defs = Definitions(
            assets=[asset_one, asset_two],
            schedules=[a_schedule],
            sensors=[a_sensor],
            jobs=[a_job],
            resources={
                "a_resource": some_resource,
            }
        )

    Dagster separates user-defined code from system tools such the web server and
    the daemon. Rather than loading code directly into process, a tool such as the
    webserver interacts with user-defined code over a serialization boundary.

    These tools must be able to locate and load this code when they start. Via CLI
    arguments or config, they specify a Python module to inspect.

    A Python module is loadable by Dagster tools if there is a top-level variable
    that is an instance of :py:class:`Definitions`.

    Before the introduction of :py:class:`Definitions`,
    :py:func:`@repository <repository>` was the API for organizing defintions.
    :py:class:`Definitions` provides a few conveniences for dealing with resources
    that do not apply to old-style :py:func:`@repository <repository>` declarations:

    * It takes a dictionary of top-level resources which are automatically bound
      (via :py:func:`with_resources <with_resources>`) to any asset passed to it.
      If you need to apply different resources to different assets, use legacy
      :py:func:`@repository <repository>` and use
      :py:func:`with_resources <with_resources>` as before.
    * The resources dictionary takes raw Python objects, not just instances
      of :py:class:`ResourceDefinition`. If that raw object inherits from
      :py:class:`IOManager`, it gets coerced to an :py:class:`IOManagerDefinition`.
      Any other object is coerced to a :py:class:`ResourceDefinition`.
    """

    def __init__(
        self,
        assets: Optional[
            Iterable[Union[AssetsDefinition, SourceAsset, CacheableAssetsDefinition]]
        ] = None,
        schedules: Optional[Iterable[ScheduleDefinition]] = None,
        sensors: Optional[Iterable[SensorDefinition]] = None,
        jobs: Optional[Iterable[Union[JobDefinition, UnresolvedAssetJobDefinition]]] = None,
        resources: Optional[Mapping[str, Any]] = None,
        executor: Optional[ExecutorDefinition] = None,
        loggers: Optional[Mapping[str, LoggerDefinition]] = None,
    ):
        if executor:
            experimental_arg_warning("executor", "Definitions.__init__")

        if loggers:
            experimental_arg_warning("loggers", "Definitions.__init__")

<<<<<<< HEAD
        self._created_pending_or_normal_repo = _create_repository_using_definitions_args(
=======
        resource_defs = wrap_resources_for_execution(resources or {})

        @repository(
>>>>>>> 40a10288
            name=SINGLETON_REPOSITORY_NAME,
            assets=assets,
            schedules=schedules,
            sensors=sensors,
            jobs=jobs,
            resources=resources,
            executor=executor,
            loggers=loggers,
        )

    @public
    def get_job_def(self, name: str) -> JobDefinition:
        """Get a job definition by name. If you passed in a an :py:class:`UnresolvedAssetJobDefinition`
        (return value of :py:func:`define_asset_job`) it will be resolved to a :py:class:`JobDefinition` when returned
        from this function."""

        check.str_param(name, "name")
        return self.get_repository_def().get_job(name)

    @public
    def get_sensor_def(self, name: str) -> SensorDefinition:
        """Get a sensor definition by name."""
        check.str_param(name, "name")
        return self.get_repository_def().get_sensor_def(name)

    @public
    def get_schedule_def(self, name: str) -> ScheduleDefinition:
        """Get a schedule definition by name."""
        check.str_param(name, "name")
        return self.get_repository_def().get_schedule_def(name)

    @public
    def load_asset_value(
        self,
        asset_key: CoercibleToAssetKey,
        *,
        python_type: Optional[Type] = None,
        instance: Optional[DagsterInstance] = None,
        partition_key: Optional[str] = None,
    ) -> object:
        """
        Load the contents of an asset as a Python object.

        Invokes `load_input` on the :py:class:`IOManager` associated with the asset.

        If you want to load the values of multiple assets, it's more efficient to use
        :py:meth:`~dagster.Definitions.get_asset_value_loader`, which avoids spinning up
        resources separately for each asset.

        Args:
            asset_key (Union[AssetKey, Sequence[str], str]): The key of the asset to load.
            python_type (Optional[Type]): The python type to load the asset as. This is what will
                be returned inside `load_input` by `context.dagster_type.typing_type`.
            partition_key (Optional[str]): The partition of the asset to load.

        Returns:
            The contents of an asset as a Python object.
        """
        return self.get_repository_def().load_asset_value(
            asset_key=asset_key,
            python_type=python_type,
            instance=instance,
            partition_key=partition_key,
        )

    @public
    def get_asset_value_loader(
        self, instance: Optional[DagsterInstance] = None
    ) -> "AssetValueLoader":
        """
        Returns an object that can load the contents of assets as Python objects.

        Invokes `load_input` on the :py:class:`IOManager` associated with the assets. Avoids
        spinning up resources separately for each asset.

        Usage:

        .. code-block:: python

            with defs.get_asset_value_loader() as loader:
                asset1 = loader.load_asset_value("asset1")
                asset2 = loader.load_asset_value("asset2")
        """
        return self.get_repository_def().get_asset_value_loader(
            instance=instance,
        )

    @cached_method
    def get_repository_def(self) -> RepositoryDefinition:
        """
        Definitions is implemented by wrapping RepositoryDefinition. Get that underlying object
        in order to access an functionality which is not exposed on Definitions. This method
        also resolves a PendingRepositoryDefinition to a RepositoryDefinition.
        """
        return (
            self._created_pending_or_normal_repo.compute_repository_definition()
            if isinstance(self._created_pending_or_normal_repo, PendingRepositoryDefinition)
            else self._created_pending_or_normal_repo
        )

    def get_inner_repository_for_loading_process(
        self,
    ) -> Union[RepositoryDefinition, PendingRepositoryDefinition]:
        """This method is used internally to access the inner repository during the loading process
        at CLI entry points. We explicitly do not want to resolve the pending repo because the entire
        point is to defer that resolution until later."""
        return self._created_pending_or_normal_repo<|MERGE_RESOLUTION|>--- conflicted
+++ resolved
@@ -94,7 +94,7 @@
     if loggers:
         check.mapping_param(loggers, "loggers", key_type=str, value_type=LoggerDefinition)
 
-    resource_defs = coerce_resources_to_defs(resources or {})
+    resource_defs = wrap_resources_for_execution(resources or {})
 
     @repository(
         name=name,
@@ -174,13 +174,7 @@
         if loggers:
             experimental_arg_warning("loggers", "Definitions.__init__")
 
-<<<<<<< HEAD
         self._created_pending_or_normal_repo = _create_repository_using_definitions_args(
-=======
-        resource_defs = wrap_resources_for_execution(resources or {})
-
-        @repository(
->>>>>>> 40a10288
             name=SINGLETON_REPOSITORY_NAME,
             assets=assets,
             schedules=schedules,
