--- conflicted
+++ resolved
@@ -1,4 +1,3 @@
-<<<<<<< HEAD
 import itertools
 from datetime import datetime
 from typing import Dict, List, Mapping, NamedTuple, Optional, Sequence, Tuple, Union, cast
@@ -7,11 +6,9 @@
 from dagster._annotations import experimental
 from dagster._serdes import whitelist_for_serdes
 from dagster._serdes.serdes import deserialize_as, serialize_dagster_namedtuple
-=======
 from typing import List, Mapping, NamedTuple
 
 import dagster._check as check
->>>>>>> e63c747d
 
 from .partition import Partition, PartitionsDefinition
 
@@ -61,39 +58,32 @@
 
         return str_key
 
-<<<<<<< HEAD
-def deserialize_partition_from_db_string(
-    partition: Optional[str],
-) -> Optional[Union[str, MultiDimensionalPartitionKey]]:
-    if partition is None:
-        return None
-    if partition.startswith("["):
-        return deserialize_as(partition, MultiDimensionalPartitionKey)
-    return partition
+    def keys_by_dimension(self):
+        return {dim_key.dimension_name: dim_key.partition_key for dim_key in self.dimension_keys}
 
 
-class MultiDimensionalPartition(Partition):
-    def __init__(self, value: Mapping[str, Partition], name: Optional[str] = None):
-        self._value = check.mapping_param(value, "value", key_type=str, value_type=Partition)
-        self._name = cast(str, check.opt_str_param(name, "name", str(value)))
+# class MultiDimensionalPartition(Partition):
+#     def __init__(self, value: Mapping[str, Partition], name: Optional[str] = None):
+#         self._value = check.mapping_param(value, "value", key_type=str, value_type=Partition)
+#         self._name = cast(str, check.opt_str_param(name, "name", str(value)))
 
-    @property
-    def value(self) -> Mapping[str, Partition]:
-        return self._value
+#     @property
+#     def value(self) -> Mapping[str, Partition]:
+#         return self._value
 
-    @property
-    def name(self) -> str:
-        return self._name
+#     @property
+#     def name(self) -> str:
+#         return self._name
 
-    def __eq__(self, other) -> bool:
-        return (
-            isinstance(other, MultiDimensionalPartition)
-            and self.value == other.value
-            and self.name == other.name
-        )
+#     def __eq__(self, other) -> bool:
+#         return (
+#             isinstance(other, MultiDimensionalPartition)
+#             and self.value == other.value
+#             and self.name == other.name
+#         )
 
-    def partitions_by_dimension(self) -> Mapping[str, Partition]:
-        return self.value
+#     def partitions_by_dimension(self) -> Mapping[str, Partition]:
+#         return self.value
 
 
 class PartitionDimensionDefinition(
@@ -160,7 +150,7 @@
                 for i in range(len(partitions_tuple))
             }
 
-            return MultiDimensionalPartition(
+            return Partition(
                 value=partitions_by_dimension,
                 name=self.get_partition_key(
                     {
@@ -185,47 +175,25 @@
         return hash(tuple(self.partitions_defs))
 
     def get_partition_key(
-        self, partition_key_by_dimension: Union[Mapping[str, str], MultiDimensionalPartitionKey]
-    ) -> str:
-        if isinstance(partition_key_by_dimension, Mapping):
-            check.mapping_param(
-                partition_key_by_dimension,
-                "partition_key_by_dimension",
-                key_type=str,
-                value_type=str,
-            )
-            partition_dim_names = set(
-                [partition_dim.name for partition_dim in self._partitions_defs]
-            )
-            if set(partition_key_by_dimension.keys()) != partition_dim_names:
-                extra_keys = set(partition_key_by_dimension.keys()) - partition_dim_names
-                missing_keys = partition_dim_names - set(partition_key_by_dimension.keys())
+        self, partition_key_by_dimension: Mapping[str, str]
+    ) -> MultiPartitionsKey:
+        check.mapping_param(
+            partition_key_by_dimension,
+            "partition_key_by_dimension",
+            key_type=str,
+            value_type=str,
+        )
+        partition_dim_names = set([partition_dim.name for partition_dim in self._partitions_defs])
+        if set(partition_key_by_dimension.keys()) != partition_dim_names:
+            extra_keys = set(partition_key_by_dimension.keys()) - partition_dim_names
+            missing_keys = partition_dim_names - set(partition_key_by_dimension.keys())
 
-                raise DagsterInvalidInvocationError(
-                    "Invalid partition dimension keys provided. All provided keys must be defined as "
-                    f"partition dimensions. Valid keys are {partition_dim_names}. "
-                    "You provided: \n"
-                    f"{f'Extra keys: {extra_keys}.' if extra_keys else ''}"
-                    f"{f'Missing keys {missing_keys}.' if missing_keys else ''}"
-                )
-
-            partition_key_by_dimension = (
-                MultiDimensionalPartitionKey.from_partition_dimension_mapping(
-                    partition_key_by_dimension
-                )
+            raise DagsterInvalidInvocationError(
+                "Invalid partition dimension keys provided. All provided keys must be defined as "
+                f"partition dimensions. Valid keys are {partition_dim_names}. "
+                "You provided: \n"
+                f"{f'Extra keys: {extra_keys}.' if extra_keys else ''}"
+                f"{f'Missing keys {missing_keys}.' if missing_keys else ''}"
             )
 
-        else:
-            check.inst_param(
-                partition_key_by_dimension,
-                "partition_key_by_dimension",
-                MultiDimensionalPartitionKey,
-            )
-
-        return "|".join(
-            [dim_key.partition_key for dim_key in partition_key_by_dimension.dimension_keys]
-        )
-=======
-    def keys_by_dimension(self):
-        return {dim_key.dimension_name: dim_key.partition_key for dim_key in self.dimension_keys}
->>>>>>> e63c747d
+        return MultiPartitionKey(partition_key_by_dimension)