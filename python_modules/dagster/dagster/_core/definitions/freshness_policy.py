import datetime
<<<<<<< HEAD
from typing import AbstractSet, NamedTuple, Optional
=======
from typing import AbstractSet, FrozenSet, NamedTuple, Optional
>>>>>>> f18cede2

import pendulum

import dagster._check as check
from dagster._annotations import experimental
from dagster._core.errors import DagsterInvalidDefinitionError
from dagster._serdes import whitelist_for_serdes
from dagster._utils.schedules import (
    is_valid_cron_schedule,
    reverse_cron_string_iterator,
)

from .events import AssetKey


class FreshnessConstraint(NamedTuple):
    asset_keys: AbstractSet[AssetKey]
    required_data_time: datetime.datetime
    required_by_time: datetime.datetime


@experimental
@whitelist_for_serdes
class FreshnessPolicy(
    NamedTuple(
        "_FreshnessPolicy",
        [
            ("maximum_lag_minutes", float),
            ("cron_schedule", Optional[str]),
            ("cron_schedule_timezone", Optional[str]),
        ],
    )
):
    """A FreshnessPolicy specifies how up-to-date you want a given asset to be.

    Attaching a FreshnessPolicy to an asset definition encodes an expectation on the upstream data
    that you expect to be incorporated into the current state of that asset at certain points in time.
    How this is calculated differs depending on if the asset is unpartitioned or time-partitioned
    (other partitioning schemes are not supported).

    For time-partitioned assets, the current data time for the asset is simple to calculate. The
    upstream data that is incorporated into the asset is exactly the set of materialized partitions
    for that asset. Thus, the current data time for the asset is simply the time up to which all
    partitions have been materialized.

    For unpartitioned assets, the current data time is based on the upstream materialization records
    that were read to generate the current state of the asset. More specifically,
    imagine you have two assets, where A depends on B. If `B` has a FreshnessPolicy defined, this
    means that at time T, the most recent materialization of `B` should have come after a
    materialization of `A` which was no more than `maximum_lag_minutes` ago. This calculation is
    recursive: any given asset is expected to incorporate up-to-date data from all of its upstream
    assets.

    It is assumed that all asset definitions with no upstream asset definitions consume from some
    always-updating source. That is, if you materialize that asset at time T, it will incorporate
    all data up to time T.

    If `cron_schedule` is not defined, the given asset will be expected to incorporate upstream
    data from no more than `maximum_lag_minutes` ago at all points in time. For example, "The events
    table should always have data from at most 1 hour ago".

    If `cron_schedule` is defined, the given asset will be expected to incorporate upstream data
    from no more than `maximum_lag_minutes` ago at each cron schedule tick. For example, "By 9AM,
    the signups table should contain all of yesterday's data".

    The freshness status of assets with policies defined will be visible in the UI. If you are using
    an asset reconciliation sensor, this sensor will kick off runs to help keep your assets up to
    date with respect to their FreshnessPolicy.

    Args:
        maximum_lag_minutes (float): An upper bound for how old the data contained within this
            asset may be.
        cron_schedule (Optional[str]): A cron schedule string (e.g. ``"0 1 * * *"``) specifying a
            series of times by which the `maximum_lag_minutes` constraint must be satisfied. If
            no cron schedule is provided, then this constraint must be satisfied at all times.
        cron_schedule_timezone (Optional[str]): Timezone in which the cron schedule should be evaluated.
            If not specified, defaults to UTC. Supported strings for timezones are the ones provided
            by the `IANA time zone database <https://www.iana.org/time-zones>` - e.g.
            "America/Los_Angeles".

    .. code-block:: python

        # At any point in time, this asset must incorporate all upstream data from at least 30 minutes ago.
        @asset(freshness_policy=FreshnessPolicy(maximum_lag_minutes=30))
        def fresh_asset():
            ...

        # At any point in time, this asset must incorporate all upstream data from at least 30 minutes ago.
        @asset(freshness_policy=FreshnessPolicy(maximum_lag_minutes=30))
        def cron_up_to_date_asset():
            ...

    """

    def __new__(
        cls,
        *,
        maximum_lag_minutes: float,
        cron_schedule: Optional[str] = None,
        cron_schedule_timezone: Optional[str] = None,
    ):
        if cron_schedule is not None:
            if not is_valid_cron_schedule(cron_schedule):
                raise DagsterInvalidDefinitionError(f"Invalid cron schedule '{cron_schedule}'.")
            check.param_invariant(
                is_valid_cron_schedule(cron_schedule),
                "cron_schedule",
                f"Invalid cron schedule '{cron_schedule}'.",
            )
        if cron_schedule_timezone is not None:
            check.param_invariant(
                cron_schedule is not None,
                "cron_schedule_timezone",
                "Cannot specify cron_schedule_timezone without a cron_schedule.",
            )
            try:
                # Verify that the timezone can be loaded
                pendulum.tz.timezone(cron_schedule_timezone)  # type: ignore
            except Exception as e:
                raise DagsterInvalidDefinitionError(
                    "Invalid cron schedule timezone '{cron_schedule_timezone}'.   "
                ) from e
        return super(FreshnessPolicy, cls).__new__(
            cls,
            maximum_lag_minutes=float(
                check.numeric_param(maximum_lag_minutes, "maximum_lag_minutes")
            ),
            cron_schedule=check.opt_str_param(cron_schedule, "cron_schedule"),
            cron_schedule_timezone=check.opt_str_param(
                cron_schedule_timezone, "cron_schedule_timezone"
            ),
        )

    @classmethod
    def _create(cls, *args):
        """Pickle requires a method with positional arguments to construct
        instances of a class. Since the constructor for this class has
        keyword arguments only, we define this method to be used by pickle.
        """
        return cls(maximum_lag_minutes=args[0], cron_schedule=args[1])

    def __reduce__(self):
        return (self._create, (self.maximum_lag_minutes, self.cron_schedule))

    @property
    def maximum_lag_delta(self) -> datetime.timedelta:
        return datetime.timedelta(minutes=self.maximum_lag_minutes)

<<<<<<< HEAD
=======
    def constraints_for_time_window(
        self,
        window_start: datetime.datetime,
        window_end: datetime.datetime,
        upstream_keys: FrozenSet[AssetKey],
    ) -> AbstractSet[FreshnessConstraint]:
        """For a given time window, calculate a set of FreshnessConstraints that this asset must
        satisfy.

        Args:
            window_start (datetime): The start time of the window that constraints will be
                calculated for. Generally, this is the current time.
            window_start (datetime): The end time of the window that constraints will be
                calculated for.
            upstream_keys (FrozenSet[AssetKey]): The relevant upstream keys for this policy.
        """
        constraints = set()

        # get an iterator of times to evaluate these constraints at
        if self.cron_schedule:
            constraint_ticks = cron_string_iterator(
                start_timestamp=window_start.timestamp(),
                cron_string=self.cron_schedule,
                execution_timezone=self.cron_schedule_timezone,
            )
        else:
            # this constraint must be satisfied at all points in time, so generate a series of
            # many constraints (10 per maximum lag window)
            period = pendulum.period(pendulum.instance(window_start), pendulum.instance(window_end))
            # old versions of pendulum return a list, so ensure this is an iterator
            constraint_ticks = iter(
                period.range("minutes", (self.maximum_lag_minutes / 10.0) + 0.1)
            )

        # iterate over each schedule tick in the provided time window
        evaluation_tick = next(constraint_ticks, None)
        while evaluation_tick is not None:
            required_data_time = evaluation_tick - self.maximum_lag_delta
            required_by_time = evaluation_tick

            constraints.add(
                FreshnessConstraint(
                    asset_keys=upstream_keys,
                    required_data_time=required_data_time,
                    required_by_time=required_by_time,
                )
            )

            evaluation_tick = next(constraint_ticks, None)
            if evaluation_tick is None or evaluation_tick > window_end:
                break
            # fallback if the user selects a very small maximum_lag_minutes value
            if len(constraints) > 100:
                break
        return constraints

>>>>>>> f18cede2
    def minutes_late(
        self,
        data_time: Optional[datetime.datetime],
        evaluation_time: datetime.datetime,
    ) -> Optional[float]:
        """Returns a number of minutes past the specified freshness policy that this asset currently
        is. If the asset is missing upstream data, or is not materialized at all, then it is unknown
        how late it is, and this will return None.

        Args:
            data_time (Optional[datetime]): The timestamp of the data that was used to create the
                current version of this asset.
            evaluation_time (datetime): The time at which we're evaluating the lateness of this
                asset. Generally, this is the current time.
        """
        if data_time is None:
            return None
        if self.cron_schedule:
            # most recent cron schedule tick
            schedule_ticks = reverse_cron_string_iterator(
                end_timestamp=evaluation_time.timestamp(),
                cron_string=self.cron_schedule,
                execution_timezone=self.cron_schedule_timezone,
            )
            evaluation_tick = next(schedule_ticks)
        else:
            evaluation_tick = evaluation_time

        required_time = evaluation_tick - self.maximum_lag_delta
        return max(0.0, (required_time - data_time).total_seconds() / 60)<|MERGE_RESOLUTION|>--- conflicted
+++ resolved
@@ -1,9 +1,5 @@
 import datetime
-<<<<<<< HEAD
-from typing import AbstractSet, NamedTuple, Optional
-=======
 from typing import AbstractSet, FrozenSet, NamedTuple, Optional
->>>>>>> f18cede2
 
 import pendulum
 
@@ -152,65 +148,6 @@
     def maximum_lag_delta(self) -> datetime.timedelta:
         return datetime.timedelta(minutes=self.maximum_lag_minutes)
 
-<<<<<<< HEAD
-=======
-    def constraints_for_time_window(
-        self,
-        window_start: datetime.datetime,
-        window_end: datetime.datetime,
-        upstream_keys: FrozenSet[AssetKey],
-    ) -> AbstractSet[FreshnessConstraint]:
-        """For a given time window, calculate a set of FreshnessConstraints that this asset must
-        satisfy.
-
-        Args:
-            window_start (datetime): The start time of the window that constraints will be
-                calculated for. Generally, this is the current time.
-            window_start (datetime): The end time of the window that constraints will be
-                calculated for.
-            upstream_keys (FrozenSet[AssetKey]): The relevant upstream keys for this policy.
-        """
-        constraints = set()
-
-        # get an iterator of times to evaluate these constraints at
-        if self.cron_schedule:
-            constraint_ticks = cron_string_iterator(
-                start_timestamp=window_start.timestamp(),
-                cron_string=self.cron_schedule,
-                execution_timezone=self.cron_schedule_timezone,
-            )
-        else:
-            # this constraint must be satisfied at all points in time, so generate a series of
-            # many constraints (10 per maximum lag window)
-            period = pendulum.period(pendulum.instance(window_start), pendulum.instance(window_end))
-            # old versions of pendulum return a list, so ensure this is an iterator
-            constraint_ticks = iter(
-                period.range("minutes", (self.maximum_lag_minutes / 10.0) + 0.1)
-            )
-
-        # iterate over each schedule tick in the provided time window
-        evaluation_tick = next(constraint_ticks, None)
-        while evaluation_tick is not None:
-            required_data_time = evaluation_tick - self.maximum_lag_delta
-            required_by_time = evaluation_tick
-
-            constraints.add(
-                FreshnessConstraint(
-                    asset_keys=upstream_keys,
-                    required_data_time=required_data_time,
-                    required_by_time=required_by_time,
-                )
-            )
-
-            evaluation_tick = next(constraint_ticks, None)
-            if evaluation_tick is None or evaluation_tick > window_end:
-                break
-            # fallback if the user selects a very small maximum_lag_minutes value
-            if len(constraints) > 100:
-                break
-        return constraints
-
->>>>>>> f18cede2
     def minutes_late(
         self,
         data_time: Optional[datetime.datetime],
