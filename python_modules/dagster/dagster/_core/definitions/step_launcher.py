--- conflicted
+++ resolved
@@ -60,11 +60,7 @@
 
 _step_launcher_supersession = superseded(
     subject="StepLauncher",
-<<<<<<< HEAD
-    additional_warn_text="Consider using Dagster Pipes instead. Learn more here: https://docs.dagster.io/guides/build/external-pipelines/",
-=======
     additional_warn_text="While there is no plan to remove this functionality, for new projects, we recommend using Dagster Pipes. For more information, see https://docs.dagster.io/guides/build/external-pipelines/",
->>>>>>> fb7313e5
 )
 
 
