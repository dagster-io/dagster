import glob
import logging
import os
import sqlite3
import threading
import time
from collections import defaultdict
from contextlib import contextmanager
from typing import Iterable, Optional

import sqlalchemy as db
from sqlalchemy.pool import NullPool
from tqdm import tqdm
from watchdog.events import PatternMatchingEventHandler
from watchdog.observers import Observer

import dagster._check as check
import dagster._seven as seven
from dagster._config import StringSource
<<<<<<< HEAD
from dagster._core.errors import DagsterInvariantViolationError
from dagster._core.events import DagsterEventType
=======
from dagster._core.events import ASSET_EVENTS
>>>>>>> 6db08430
from dagster._core.events.log import EventLogEntry
from dagster._core.storage.event_log.base import EventLogCursor, EventLogRecord, EventRecordsFilter
from dagster._core.storage.pipeline_run import PipelineRunStatus, RunsFilter
from dagster._core.storage.sql import (
    check_alembic_revision,
    create_engine,
    get_alembic_config,
    run_alembic_upgrade,
    stamp_alembic_rev,
)
from dagster._core.storage.sqlite import create_db_conn_string
from dagster._serdes import (
    ConfigurableClass,
    ConfigurableClassData,
    deserialize_json_to_dagster_namedtuple,
)
from dagster._utils import mkdir_p

from ..schema import SqlEventLogStorageMetadata, SqlEventLogStorageTable
from ..sql_event_log import RunShardedEventsCursor, SqlEventLogStorage

INDEX_SHARD_NAME = "index"


class SqliteEventLogStorage(SqlEventLogStorage, ConfigurableClass):
    """SQLite-backed event log storage.

    Users should not directly instantiate this class; it is instantiated by internal machinery when
    ``dagit`` and ``dagster-graphql`` load, based on the values in the ``dagster.yaml`` file in
    ``$DAGSTER_HOME``. Configuration of this class should be done by setting values in that file.

    This is the default event log storage when none is specified in the ``dagster.yaml``.

    To explicitly specify SQLite for event log storage, you can add a block such as the following
    to your ``dagster.yaml``:

    .. code-block:: YAML

        event_log_storage:
          module: dagster._core.storage.event_log
          class: SqliteEventLogStorage
          config:
            base_dir: /path/to/dir

    The ``base_dir`` param tells the event log storage where on disk to store the databases. To
    improve concurrent performance, event logs are stored in a separate SQLite database for each
    run.
    """

    def __init__(self, base_dir, inst_data=None):
        """Note that idempotent initialization of the SQLite database is done on a per-run_id
        basis in the body of connect, since each run is stored in a separate database."""
        self._base_dir = os.path.abspath(check.str_param(base_dir, "base_dir"))
        mkdir_p(self._base_dir)

        self._obs = None

        self._watchers = defaultdict(dict)
        self._inst_data = check.opt_inst_param(inst_data, "inst_data", ConfigurableClassData)

        # Used to ensure that each run ID attempts to initialize its DB the first time it connects,
        # ensuring that the database will be created if it doesn't exist
        self._initialized_dbs = set()

        # Ensure that multiple threads (like the event log watcher) interact safely with each other
        self._db_lock = threading.Lock()

        if not os.path.exists(self.path_for_shard(INDEX_SHARD_NAME)):
            conn_string = self.conn_string_for_shard(INDEX_SHARD_NAME)
            engine = create_engine(conn_string, poolclass=NullPool)
            self._initdb(engine)
            self.reindex_events()
            self.reindex_assets()

        super().__init__()

    def upgrade(self):
        all_run_ids = self.get_all_run_ids()
        print(  # pylint: disable=print-call
            f"Updating event log storage for {len(all_run_ids)} runs on disk..."
        )
        alembic_config = get_alembic_config(__file__)
        if all_run_ids:
            for run_id in tqdm(all_run_ids):
                with self.run_connection(run_id) as conn:
                    run_alembic_upgrade(alembic_config, conn, run_id)

        print("Updating event log storage for index db on disk...")  # pylint: disable=print-call
        with self.index_connection() as conn:
            run_alembic_upgrade(alembic_config, conn, "index")

        self._initialized_dbs = set()

    @property
    def inst_data(self):
        return self._inst_data

    @classmethod
    def config_type(cls):
        return {"base_dir": StringSource}

    @staticmethod
    def from_config_value(inst_data, config_value):
        return SqliteEventLogStorage(inst_data=inst_data, **config_value)

    def get_all_run_ids(self):
        all_filenames = glob.glob(os.path.join(self._base_dir, "*.db"))
        return [
            os.path.splitext(os.path.basename(filename))[0]
            for filename in all_filenames
            if os.path.splitext(os.path.basename(filename))[0] != INDEX_SHARD_NAME
        ]

    def path_for_shard(self, run_id):
        return os.path.join(self._base_dir, "{run_id}.db".format(run_id=run_id))

    def conn_string_for_shard(self, shard_name):
        check.str_param(shard_name, "shard_name")
        return create_db_conn_string(self._base_dir, shard_name)

    def _initdb(self, engine):
        alembic_config = get_alembic_config(__file__)

        retry_limit = 10

        while True:
            try:

                with engine.connect() as connection:
                    db_revision, head_revision = check_alembic_revision(alembic_config, connection)

                    if not (db_revision and head_revision):
                        SqlEventLogStorageMetadata.create_all(engine)
                        engine.execute("PRAGMA journal_mode=WAL;")
                        stamp_alembic_rev(alembic_config, connection)

                break
            except (db.exc.DatabaseError, sqlite3.DatabaseError, sqlite3.OperationalError) as exc:
                # This is SQLite-specific handling for concurrency issues that can arise when
                # multiple processes (e.g. the dagit process and user code process) contend with
                # each other to init the db. When we hit the following errors, we know that another
                # process is on the case and we should retry.
                err_msg = str(exc)

                if not (
                    "table asset_keys already exists" in err_msg
                    or "table secondary_indexes already exists" in err_msg
                    or "table event_logs already exists" in err_msg
                    or "database is locked" in err_msg
                    or "table alembic_version already exists" in err_msg
                    or "UNIQUE constraint failed: alembic_version.version_num" in err_msg
                ):
                    raise

                if retry_limit == 0:
                    raise
                else:
                    logging.info(
                        "SqliteEventLogStorage._initdb: Encountered apparent concurrent init, "
                        "retrying (%s retries left). Exception: %s",
                        retry_limit,
                        err_msg,
                    )
                    time.sleep(0.2)
                    retry_limit -= 1

    @contextmanager
    def _connect(self, shard):
        with self._db_lock:
            check.str_param(shard, "shard")

            conn_string = self.conn_string_for_shard(shard)
            engine = create_engine(conn_string, poolclass=NullPool)

            if not shard in self._initialized_dbs:
                self._initdb(engine)
                self._initialized_dbs.add(shard)

            conn = engine.connect()

            try:
                yield conn
            finally:
                conn.close()
            engine.dispose()

    def run_connection(self, run_id=None):
        return self._connect(run_id)

    def index_connection(self):
        return self._connect(INDEX_SHARD_NAME)

    def store_event(self, event):
        """
        Overridden method to replicate asset events in a central assets.db sqlite shard, enabling
        cross-run asset queries.

        Args:
            event (EventLogEntry): The event to store.
        """
        check.inst_param(event, "event", EventLogEntry)
        insert_event_statement = self.prepare_insert_event(event)
        run_id = event.run_id

        with self.run_connection(run_id) as conn:
            conn.execute(insert_event_statement)

        if event.is_dagster_event and event.dagster_event.asset_key:
            check.invariant(
                event.dagster_event_type in ASSET_EVENTS,
                "Can only store asset materializations, materialization_planned, and observations in index database",
            )

            # mirror the event in the cross-run index database
            with self.index_connection() as conn:
                result = conn.execute(insert_event_statement)
                event_id = result.inserted_primary_key[0]

            self.store_asset_event(event)

                if event_id is None:
                    raise DagsterInvariantViolationError(
                        "Cannot store asset event tags for null event id."
                    )

                self.store_asset_event_tags(event, event_id)

    def get_event_records(
        self,
        event_records_filter: EventRecordsFilter,
        limit: Optional[int] = None,
        ascending: bool = False,
    ) -> Iterable[EventLogRecord]:
        """Overridden method to enable cross-run event queries in sqlite.

        The record id in sqlite does not auto increment cross runs, so instead of fetching events
        after record id, we only fetch events whose runs updated after update_timestamp.
        """
        check.opt_inst_param(event_records_filter, "event_records_filter", EventRecordsFilter)
        check.opt_int_param(limit, "limit")
        check.bool_param(ascending, "ascending")

        is_asset_query = event_records_filter and event_records_filter.event_type in ASSET_EVENTS
        if is_asset_query:
            # asset materializations, observations and materialization planned events
            # get mirrored into the index shard, so no custom run shard-aware cursor logic needed
            return super(SqliteEventLogStorage, self).get_event_records(
                event_records_filter=event_records_filter, limit=limit, ascending=ascending
            )

        query = db.select([SqlEventLogStorageTable.c.id, SqlEventLogStorageTable.c.event])
        if event_records_filter.asset_key:
            asset_details = next(iter(self._get_assets_details([event_records_filter.asset_key])))
        else:
            asset_details = None

        if event_records_filter.after_cursor != None and not isinstance(
            event_records_filter.after_cursor, RunShardedEventsCursor
        ):
            raise Exception(
                """
                Called `get_event_records` on a run-sharded event log storage with a cursor that
                is not run-aware. Add a RunShardedEventsCursor to your query filter
                or switch your instance configuration to use a non-run-sharded event log storage
                (e.g. PostgresEventLogStorage, ConsolidatedSqliteEventLogStorage)
            """
            )

        query = self._apply_filter_to_query(
            query=query,
            event_records_filter=event_records_filter,
            asset_details=asset_details,
            apply_cursor_filters=False,  # run-sharded cursor filters don't really make sense
        )
        if limit:
            query = query.limit(limit)
        if ascending:
            query = query.order_by(SqlEventLogStorageTable.c.timestamp.asc())
        else:
            query = query.order_by(SqlEventLogStorageTable.c.timestamp.desc())

        # workaround for the run-shard sqlite to enable cross-run queries: get a list of run_ids
        # whose events may qualify the query, and then open run_connection per run_id at a time.
        run_updated_after = (
            event_records_filter.after_cursor.run_updated_after
            if isinstance(event_records_filter.after_cursor, RunShardedEventsCursor)
            else None
        )
        run_records = self._instance.get_run_records(
            filters=RunsFilter(updated_after=run_updated_after),
            order_by="update_timestamp",
            ascending=ascending,
        )

        event_records = []
        for run_record in run_records:
            run_id = run_record.pipeline_run.run_id
            with self.run_connection(run_id) as conn:
                results = conn.execute(query).fetchall()

            for row_id, json_str in results:
                try:
                    event_record = deserialize_json_to_dagster_namedtuple(json_str)
                    if not isinstance(event_record, EventLogEntry):
                        logging.warning(
                            "Could not resolve event record as EventLogEntry for id `%s`.", row_id
                        )
                        continue
                    else:
                        event_records.append(
                            EventLogRecord(storage_id=row_id, event_log_entry=event_record)
                        )
                    if limit and len(event_records) >= limit:
                        break
                except seven.JSONDecodeError:
                    logging.warning("Could not parse event record id `%s`.", row_id)

            if limit and len(event_records) >= limit:
                break

        return event_records[:limit]

    def supports_event_consumer_queries(self):
        return False

    def delete_events(self, run_id):
        with self.run_connection(run_id) as conn:
            self.delete_events_for_run(conn, run_id)

        # delete the mirrored event in the cross-run index database
        with self.index_connection() as conn:
            self.delete_events_for_run(conn, run_id)

    def wipe(self):
        # should delete all the run-sharded dbs as well as the index db
        for filename in (
            glob.glob(os.path.join(self._base_dir, "*.db"))
            + glob.glob(os.path.join(self._base_dir, "*.db-wal"))
            + glob.glob(os.path.join(self._base_dir, "*.db-shm"))
        ):
            os.unlink(filename)

        self._initialized_dbs = set()

    def _delete_mirrored_events_for_asset_key(self, asset_key):
        with self.index_connection() as conn:
            conn.execute(
                SqlEventLogStorageTable.delete().where(  # pylint: disable=no-value-for-parameter
                    db.or_(
                        SqlEventLogStorageTable.c.asset_key == asset_key.to_string(),
                        SqlEventLogStorageTable.c.asset_key == asset_key.to_string(legacy=True),
                    )
                )
            )

    def wipe_asset(self, asset_key):
        # default implementation will update the event_logs in the sharded dbs, and the asset_key
        # table in the asset shard, but will not remove the mirrored event_log events in the asset
        # shard
        super(SqliteEventLogStorage, self).wipe_asset(asset_key)
        self._delete_mirrored_events_for_asset_key(asset_key)

    def watch(self, run_id, cursor, callback):
        if not self._obs:
            self._obs = Observer()
            self._obs.start()

        watchdog = SqliteEventLogStorageWatchdog(self, run_id, callback, cursor)
        self._watchers[run_id][callback] = (
            watchdog,
            self._obs.schedule(watchdog, self._base_dir, True),
        )

    def end_watch(self, run_id, handler):
        if handler in self._watchers[run_id]:
            event_handler, watch = self._watchers[run_id][handler]
            self._obs.remove_handler_for_watch(event_handler, watch)
            del self._watchers[run_id][handler]

    def dispose(self):
        if self._obs:
            self._obs.stop()
            self._obs.join(timeout=15)

    def alembic_version(self):
        alembic_config = get_alembic_config(__file__)
        with self.index_connection() as conn:
            return check_alembic_revision(alembic_config, conn)

    @property
    def is_run_sharded(self):
        return True


class SqliteEventLogStorageWatchdog(PatternMatchingEventHandler):
    def __init__(self, event_log_storage, run_id, callback, cursor, **kwargs):
        self._event_log_storage = check.inst_param(
            event_log_storage, "event_log_storage", SqliteEventLogStorage
        )
        self._run_id = check.str_param(run_id, "run_id")
        self._cb = check.callable_param(callback, "callback")
        self._log_path = event_log_storage.path_for_shard(run_id)
        self._cursor = cursor
        super(SqliteEventLogStorageWatchdog, self).__init__(patterns=[self._log_path], **kwargs)

    def _process_log(self):
        connection = self._event_log_storage.get_records_for_run(self._run_id, self._cursor)
        if connection.cursor:
            self._cursor = connection.cursor
        for record in connection.records:
            status = None
            try:
                status = self._cb(
                    record.event_log_entry, str(EventLogCursor.from_storage_id(record.storage_id))
                )
            except Exception:
                logging.exception("Exception in callback for event watch on run %s.", self._run_id)

            if (
                status == PipelineRunStatus.SUCCESS
                or status == PipelineRunStatus.FAILURE
                or status == PipelineRunStatus.CANCELED
            ):
                self._event_log_storage.end_watch(self._run_id, self._cb)

    def on_modified(self, event):
        check.invariant(event.src_path == self._log_path)
        self._process_log()<|MERGE_RESOLUTION|>--- conflicted
+++ resolved
@@ -17,12 +17,8 @@
 import dagster._check as check
 import dagster._seven as seven
 from dagster._config import StringSource
-<<<<<<< HEAD
 from dagster._core.errors import DagsterInvariantViolationError
-from dagster._core.events import DagsterEventType
-=======
 from dagster._core.events import ASSET_EVENTS
->>>>>>> 6db08430
 from dagster._core.events.log import EventLogEntry
 from dagster._core.storage.event_log.base import EventLogCursor, EventLogRecord, EventRecordsFilter
 from dagster._core.storage.pipeline_run import PipelineRunStatus, RunsFilter
@@ -236,6 +232,8 @@
                 "Can only store asset materializations, materialization_planned, and observations in index database",
             )
 
+            event_id = None
+
             # mirror the event in the cross-run index database
             with self.index_connection() as conn:
                 result = conn.execute(insert_event_statement)
@@ -243,12 +241,12 @@
 
             self.store_asset_event(event)
 
-                if event_id is None:
-                    raise DagsterInvariantViolationError(
-                        "Cannot store asset event tags for null event id."
-                    )
-
-                self.store_asset_event_tags(event, event_id)
+            if event_id is None:
+                raise DagsterInvariantViolationError(
+                    "Cannot store asset event tags for null event id."
+                )
+
+            self.store_asset_event_tags(event, event_id)
 
     def get_event_records(
         self,
