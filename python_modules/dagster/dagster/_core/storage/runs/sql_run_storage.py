--- conflicted
+++ resolved
@@ -1,2342 +1,1169 @@
-<<<<<<< HEAD
-import logging
-import uuid
-import zlib
-from abc import abstractmethod
-from collections import defaultdict
-from collections.abc import Iterable, Mapping, Sequence
-from datetime import datetime
-from enum import Enum
-from typing import Any, Callable, ContextManager, NamedTuple, Optional, Union, cast  # noqa: UP035
-
-import sqlalchemy as db
-import sqlalchemy.exc as db_exc
-from dagster_shared.serdes import deserialize_values
-from dagster_shared.seven import JSONDecodeError
-from sqlalchemy.engine import Connection
-
-import dagster._check as check
-from dagster._core.errors import (
-    DagsterInvariantViolationError,
-    DagsterRunAlreadyExists,
-    DagsterRunNotFoundError,
-    DagsterSnapshotDoesNotExist,
-)
-from dagster._core.events import (
-    EVENT_TYPE_TO_PIPELINE_RUN_STATUS,
-    DagsterEvent,
-    DagsterEventType,
-    RunFailureReason,
-)
-from dagster._core.execution.backfill import BulkActionsFilter, BulkActionStatus, PartitionBackfill
-from dagster._core.remote_representation.origin import RemoteJobOrigin
-from dagster._core.snap import ExecutionPlanSnapshot, JobSnap, create_execution_plan_snapshot_id
-from dagster._core.storage.dagster_run import (
-    DagsterRun,
-    DagsterRunStatus,
-    JobBucket,
-    RunPartitionData,
-    RunRecord,
-    RunsFilter,
-    TagBucket,
-)
-from dagster._core.storage.runs.base import RunStorage
-from dagster._core.storage.runs.migration import (
-    BACKFILL_JOB_NAME_AND_TAGS,
-    OPTIONAL_DATA_MIGRATIONS,
-    REQUIRED_DATA_MIGRATIONS,
-    RUN_BACKFILL_ID,
-    RUN_PARTITIONS,
-    MigrationFn,
-)
-from dagster._core.storage.runs.schema import (
-    BackfillTagsTable,
-    BulkActionsTable,
-    DaemonHeartbeatsTable,
-    InstanceInfo,
-    KeyValueStoreTable,
-    RunsTable,
-    RunTagsTable,
-    SecondaryIndexMigrationTable,
-    SnapshotsTable,
-)
-from dagster._core.storage.sql import SqlAlchemyQuery
-from dagster._core.storage.sqlalchemy_compat import (
-    db_fetch_mappings,
-    db_scalar_subquery,
-    db_select,
-    db_subquery,
-)
-from dagster._core.storage.tags import (
-    BACKFILL_ID_TAG,
-    PARTITION_NAME_TAG,
-    PARTITION_SET_TAG,
-    REPOSITORY_LABEL_TAG,
-    ROOT_RUN_ID_TAG,
-    RUN_FAILURE_REASON_TAG,
-)
-from dagster._daemon.types import DaemonHeartbeat
-from dagster._serdes import deserialize_value, serialize_value
-from dagster._time import datetime_from_timestamp, get_current_datetime, utc_datetime_from_naive
-from dagster._utils import PrintFn
-from dagster._utils.merger import merge_dicts
-
-
-class SnapshotType(Enum):
-    PIPELINE = "PIPELINE"
-    EXECUTION_PLAN = "EXECUTION_PLAN"
-
-
-class SqlRunStorage(RunStorage):
-    """Base class for SQL based run storages."""
-
-    @abstractmethod
-    def connect(self) -> ContextManager[Connection]:
-        """Context manager yielding a sqlalchemy.engine.Connection."""
-
-    @abstractmethod
-    def upgrade(self) -> None:
-        """This method should perform any schema or data migrations necessary to bring an
-        out-of-date instance of the storage up to date.
-        """
-
-    def fetchall(self, query: SqlAlchemyQuery) -> Sequence[Any]:
-        with self.connect() as conn:
-            return db_fetch_mappings(conn, query)
-
-    def fetchone(self, query: SqlAlchemyQuery) -> Optional[Any]:
-        with self.connect() as conn:
-            if db.__version__.startswith("2."):
-                return conn.execute(query).mappings().first()
-            else:
-                return conn.execute(query).fetchone()
-
-    def _get_run_insertion_values(
-        self, dagster_run: DagsterRun, run_creation_time: Optional[datetime] = None
-    ) -> dict[str, Any]:
-        check.inst_param(dagster_run, "dagster_run", DagsterRun)
-
-        if dagster_run.job_snapshot_id and not self.has_job_snapshot(dagster_run.job_snapshot_id):
-            raise DagsterSnapshotDoesNotExist(
-                f"Snapshot {dagster_run.job_snapshot_id} does not exist in run storage"
-            )
-
-        has_tags = dagster_run.tags and len(dagster_run.tags) > 0
-        partition = dagster_run.tags.get(PARTITION_NAME_TAG) if has_tags else None
-        partition_set = dagster_run.tags.get(PARTITION_SET_TAG) if has_tags else None
-        values = {
-            "run_id": dagster_run.run_id,
-            "pipeline_name": dagster_run.job_name,
-            "status": dagster_run.status.value,
-            "run_body": serialize_value(dagster_run),
-            "snapshot_id": dagster_run.job_snapshot_id,
-            "partition": partition,
-            "partition_set": partition_set,
-        }
-        if self.has_backfill_id_column():
-            values["backfill_id"] = dagster_run.tags.get(BACKFILL_ID_TAG)
-        if run_creation_time:
-            values["create_timestamp"] = run_creation_time
-        return values
-
-    def _core_add_run(self, col_values: dict[str, Any], tags: Mapping[str, str]) -> None:
-        run_id = col_values["run_id"]
-        runs_insert = RunsTable.insert().values(**col_values)
-        with self.connect() as conn:
-            try:
-                conn.execute(runs_insert)
-            except db_exc.IntegrityError as exc:
-                raise DagsterRunAlreadyExists from exc
-
-            if tags:
-                conn.execute(
-                    RunTagsTable.insert(),
-                    [dict(run_id=run_id, key=k, value=v) for k, v in tags.items()],
-                )
-
-    def add_run(self, dagster_run: DagsterRun) -> DagsterRun:
-        self._core_add_run(
-            self._get_run_insertion_values(dagster_run, get_current_datetime()),
-            dagster_run.tags_for_storage(),
-        )
-        return dagster_run
-
-    def add_historical_run(
-        self, dagster_run: DagsterRun, run_creation_time: datetime
-    ) -> DagsterRun:
-        self._core_add_run(
-            self._get_run_insertion_values(dagster_run, run_creation_time),
-            dagster_run.tags_for_storage(),
-        )
-        return dagster_run
-
-    def handle_run_event(
-        self, run_id: str, event: DagsterEvent, update_timestamp: Optional[datetime] = None
-    ) -> None:
-        from dagster._core.events import JobFailureData
-
-        check.str_param(run_id, "run_id")
-        check.inst_param(event, "event", DagsterEvent)
-
-        if event.event_type not in EVENT_TYPE_TO_PIPELINE_RUN_STATUS:
-            return
-
-        run = self._get_run_by_id(run_id)
-        if not run:
-            # TODO log?
-            return
-
-        new_job_status = EVENT_TYPE_TO_PIPELINE_RUN_STATUS[event.event_type]
-
-        run_stats_cols_in_index = self.has_run_stats_index_cols()
-
-        kwargs = {}
-
-        # Update timestamp represents the time that the event occurred, not the time at which
-        # we're processing the event in the run storage. But we fall back to the current time.
-        # This is specific to the open-source implementation.
-        update_timestamp = update_timestamp or get_current_datetime()
-
-        if run_stats_cols_in_index and event.event_type == DagsterEventType.PIPELINE_START:
-            kwargs["start_time"] = update_timestamp.timestamp()
-
-        if run_stats_cols_in_index and event.event_type in {
-            DagsterEventType.PIPELINE_CANCELED,
-            DagsterEventType.PIPELINE_FAILURE,
-            DagsterEventType.PIPELINE_SUCCESS,
-            DagsterEventType.PIPELINE_SUCCESS_WITH_WARNINGS,
-        }:
-            kwargs["end_time"] = update_timestamp.timestamp()
-
-        with self.connect() as conn:
-            conn.execute(
-                RunsTable.update()
-                .where(RunsTable.c.run_id == run_id)
-                .values(
-                    run_body=serialize_value(run.with_status(new_job_status)),
-                    status=new_job_status.value,
-                    update_timestamp=update_timestamp,
-                    **kwargs,
-                )
-            )
-
-        if event.event_type == DagsterEventType.PIPELINE_FAILURE and isinstance(
-            event.event_specific_data, JobFailureData
-        ):
-            failure_reason = event.event_specific_data.failure_reason
-
-            if failure_reason and failure_reason != RunFailureReason.UNKNOWN:
-                self.add_run_tags(run_id, {RUN_FAILURE_REASON_TAG: failure_reason.value})
-
-    def _row_to_run(self, row: dict) -> DagsterRun:
-        run = deserialize_value(row["run_body"], DagsterRun)
-        status = DagsterRunStatus(row["status"])
-        # NOTE: the status column is more trustworthy than the status in the run body, since concurrent
-        # writes (e.g.  handle_run_event and add_tags) can cause the status in the body to be out of
-        # overriden with an old value.
-        return run.with_status(status)
-
-    def _rows_to_runs(self, rows: Iterable[dict]) -> Sequence[DagsterRun]:
-        return list(map(self._row_to_run, rows))
-
-    def _add_cursor_limit_to_query(
-        self,
-        query: SqlAlchemyQuery,
-        cursor: Optional[str],
-        limit: Optional[int],
-        order_by: Optional[str],
-        ascending: Optional[bool],
-    ) -> SqlAlchemyQuery:
-        """Helper function to deal with cursor/limit pagination args."""
-        if cursor:
-            cursor_query = db_select([RunsTable.c.id]).where(RunsTable.c.run_id == cursor)
-            if ascending:
-                query = query.where(RunsTable.c.id > db_scalar_subquery(cursor_query))
-            else:
-                query = query.where(RunsTable.c.id < db_scalar_subquery(cursor_query))
-
-        if limit:
-            query = query.limit(limit)
-
-        sorting_column = getattr(RunsTable.c, order_by) if order_by else RunsTable.c.id
-        direction = db.asc if ascending else db.desc
-        query = query.order_by(direction(sorting_column))
-
-        return query
-
-    def _add_filters_to_table(self, table: db.Table, filters: RunsFilter) -> db.Table:
-        if filters.tags:
-            table = self._apply_tags_table_filters(table, filters.tags)
-
-        return table
-
-    def _add_filters_to_query(self, query: SqlAlchemyQuery, filters: RunsFilter) -> SqlAlchemyQuery:
-        check.inst_param(filters, "filters", RunsFilter)
-
-        if filters.run_ids:
-            query = query.where(RunsTable.c.run_id.in_(filters.run_ids))
-
-        if filters.job_name:
-            query = query.where(RunsTable.c.pipeline_name == filters.job_name)
-
-        if filters.statuses:
-            query = query.where(
-                RunsTable.c.status.in_([status.value for status in filters.statuses])
-            )
-
-        if filters.snapshot_id:
-            query = query.where(RunsTable.c.snapshot_id == filters.snapshot_id)
-
-        if filters.updated_after:
-            query = query.where(
-                RunsTable.c.update_timestamp > filters.updated_after.replace(tzinfo=None)
-            )
-
-        if filters.updated_before:
-            query = query.where(
-                RunsTable.c.update_timestamp < filters.updated_before.replace(tzinfo=None)
-            )
-
-        if filters.created_after:
-            query = query.where(
-                RunsTable.c.create_timestamp > filters.created_after.replace(tzinfo=None)
-            )
-
-        if filters.created_before:
-            query = query.where(
-                RunsTable.c.create_timestamp < filters.created_before.replace(tzinfo=None)
-            )
-
-        if filters.exclude_subruns:
-            if self.has_built_index(RUN_BACKFILL_ID):
-                query = query.where(RunsTable.c.backfill_id.is_(None))
-            else:
-                runs_in_backfills = db_select([RunTagsTable.c.run_id]).where(
-                    RunTagsTable.c.key == BACKFILL_ID_TAG
-                )
-                query = query.where(RunsTable.c.run_id.notin_(runs_in_backfills))
-
-        return query
-
-    def _runs_query(
-        self,
-        filters: Optional[RunsFilter] = None,
-        cursor: Optional[str] = None,
-        limit: Optional[int] = None,
-        columns: Optional[Sequence[str]] = None,
-        order_by: Optional[str] = None,
-        ascending: bool = False,
-        bucket_by: Optional[Union[JobBucket, TagBucket]] = None,
-    ) -> SqlAlchemyQuery:
-        filters = check.opt_inst_param(filters, "filters", RunsFilter, default=RunsFilter())
-        check.opt_str_param(cursor, "cursor")
-        check.opt_int_param(limit, "limit")
-        check.opt_sequence_param(columns, "columns")
-        check.opt_str_param(order_by, "order_by")
-        check.opt_bool_param(ascending, "ascending")
-
-        if columns is None:
-            columns = ["run_body", "status"]
-
-        table = self._add_filters_to_table(RunsTable, filters)
-        base_query = db_select([getattr(RunsTable.c, column) for column in columns]).select_from(
-            table
-        )
-        base_query = self._add_filters_to_query(base_query, filters)
-        return self._add_cursor_limit_to_query(base_query, cursor, limit, order_by, ascending)
-
-    def _apply_tags_table_filters(
-        self, table: db.Table, tags: Mapping[str, Union[str, Sequence[str]]]
-    ) -> SqlAlchemyQuery:
-        """Efficient query pattern for filtering by multiple tags."""
-        for i, (key, value) in enumerate(tags.items()):
-            run_tags_alias = db.alias(RunTagsTable, f"run_tags_filter{i}")
-
-            table = table.join(
-                run_tags_alias,
-                db.and_(
-                    RunsTable.c.run_id == run_tags_alias.c.run_id,
-                    run_tags_alias.c.key == key,
-                    (run_tags_alias.c.value == value)
-                    if isinstance(value, str)
-                    else run_tags_alias.c.value.in_(value),
-                ),
-            )
-
-        return table
-
-    def get_runs(
-        self,
-        filters: Optional[RunsFilter] = None,
-        cursor: Optional[str] = None,
-        limit: Optional[int] = None,
-        bucket_by: Optional[Union[JobBucket, TagBucket]] = None,
-        ascending: bool = False,
-    ) -> Sequence[DagsterRun]:
-        query = self._runs_query(filters, cursor, limit, bucket_by=bucket_by, ascending=ascending)
-        rows = self.fetchall(query)
-        return self._rows_to_runs(rows)
-
-    def get_run_ids(
-        self,
-        filters: Optional[RunsFilter] = None,
-        cursor: Optional[str] = None,
-        limit: Optional[int] = None,
-    ) -> Sequence[str]:
-        query = self._runs_query(filters=filters, cursor=cursor, limit=limit, columns=["run_id"])
-        rows = self.fetchall(query)
-        return [row["run_id"] for row in rows]
-
-    def get_runs_count(self, filters: Optional[RunsFilter] = None) -> int:
-        subquery = db_subquery(self._runs_query(filters=filters))
-        query = db_select([db.func.count().label("count")]).select_from(subquery)
-        row = self.fetchone(query)
-        count = row["count"] if row else 0
-        return count
-
-    def _get_run_by_id(self, run_id: str) -> Optional[DagsterRun]:
-        check.str_param(run_id, "run_id")
-
-        query = db_select([RunsTable.c.run_body, RunsTable.c.status]).where(
-            RunsTable.c.run_id == run_id
-        )
-        rows = self.fetchall(query)
-        return self._row_to_run(rows[0]) if rows else None
-
-    def get_run_records(
-        self,
-        filters: Optional[RunsFilter] = None,
-        limit: Optional[int] = None,
-        order_by: Optional[str] = None,
-        ascending: bool = False,
-        cursor: Optional[str] = None,
-        bucket_by: Optional[Union[JobBucket, TagBucket]] = None,
-    ) -> Sequence[RunRecord]:
-        filters = check.opt_inst_param(filters, "filters", RunsFilter, default=RunsFilter())
-        check.opt_int_param(limit, "limit")
-
-        columns = ["id", "run_body", "status", "create_timestamp", "update_timestamp"]
-
-        if self.has_run_stats_index_cols():
-            columns += ["start_time", "end_time"]
-        # only fetch columns we use to build RunRecord
-        query = self._runs_query(
-            filters=filters,
-            limit=limit,
-            columns=columns,
-            order_by=order_by,
-            ascending=ascending,
-            cursor=cursor,
-            bucket_by=bucket_by,
-        )
-
-        rows = self.fetchall(query)
-        return [
-            RunRecord(
-                storage_id=check.int_param(row["id"], "id"),
-                dagster_run=self._row_to_run(row),
-                create_timestamp=utc_datetime_from_naive(
-                    check.inst(row["create_timestamp"], datetime)
-                ),
-                update_timestamp=utc_datetime_from_naive(
-                    check.inst(row["update_timestamp"], datetime)
-                ),
-                start_time=(
-                    check.opt_inst(row["start_time"], float) if "start_time" in row else None
-                ),
-                end_time=check.opt_inst(row["end_time"], float) if "end_time" in row else None,
-            )
-            for row in rows
-        ]
-
-    def get_run_tags(
-        self,
-        tag_keys: Sequence[str],
-        value_prefix: Optional[str] = None,
-        limit: Optional[int] = None,
-    ) -> Sequence[tuple[str, set[str]]]:
-        result = defaultdict(set)
-        query = (
-            db_select([RunTagsTable.c.key, RunTagsTable.c.value])
-            .distinct()
-            .order_by(RunTagsTable.c.key, RunTagsTable.c.value)
-            .where(RunTagsTable.c.key.in_(tag_keys))
-        )
-        if value_prefix:
-            query = query.where(RunTagsTable.c.value.startswith(value_prefix))
-        if limit:
-            query = query.limit(limit)
-        rows = self.fetchall(query)
-        for r in rows:
-            result[r["key"]].add(r["value"])
-        return sorted(list([(k, v) for k, v in result.items()]), key=lambda x: x[0])
-
-    def get_run_tag_keys(self) -> Sequence[str]:
-        query = db_select([RunTagsTable.c.key]).distinct().order_by(RunTagsTable.c.key)
-        rows = self.fetchall(query)
-        return sorted([r["key"] for r in rows])
-
-    def add_run_tags(self, run_id: str, new_tags: Mapping[str, str]) -> None:
-        check.str_param(run_id, "run_id")
-        check.mapping_param(new_tags, "new_tags", key_type=str, value_type=str)
-
-        run = self._get_run_by_id(run_id)
-        if not run:
-            raise DagsterRunNotFoundError(
-                f"Run {run_id} was not found in instance.", invalid_run_id=run_id
-            )
-        current_tags = run.tags if run.tags else {}
-
-        all_tags = merge_dicts(current_tags, new_tags)
-        partition = all_tags.get(PARTITION_NAME_TAG)
-        partition_set = all_tags.get(PARTITION_SET_TAG)
-
-        with self.connect() as conn:
-            conn.execute(
-                RunsTable.update()
-                .where(RunsTable.c.run_id == run_id)
-                .values(
-                    run_body=serialize_value(run.with_tags(merge_dicts(current_tags, new_tags))),
-                    partition=partition,
-                    partition_set=partition_set,
-                    update_timestamp=get_current_datetime(),
-                )
-            )
-
-            current_tags_set = set(current_tags.keys())
-            new_tags_set = set(new_tags.keys())
-
-            existing_tags = current_tags_set & new_tags_set
-            added_tags = new_tags_set.difference(existing_tags)
-
-            for tag in existing_tags:
-                conn.execute(
-                    RunTagsTable.update()
-                    .where(db.and_(RunTagsTable.c.run_id == run_id, RunTagsTable.c.key == tag))
-                    .values(value=new_tags[tag])
-                )
-
-            if added_tags:
-                conn.execute(
-                    RunTagsTable.insert(),
-                    [dict(run_id=run_id, key=tag, value=new_tags[tag]) for tag in added_tags],
-                )
-
-    def get_run_group(self, run_id: str) -> tuple[str, Sequence[DagsterRun]]:
-        check.str_param(run_id, "run_id")
-        dagster_run = self._get_run_by_id(run_id)
-        if not dagster_run:
-            raise DagsterRunNotFoundError(
-                f"Run {run_id} was not found in instance.", invalid_run_id=run_id
-            )
-
-        # find root_run
-        root_run_id = dagster_run.root_run_id if dagster_run.root_run_id else dagster_run.run_id
-        root_run = self._get_run_by_id(root_run_id)
-        if not root_run:
-            raise DagsterRunNotFoundError(
-                f"Run id {root_run_id} set as root run id for run {run_id} was not found in"
-                " instance.",
-                invalid_run_id=root_run_id,
-            )
-
-        # root_run_id to run_id 1:1 mapping
-        # https://github.com/dagster-io/dagster/issues/2495
-        # Note: we currently use tags to persist the run group info
-        root_to_run = db_subquery(
-            db_select(
-                [RunTagsTable.c.value.label("root_run_id"), RunTagsTable.c.run_id.label("run_id")]
-            ).where(
-                db.and_(RunTagsTable.c.key == ROOT_RUN_ID_TAG, RunTagsTable.c.value == root_run_id)
-            ),
-            "root_to_run",
-        )
-        # get run group
-        run_group_query = db_select([RunsTable.c.run_body, RunsTable.c.status]).select_from(
-            root_to_run.join(
-                RunsTable,
-                root_to_run.c.run_id == RunsTable.c.run_id,
-                isouter=True,
-            )
-        )
-
-        res = self.fetchall(run_group_query)
-        run_group = self._rows_to_runs(res)
-
-        return (root_run_id, [root_run, *run_group])
-
-    def has_run(self, run_id: str) -> bool:
-        check.str_param(run_id, "run_id")
-        return bool(self._get_run_by_id(run_id))
-
-    def delete_run(self, run_id: str) -> None:
-        check.str_param(run_id, "run_id")
-        query = db.delete(RunsTable).where(RunsTable.c.run_id == run_id)
-        with self.connect() as conn:
-            conn.execute(query)
-
-    def has_job_snapshot(self, job_snapshot_id: str) -> bool:
-        check.str_param(job_snapshot_id, "job_snapshot_id")
-        return self._has_snapshot_id(job_snapshot_id)
-
-    def add_job_snapshot(self, job_snapshot: JobSnap) -> str:
-        check.inst_param(job_snapshot, "job_snapshot", JobSnap)
-
-        snapshot_id = job_snapshot.snapshot_id
-
-        return self._add_snapshot(
-            snapshot_id=snapshot_id,
-            snapshot_obj=job_snapshot,
-            snapshot_type=SnapshotType.PIPELINE,
-        )
-
-    def get_job_snapshot(self, job_snapshot_id: str) -> JobSnap:
-        check.str_param(job_snapshot_id, "job_snapshot_id")
-        return self._get_snapshot(job_snapshot_id)  # type: ignore  # (allowed to return None?)
-
-    def has_execution_plan_snapshot(self, execution_plan_snapshot_id: str) -> bool:
-        check.str_param(execution_plan_snapshot_id, "execution_plan_snapshot_id")
-        return bool(self.get_execution_plan_snapshot(execution_plan_snapshot_id))
-
-    def add_execution_plan_snapshot(
-        self,
-        execution_plan_snapshot: ExecutionPlanSnapshot,
-    ) -> str:
-        check.inst_param(execution_plan_snapshot, "execution_plan_snapshot", ExecutionPlanSnapshot)
-
-        snapshot_id = create_execution_plan_snapshot_id(execution_plan_snapshot)
-
-        return self._add_snapshot(
-            snapshot_id=snapshot_id,
-            snapshot_obj=execution_plan_snapshot,
-            snapshot_type=SnapshotType.EXECUTION_PLAN,
-        )
-
-    def get_execution_plan_snapshot(self, execution_plan_snapshot_id: str) -> ExecutionPlanSnapshot:
-        check.str_param(execution_plan_snapshot_id, "execution_plan_snapshot_id")
-        return self._get_snapshot(execution_plan_snapshot_id)  # type: ignore  # (allowed to return None?)
-
-    def _add_snapshot(self, snapshot_id: str, snapshot_obj, snapshot_type: SnapshotType) -> str:
-        check.str_param(snapshot_id, "snapshot_id")
-        check.not_none_param(snapshot_obj, "snapshot_obj")
-        check.inst_param(snapshot_type, "snapshot_type", SnapshotType)
-
-        with self.connect() as conn:
-            snapshot_insert = SnapshotsTable.insert().values(
-                snapshot_id=snapshot_id,
-                snapshot_body=zlib.compress(serialize_value(snapshot_obj).encode("utf-8")),
-                snapshot_type=snapshot_type.value,
-            )
-            try:
-                conn.execute(snapshot_insert)
-            except db_exc.IntegrityError:
-                # on_conflict_do_nothing equivalent
-                pass
-
-            return snapshot_id
-
-    def get_run_storage_id(self) -> str:
-        query = db_select([InstanceInfo.c.run_storage_id])
-        row = self.fetchone(query)
-        if not row:
-            run_storage_id = str(uuid.uuid4())
-            with self.connect() as conn:
-                conn.execute(InstanceInfo.insert().values(run_storage_id=run_storage_id))
-            return run_storage_id
-        else:
-            return row["run_storage_id"]
-
-    def _has_snapshot_id(self, snapshot_id: str) -> bool:
-        query = db_select([SnapshotsTable.c.snapshot_id]).where(
-            SnapshotsTable.c.snapshot_id == snapshot_id
-        )
-
-        row = self.fetchone(query)
-
-        return bool(row)
-
-    def _get_snapshot(self, snapshot_id: str) -> Optional[JobSnap]:
-        query = db_select([SnapshotsTable.c.snapshot_body]).where(
-            SnapshotsTable.c.snapshot_id == snapshot_id
-        )
-
-        row = self.fetchone(query)
-
-        return (
-            defensively_unpack_execution_plan_snapshot_query(logging, [row["snapshot_body"]])  # type: ignore
-            if row
-            else None
-        )
-
-    def get_run_partition_data(self, runs_filter: RunsFilter) -> Sequence[RunPartitionData]:
-        if self.has_built_index(RUN_PARTITIONS) and self.has_run_stats_index_cols():
-            query = self._runs_query(
-                filters=runs_filter,
-                columns=["run_id", "status", "start_time", "end_time", "partition"],
-            )
-            rows = self.fetchall(query)
-
-            # dedup by partition
-            _partition_data_by_partition = {}
-            for row in rows:
-                if not row["partition"] or row["partition"] in _partition_data_by_partition:
-                    continue
-
-                _partition_data_by_partition[row["partition"]] = RunPartitionData(
-                    run_id=row["run_id"],
-                    partition=row["partition"],
-                    status=DagsterRunStatus[row["status"]],
-                    start_time=row["start_time"],
-                    end_time=row["end_time"],
-                )
-
-            return list(_partition_data_by_partition.values())
-        else:
-            query = self._runs_query(filters=runs_filter)
-            rows = self.fetchall(query)
-            _partition_data_by_partition = {}
-            for row in rows:
-                run = self._row_to_run(row)
-                partition = run.tags.get(PARTITION_NAME_TAG)
-                if not partition or partition in _partition_data_by_partition:
-                    continue
-
-                _partition_data_by_partition[partition] = RunPartitionData(
-                    run_id=run.run_id,
-                    partition=partition,
-                    status=run.status,
-                    start_time=None,
-                    end_time=None,
-                )
-
-            return list(_partition_data_by_partition.values())
-
-    def _get_partition_runs(
-        self, partition_set_name: str, partition_name: str
-    ) -> Sequence[DagsterRun]:
-        # utility method to help test reads off of the partition column
-        if not self.has_built_index(RUN_PARTITIONS):
-            # query by tags
-            return self.get_runs(
-                filters=RunsFilter(
-                    tags={
-                        PARTITION_SET_TAG: partition_set_name,
-                        PARTITION_NAME_TAG: partition_name,
-                    }
-                )
-            )
-        else:
-            query = (
-                self._runs_query()
-                .where(RunsTable.c.partition == partition_name)
-                .where(RunsTable.c.partition_set == partition_set_name)
-            )
-            rows = self.fetchall(query)
-            return self._rows_to_runs(rows)
-
-    # Tracking data migrations over secondary indexes
-
-    def _execute_data_migrations(
-        self,
-        migrations: Mapping[str, Callable[[], MigrationFn]],
-        print_fn: Optional[PrintFn] = None,
-        force_rebuild_all: bool = False,
-    ) -> None:
-        for migration_name, migration_fn in migrations.items():
-            if self.has_built_index(migration_name):
-                if not force_rebuild_all:
-                    if print_fn:
-                        print_fn(f"Skipping already applied data migration: {migration_name}")
-                    continue
-            if print_fn:
-                print_fn(f"Starting data migration: {migration_name}")
-            migration_fn()(self, print_fn)
-            self.mark_index_built(migration_name)
-            if print_fn:
-                print_fn(f"Finished data migration: {migration_name}")
-
-    def migrate(self, print_fn: Optional[PrintFn] = None, force_rebuild_all: bool = False) -> None:
-        self._execute_data_migrations(REQUIRED_DATA_MIGRATIONS, print_fn, force_rebuild_all)
-
-    def optimize(self, print_fn: Optional[PrintFn] = None, force_rebuild_all: bool = False) -> None:
-        self._execute_data_migrations(OPTIONAL_DATA_MIGRATIONS, print_fn, force_rebuild_all)
-
-    def has_built_index(self, migration_name: str) -> bool:
-        query = (
-            db_select([1])
-            .where(SecondaryIndexMigrationTable.c.name == migration_name)
-            .where(SecondaryIndexMigrationTable.c.migration_completed != None)  # noqa: E711
-            .limit(1)
-        )
-        results = self.fetchall(query)
-
-        return len(results) > 0
-
-    def mark_index_built(self, migration_name: str) -> None:
-        query = SecondaryIndexMigrationTable.insert().values(
-            name=migration_name,
-            migration_completed=datetime.now(),
-        )
-        with self.connect() as conn:
-            try:
-                conn.execute(query)
-            except db_exc.IntegrityError:
-                conn.execute(
-                    SecondaryIndexMigrationTable.update()
-                    .where(SecondaryIndexMigrationTable.c.name == migration_name)
-                    .values(migration_completed=datetime.now())
-                )
-
-    # Checking for migrations
-
-    def has_run_stats_index_cols(self) -> bool:
-        with self.connect() as conn:
-            column_names = [x.get("name") for x in db.inspect(conn).get_columns(RunsTable.name)]
-            return "start_time" in column_names and "end_time" in column_names
-
-    def has_bulk_actions_selector_cols(self) -> bool:
-        with self.connect() as conn:
-            column_names = [
-                x.get("name") for x in db.inspect(conn).get_columns(BulkActionsTable.name)
-            ]
-            return "selector_id" in column_names
-
-    def has_backfill_id_column(self) -> bool:
-        with self.connect() as conn:
-            column_names = [x.get("name") for x in db.inspect(conn).get_columns(RunsTable.name)]
-            return "backfill_id" in column_names
-
-    def has_bulk_action_job_name_column(self) -> bool:
-        with self.connect() as conn:
-            column_names = [
-                x.get("name") for x in db.inspect(conn).get_columns(BulkActionsTable.name)
-            ]
-            return "job_name" in column_names
-
-    def has_backfill_tags_table(self) -> bool:
-        with self.connect() as conn:
-            return BackfillTagsTable.name in db.inspect(conn).get_table_names()
-
-    # Daemon heartbeats
-
-    def add_daemon_heartbeat(self, daemon_heartbeat: DaemonHeartbeat) -> None:
-        with self.connect() as conn:
-            # insert, or update if already present
-            try:
-                conn.execute(
-                    DaemonHeartbeatsTable.insert().values(
-                        timestamp=datetime_from_timestamp(daemon_heartbeat.timestamp),
-                        daemon_type=daemon_heartbeat.daemon_type,
-                        daemon_id=daemon_heartbeat.daemon_id,
-                        body=serialize_value(daemon_heartbeat),
-                    )
-                )
-            except db_exc.IntegrityError:
-                conn.execute(
-                    DaemonHeartbeatsTable.update()
-                    .where(DaemonHeartbeatsTable.c.daemon_type == daemon_heartbeat.daemon_type)
-                    .values(
-                        timestamp=datetime_from_timestamp(daemon_heartbeat.timestamp),
-                        daemon_id=daemon_heartbeat.daemon_id,
-                        body=serialize_value(daemon_heartbeat),
-                    )
-                )
-
-    def get_daemon_heartbeats(self) -> Mapping[str, DaemonHeartbeat]:
-        rows = self.fetchall(db_select([DaemonHeartbeatsTable.c.body]))
-        heartbeats = []
-        for row in rows:
-            heartbeats.append(deserialize_value(row["body"], DaemonHeartbeat))
-        return {heartbeat.daemon_type: heartbeat for heartbeat in heartbeats}
-
-    def wipe(self) -> None:
-        """Clears the run storage."""
-        with self.connect() as conn:
-            # https://stackoverflow.com/a/54386260/324449
-            conn.execute(RunsTable.delete())
-            conn.execute(RunTagsTable.delete())
-            conn.execute(SnapshotsTable.delete())
-            conn.execute(DaemonHeartbeatsTable.delete())
-            conn.execute(BulkActionsTable.delete())
-
-    def wipe_daemon_heartbeats(self) -> None:
-        with self.connect() as conn:
-            # https://stackoverflow.com/a/54386260/324449
-            conn.execute(DaemonHeartbeatsTable.delete())
-
-    def _add_backfill_filters_to_table(
-        self, table: db.Table, filters: Optional[BulkActionsFilter]
-    ) -> db.Table:
-        if filters and filters.tags and self.has_built_index(BACKFILL_JOB_NAME_AND_TAGS):
-            for i, (key, value) in enumerate(filters.tags.items()):
-                backfill_tags_alias = db.alias(BackfillTagsTable, f"backfill_tags_filter{i}")
-
-                table = table.join(
-                    backfill_tags_alias,
-                    db.and_(
-                        BulkActionsTable.c.key == backfill_tags_alias.c.backfill_id,
-                        backfill_tags_alias.c.key == key,
-                        (backfill_tags_alias.c.value == value)
-                        if isinstance(value, str)
-                        else backfill_tags_alias.c.value.in_(value),
-                    ),
-                )
-            return table
-        return table
-
-    def _backfills_query(self, filters: Optional[BulkActionsFilter] = None):
-        query = db_select([BulkActionsTable.c.body, BulkActionsTable.c.timestamp])
-        if filters and filters.tags:
-            if not self.has_built_index(BACKFILL_JOB_NAME_AND_TAGS):
-                # if the migration was run, we added the query for tags filtering in _add_backfill_filters_to_table
-                # BackfillTags table has not been built. However, all tags that are on a backfill are
-                # applied to the runs the backfill launches. So we can query for runs that match the tags and
-                # are also part of a backfill to find the backfills that match the tags.
-
-                backfills_with_tags_query = db_select([RunTagsTable.c.value]).where(
-                    RunTagsTable.c.key == BACKFILL_ID_TAG
-                )
-
-                for i, (key, value) in enumerate(filters.tags.items()):
-                    run_tags_alias = db.alias(RunTagsTable, f"run_tags_filter{i}")
-                    backfills_with_tags_query = backfills_with_tags_query.where(
-                        db.and_(
-                            RunTagsTable.c.run_id == run_tags_alias.c.run_id,
-                            run_tags_alias.c.key == key,
-                            (run_tags_alias.c.value == value)
-                            if isinstance(value, str)
-                            else run_tags_alias.c.value.in_(value),
-                        ),
-                    )
-
-                query = query.where(
-                    BulkActionsTable.c.key.in_(db_subquery(backfills_with_tags_query))
-                )
-
-        if filters and filters.job_name:
-            if self.has_built_index(BACKFILL_JOB_NAME_AND_TAGS):
-                query = query.where(BulkActionsTable.c.job_name == filters.job_name)
-            else:
-                run_tags_table = RunTagsTable
-
-                runs_in_backfill_with_job_name = run_tags_table.join(
-                    RunsTable,
-                    db.and_(
-                        RunTagsTable.c.run_id == RunsTable.c.run_id,
-                        RunTagsTable.c.key == BACKFILL_ID_TAG,
-                        RunsTable.c.pipeline_name == filters.job_name,
-                    ),
-                )
-
-                backfills_with_job_name_query = db_select([RunTagsTable.c.value]).select_from(
-                    runs_in_backfill_with_job_name
-                )
-                query = query.where(
-                    BulkActionsTable.c.key.in_(db_subquery(backfills_with_job_name_query))
-                )
-        if filters and filters.statuses:
-            query = query.where(
-                BulkActionsTable.c.status.in_([status.value for status in filters.statuses])
-            )
-        if filters and filters.created_after:
-            query = query.where(BulkActionsTable.c.timestamp > filters.created_after)
-        if filters and filters.created_before:
-            query = query.where(BulkActionsTable.c.timestamp < filters.created_before)
-        if filters and filters.backfill_ids:
-            query = query.where(BulkActionsTable.c.key.in_(filters.backfill_ids))
-        return query
-
-    def _add_cursor_limit_to_backfills_query(
-        self, query, cursor: Optional[str] = None, limit: Optional[int] = None
-    ):
-        if limit:
-            query = query.limit(limit)
-        if cursor:
-            cursor_query = db_select([BulkActionsTable.c.id]).where(
-                BulkActionsTable.c.key == cursor
-            )
-            query = query.where(BulkActionsTable.c.id < cursor_query)
-
-        return query
-
-    def _apply_backfill_tags_filter_to_results(
-        self, backfills: Sequence[PartitionBackfill], tags: Mapping[str, Union[str, Sequence[str]]]
-    ) -> Sequence[PartitionBackfill]:
-        if not tags:
-            return backfills
-
-        def _matches_backfill(
-            backfill: PartitionBackfill, tags: Mapping[str, Union[str, Sequence[str]]]
-        ) -> bool:
-            for key, value in tags.items():
-                if isinstance(value, str):
-                    if backfill.tags.get(key) != value:
-                        return False
-                elif backfill.tags.get(key) not in value:
-                    return False
-            return True
-
-        return [backfill for backfill in backfills if _matches_backfill(backfill, tags)]
-
-    def get_backfills(
-        self,
-        filters: Optional[BulkActionsFilter] = None,
-        cursor: Optional[str] = None,
-        limit: Optional[int] = None,
-        status: Optional[BulkActionStatus] = None,
-    ) -> Sequence[PartitionBackfill]:
-        check.opt_inst_param(status, "status", BulkActionStatus)
-        query = db_select([BulkActionsTable.c.body, BulkActionsTable.c.timestamp])
-        if status and filters:
-            raise DagsterInvariantViolationError(
-                "Cannot provide status and filters to get_backfills. Please use filters rather than status."
-            )
-
-        if status is not None:
-            filters = BulkActionsFilter(statuses=[status])
-
-        table = self._add_backfill_filters_to_table(BulkActionsTable, filters)
-        query = self._backfills_query(filters=filters).select_from(table)
-        query = self._add_cursor_limit_to_backfills_query(query, cursor=cursor, limit=limit)
-        query = query.order_by(BulkActionsTable.c.id.desc())
-        rows = self.fetchall(query)
-        backfill_candidates = deserialize_values((row["body"] for row in rows), PartitionBackfill)
-
-        if filters and filters.tags and not self.has_built_index(BACKFILL_JOB_NAME_AND_TAGS):
-            # if we are still using the run tags table to get backfills by tag, we need to do an additional check.
-            # runs can have more tags than the backfill that launched them. Since we filtered tags by
-            # querying for runs with those tags, we need to do an additional check that the backfills
-            # also have the requested tags
-            backfill_candidates = self._apply_backfill_tags_filter_to_results(
-                backfill_candidates, filters.tags
-            )
-        return backfill_candidates
-
-    def get_backfills_count(self, filters: Optional[BulkActionsFilter] = None) -> int:
-        check.opt_inst_param(filters, "filters", BulkActionsFilter)
-        if filters and filters.tags:
-            # runs can have more tags than the backfill that launched them. Since we filtered tags by
-            # querying for runs with those tags, we need to do an additional check that the backfills
-            # also have the requested tags. This requires fetching the backfills from the db and filtering them
-            query = self._backfills_query(filters=filters)
-            rows = self.fetchall(query)
-            backfill_candidates = deserialize_values(
-                (row["body"] for row in rows), PartitionBackfill
-            )
-            return len(
-                self._apply_backfill_tags_filter_to_results(backfill_candidates, filters.tags)
-            )
-
-        subquery = db_subquery(self._backfills_query(filters=filters))
-        query = db_select([db.func.count().label("count")]).select_from(subquery)
-        row = self.fetchone(query)
-        count = row["count"] if row else 0
-        return count
-
-    def get_backfill(self, backfill_id: str) -> Optional[PartitionBackfill]:
-        check.str_param(backfill_id, "backfill_id")
-        query = db_select([BulkActionsTable.c.body]).where(BulkActionsTable.c.key == backfill_id)
-        row = self.fetchone(query)
-        return deserialize_value(row["body"], PartitionBackfill) if row else None
-
-    def add_backfill(self, partition_backfill: PartitionBackfill) -> None:
-        check.inst_param(partition_backfill, "partition_backfill", PartitionBackfill)
-        values: dict[str, Any] = dict(
-            key=partition_backfill.backfill_id,
-            status=partition_backfill.status.value,
-            timestamp=datetime_from_timestamp(partition_backfill.backfill_timestamp),
-            body=serialize_value(cast("NamedTuple", partition_backfill)),
-        )
-
-        if self.has_bulk_actions_selector_cols():
-            values["selector_id"] = partition_backfill.selector_id
-            values["action_type"] = partition_backfill.bulk_action_type.value
-
-        if self.has_bulk_action_job_name_column():
-            values["job_name"] = partition_backfill.job_name
-
-        with self.connect() as conn:
-            conn.execute(BulkActionsTable.insert().values(**values))
-            if self.has_backfill_tags_table():
-                tags_to_insert = partition_backfill.tags
-                if len(tags_to_insert.items()) > 0:
-                    conn.execute(
-                        BackfillTagsTable.insert(),
-                        [
-                            dict(
-                                backfill_id=partition_backfill.backfill_id,
-                                key=k,
-                                value=v,
-                            )
-                            for k, v in tags_to_insert.items()
-                        ],
-                    )
-
-    def update_backfill(self, partition_backfill: PartitionBackfill) -> None:
-        check.inst_param(partition_backfill, "partition_backfill", PartitionBackfill)
-        backfill_id = partition_backfill.backfill_id
-        if not self.get_backfill(backfill_id):
-            raise DagsterInvariantViolationError(
-                f"Backfill {backfill_id} is not present in storage"
-            )
-        with self.connect() as conn:
-            conn.execute(
-                BulkActionsTable.update()
-                .where(BulkActionsTable.c.key == backfill_id)
-                .values(
-                    status=partition_backfill.status.value,
-                    body=serialize_value(partition_backfill),
-                )
-            )
-
-    def get_cursor_values(self, keys: set[str]) -> Mapping[str, str]:
-        check.set_param(keys, "keys", of_type=str)
-
-        rows = self.fetchall(
-            db_select([KeyValueStoreTable.c.key, KeyValueStoreTable.c.value]).where(
-                KeyValueStoreTable.c.key.in_(keys)
-            ),
-        )
-        return {row["key"]: row["value"] for row in rows}
-
-    def set_cursor_values(self, pairs: Mapping[str, str]) -> None:
-        check.mapping_param(pairs, "pairs", key_type=str, value_type=str)
-        db_values = [{"key": k, "value": v} for k, v in pairs.items()]
-
-        with self.connect() as conn:
-            try:
-                conn.execute(KeyValueStoreTable.insert().values(db_values))
-            except db_exc.IntegrityError:
-                conn.execute(
-                    KeyValueStoreTable.update()
-                    .where(KeyValueStoreTable.c.key.in_(pairs.keys()))
-                    .values(value=db.sql.case(pairs, value=KeyValueStoreTable.c.key))
-                )
-
-    # Migrating run history
-    def replace_job_origin(self, run: DagsterRun, job_origin: RemoteJobOrigin) -> None:
-        new_label = job_origin.repository_origin.get_label()
-        with self.connect() as conn:
-            conn.execute(
-                RunsTable.update()
-                .where(RunsTable.c.run_id == run.run_id)
-                .values(
-                    run_body=serialize_value(
-                        run.with_job_origin(job_origin).with_tags(
-                            {**run.tags, REPOSITORY_LABEL_TAG: new_label}
-                        )
-                    ),
-                )
-            )
-            conn.execute(
-                RunTagsTable.update()
-                .where(RunTagsTable.c.run_id == run.run_id)
-                .where(RunTagsTable.c.key == REPOSITORY_LABEL_TAG)
-                .values(value=new_label)
-            )
-
-
-GET_PIPELINE_SNAPSHOT_QUERY_ID = "get-pipeline-snapshot"
-
-
-def defensively_unpack_execution_plan_snapshot_query(
-    logger: logging.Logger, row: Sequence[Any]
-) -> Optional[Union[ExecutionPlanSnapshot, JobSnap]]:
-    # minimal checking here because sqlalchemy returns a different type based on what version of
-    # SqlAlchemy you are using
-
-    def _warn(msg: str) -> None:
-        logger.warning(f"get-pipeline-snapshot: {msg}")
-
-    if not isinstance(row[0], bytes):
-        _warn("First entry in row is not a binary type.")
-        return None
-
-    try:
-        uncompressed_bytes = zlib.decompress(row[0])
-    except zlib.error:
-        _warn("Could not decompress bytes stored in snapshot table.")
-        return None
-
-    try:
-        decoded_str = uncompressed_bytes.decode("utf-8")
-    except UnicodeDecodeError:
-        _warn("Could not unicode decode decompressed bytes stored in snapshot table.")
-        return None
-
-    try:
-        return deserialize_value(decoded_str, (ExecutionPlanSnapshot, JobSnap))
-    except JSONDecodeError:
-        _warn("Could not parse json in snapshot table.")
-        return None
-=======
-import logging
-import uuid
-import zlib
-from abc import abstractmethod
-from collections import defaultdict
-from collections.abc import Iterable, Mapping, Sequence
-from datetime import datetime
-from enum import Enum
-from typing import Any, Callable, ContextManager, NamedTuple, Optional, Union, cast  # noqa: UP035
-
-import sqlalchemy as db
-import sqlalchemy.exc as db_exc
-from dagster_shared.serdes import deserialize_values
-from dagster_shared.seven import JSONDecodeError
-from sqlalchemy.engine import Connection
-
-import dagster._check as check
-from dagster._core.errors import (
-    DagsterInvariantViolationError,
-    DagsterRunAlreadyExists,
-    DagsterRunNotFoundError,
-    DagsterSnapshotDoesNotExist,
-)
-from dagster._core.events import (
-    EVENT_TYPE_TO_PIPELINE_RUN_STATUS,
-    DagsterEvent,
-    DagsterEventType,
-    RunFailureReason,
-)
-from dagster._core.execution.backfill import BulkActionsFilter, BulkActionStatus, PartitionBackfill
-from dagster._core.remote_origin import RemoteJobOrigin
-from dagster._core.snap import ExecutionPlanSnapshot, JobSnap, create_execution_plan_snapshot_id
-from dagster._core.storage.dagster_run import (
-    DagsterRun,
-    DagsterRunStatus,
-    JobBucket,
-    RunPartitionData,
-    RunRecord,
-    RunsFilter,
-    TagBucket,
-)
-from dagster._core.storage.runs.base import RunStorage
-from dagster._core.storage.runs.migration import (
-    BACKFILL_JOB_NAME_AND_TAGS,
-    OPTIONAL_DATA_MIGRATIONS,
-    REQUIRED_DATA_MIGRATIONS,
-    RUN_BACKFILL_ID,
-    RUN_PARTITIONS,
-    MigrationFn,
-)
-from dagster._core.storage.runs.schema import (
-    BackfillTagsTable,
-    BulkActionsTable,
-    DaemonHeartbeatsTable,
-    InstanceInfo,
-    KeyValueStoreTable,
-    RunsTable,
-    RunTagsTable,
-    SecondaryIndexMigrationTable,
-    SnapshotsTable,
-)
-from dagster._core.storage.sql import SqlAlchemyQuery
-from dagster._core.storage.sqlalchemy_compat import (
-    db_fetch_mappings,
-    db_scalar_subquery,
-    db_select,
-    db_subquery,
-)
-from dagster._core.storage.tags import (
-    BACKFILL_ID_TAG,
-    PARTITION_NAME_TAG,
-    PARTITION_SET_TAG,
-    REPOSITORY_LABEL_TAG,
-    ROOT_RUN_ID_TAG,
-    RUN_FAILURE_REASON_TAG,
-)
-from dagster._daemon.types import DaemonHeartbeat
-from dagster._serdes import deserialize_value, serialize_value
-from dagster._time import datetime_from_timestamp, get_current_datetime, utc_datetime_from_naive
-from dagster._utils import PrintFn
-from dagster._utils.merger import merge_dicts
-
-
-class SnapshotType(Enum):
-    PIPELINE = "PIPELINE"
-    EXECUTION_PLAN = "EXECUTION_PLAN"
-
-
-class SqlRunStorage(RunStorage):
-    """Base class for SQL based run storages."""
-
-    @abstractmethod
-    def connect(self) -> ContextManager[Connection]:
-        """Context manager yielding a sqlalchemy.engine.Connection."""
-
-    @abstractmethod
-    def upgrade(self) -> None:
-        """This method should perform any schema or data migrations necessary to bring an
-        out-of-date instance of the storage up to date.
-        """
-
-    def fetchall(self, query: SqlAlchemyQuery) -> Sequence[Any]:
-        with self.connect() as conn:
-            return db_fetch_mappings(conn, query)
-
-    def fetchone(self, query: SqlAlchemyQuery) -> Optional[Any]:
-        with self.connect() as conn:
-            if db.__version__.startswith("2."):
-                return conn.execute(query).mappings().first()
-            else:
-                return conn.execute(query).fetchone()
-
-    def _get_run_insertion_values(
-        self, dagster_run: DagsterRun, run_creation_time: Optional[datetime] = None
-    ) -> dict[str, Any]:
-        check.inst_param(dagster_run, "dagster_run", DagsterRun)
-
-        if dagster_run.job_snapshot_id and not self.has_job_snapshot(dagster_run.job_snapshot_id):
-            raise DagsterSnapshotDoesNotExist(
-                f"Snapshot {dagster_run.job_snapshot_id} does not exist in run storage"
-            )
-
-        has_tags = dagster_run.tags and len(dagster_run.tags) > 0
-        partition = dagster_run.tags.get(PARTITION_NAME_TAG) if has_tags else None
-        partition_set = dagster_run.tags.get(PARTITION_SET_TAG) if has_tags else None
-        values = {
-            "run_id": dagster_run.run_id,
-            "pipeline_name": dagster_run.job_name,
-            "status": dagster_run.status.value,
-            "run_body": serialize_value(dagster_run),
-            "snapshot_id": dagster_run.job_snapshot_id,
-            "partition": partition,
-            "partition_set": partition_set,
-        }
-        if self.has_backfill_id_column():
-            values["backfill_id"] = dagster_run.tags.get(BACKFILL_ID_TAG)
-        if run_creation_time:
-            values["create_timestamp"] = run_creation_time
-        return values
-
-    def _core_add_run(self, col_values: dict[str, Any], tags: Mapping[str, str]) -> None:
-        run_id = col_values["run_id"]
-        runs_insert = RunsTable.insert().values(**col_values)
-        with self.connect() as conn:
-            try:
-                conn.execute(runs_insert)
-            except db_exc.IntegrityError as exc:
-                raise DagsterRunAlreadyExists from exc
-
-            if tags:
-                conn.execute(
-                    RunTagsTable.insert(),
-                    [dict(run_id=run_id, key=k, value=v) for k, v in tags.items()],
-                )
-
-    def add_run(self, dagster_run: DagsterRun) -> DagsterRun:
-        self._core_add_run(
-            self._get_run_insertion_values(dagster_run, get_current_datetime()),
-            dagster_run.tags_for_storage(),
-        )
-        return dagster_run
-
-    def add_historical_run(
-        self, dagster_run: DagsterRun, run_creation_time: datetime
-    ) -> DagsterRun:
-        self._core_add_run(
-            self._get_run_insertion_values(dagster_run, run_creation_time),
-            dagster_run.tags_for_storage(),
-        )
-        return dagster_run
-
-    def handle_run_event(
-        self, run_id: str, event: DagsterEvent, update_timestamp: Optional[datetime] = None
-    ) -> None:
-        from dagster._core.events import JobFailureData
-
-        check.str_param(run_id, "run_id")
-        check.inst_param(event, "event", DagsterEvent)
-
-        if event.event_type not in EVENT_TYPE_TO_PIPELINE_RUN_STATUS:
-            return
-
-        run = self._get_run_by_id(run_id)
-        if not run:
-            # TODO log?
-            return
-
-        new_job_status = EVENT_TYPE_TO_PIPELINE_RUN_STATUS[event.event_type]
-
-        run_stats_cols_in_index = self.has_run_stats_index_cols()
-
-        kwargs = {}
-
-        # Update timestamp represents the time that the event occurred, not the time at which
-        # we're processing the event in the run storage. But we fall back to the current time.
-        # This is specific to the open-source implementation.
-        update_timestamp = update_timestamp or get_current_datetime()
-
-        if run_stats_cols_in_index and event.event_type == DagsterEventType.PIPELINE_START:
-            kwargs["start_time"] = update_timestamp.timestamp()
-
-        if run_stats_cols_in_index and event.event_type in {
-            DagsterEventType.PIPELINE_CANCELED,
-            DagsterEventType.PIPELINE_FAILURE,
-            DagsterEventType.PIPELINE_SUCCESS,
-        }:
-            kwargs["end_time"] = update_timestamp.timestamp()
-
-        with self.connect() as conn:
-            conn.execute(
-                RunsTable.update()
-                .where(RunsTable.c.run_id == run_id)
-                .values(
-                    run_body=serialize_value(run.with_status(new_job_status)),
-                    status=new_job_status.value,
-                    update_timestamp=update_timestamp,
-                    **kwargs,
-                )
-            )
-
-        if event.event_type == DagsterEventType.PIPELINE_FAILURE and isinstance(
-            event.event_specific_data, JobFailureData
-        ):
-            failure_reason = event.event_specific_data.failure_reason
-
-            if failure_reason and failure_reason != RunFailureReason.UNKNOWN:
-                self.add_run_tags(run_id, {RUN_FAILURE_REASON_TAG: failure_reason.value})
-
-    def _row_to_run(self, row: dict) -> DagsterRun:
-        run = deserialize_value(row["run_body"], DagsterRun)
-        status = DagsterRunStatus(row["status"])
-        # NOTE: the status column is more trustworthy than the status in the run body, since concurrent
-        # writes (e.g.  handle_run_event and add_tags) can cause the status in the body to be out of
-        # overriden with an old value.
-        return run.with_status(status)
-
-    def _rows_to_runs(self, rows: Iterable[dict]) -> Sequence[DagsterRun]:
-        return list(map(self._row_to_run, rows))
-
-    def _add_cursor_limit_to_query(
-        self,
-        query: SqlAlchemyQuery,
-        cursor: Optional[str],
-        limit: Optional[int],
-        order_by: Optional[str],
-        ascending: Optional[bool],
-    ) -> SqlAlchemyQuery:
-        """Helper function to deal with cursor/limit pagination args."""
-        if cursor:
-            cursor_query = db_select([RunsTable.c.id]).where(RunsTable.c.run_id == cursor)
-            if ascending:
-                query = query.where(RunsTable.c.id > db_scalar_subquery(cursor_query))
-            else:
-                query = query.where(RunsTable.c.id < db_scalar_subquery(cursor_query))
-
-        if limit:
-            query = query.limit(limit)
-
-        sorting_column = getattr(RunsTable.c, order_by) if order_by else RunsTable.c.id
-        direction = db.asc if ascending else db.desc
-        query = query.order_by(direction(sorting_column))
-
-        return query
-
-    def _add_filters_to_table(self, table: db.Table, filters: RunsFilter) -> db.Table:
-        if filters.tags:
-            table = self._apply_tags_table_filters(table, filters.tags)
-
-        return table
-
-    def _add_filters_to_query(self, query: SqlAlchemyQuery, filters: RunsFilter) -> SqlAlchemyQuery:
-        check.inst_param(filters, "filters", RunsFilter)
-
-        if filters.run_ids:
-            query = query.where(RunsTable.c.run_id.in_(filters.run_ids))
-
-        if filters.job_name:
-            query = query.where(RunsTable.c.pipeline_name == filters.job_name)
-
-        if filters.statuses:
-            query = query.where(
-                RunsTable.c.status.in_([status.value for status in filters.statuses])
-            )
-
-        if filters.snapshot_id:
-            query = query.where(RunsTable.c.snapshot_id == filters.snapshot_id)
-
-        if filters.updated_after:
-            query = query.where(
-                RunsTable.c.update_timestamp > filters.updated_after.replace(tzinfo=None)
-            )
-
-        if filters.updated_before:
-            query = query.where(
-                RunsTable.c.update_timestamp < filters.updated_before.replace(tzinfo=None)
-            )
-
-        if filters.created_after:
-            query = query.where(
-                RunsTable.c.create_timestamp > filters.created_after.replace(tzinfo=None)
-            )
-
-        if filters.created_before:
-            query = query.where(
-                RunsTable.c.create_timestamp < filters.created_before.replace(tzinfo=None)
-            )
-
-        if filters.exclude_subruns:
-            if self.has_built_index(RUN_BACKFILL_ID):
-                query = query.where(RunsTable.c.backfill_id.is_(None))
-            else:
-                runs_in_backfills = db_select([RunTagsTable.c.run_id]).where(
-                    RunTagsTable.c.key == BACKFILL_ID_TAG
-                )
-                query = query.where(RunsTable.c.run_id.notin_(runs_in_backfills))
-
-        return query
-
-    def _runs_query(
-        self,
-        filters: Optional[RunsFilter] = None,
-        cursor: Optional[str] = None,
-        limit: Optional[int] = None,
-        columns: Optional[Sequence[str]] = None,
-        order_by: Optional[str] = None,
-        ascending: bool = False,
-        bucket_by: Optional[Union[JobBucket, TagBucket]] = None,
-    ) -> SqlAlchemyQuery:
-        filters = check.opt_inst_param(filters, "filters", RunsFilter, default=RunsFilter())
-        check.opt_str_param(cursor, "cursor")
-        check.opt_int_param(limit, "limit")
-        check.opt_sequence_param(columns, "columns")
-        check.opt_str_param(order_by, "order_by")
-        check.opt_bool_param(ascending, "ascending")
-
-        if columns is None:
-            columns = ["run_body", "status"]
-
-        table = self._add_filters_to_table(RunsTable, filters)
-        base_query = db_select([getattr(RunsTable.c, column) for column in columns]).select_from(
-            table
-        )
-        base_query = self._add_filters_to_query(base_query, filters)
-        return self._add_cursor_limit_to_query(base_query, cursor, limit, order_by, ascending)
-
-    def _apply_tags_table_filters(
-        self, table: db.Table, tags: Mapping[str, Union[str, Sequence[str]]]
-    ) -> SqlAlchemyQuery:
-        """Efficient query pattern for filtering by multiple tags."""
-        for i, (key, value) in enumerate(tags.items()):
-            run_tags_alias = db.alias(RunTagsTable, f"run_tags_filter{i}")
-
-            table = table.join(
-                run_tags_alias,
-                db.and_(
-                    RunsTable.c.run_id == run_tags_alias.c.run_id,
-                    run_tags_alias.c.key == key,
-                    (run_tags_alias.c.value == value)
-                    if isinstance(value, str)
-                    else run_tags_alias.c.value.in_(value),
-                ),
-            )
-
-        return table
-
-    def get_runs(
-        self,
-        filters: Optional[RunsFilter] = None,
-        cursor: Optional[str] = None,
-        limit: Optional[int] = None,
-        bucket_by: Optional[Union[JobBucket, TagBucket]] = None,
-        ascending: bool = False,
-    ) -> Sequence[DagsterRun]:
-        query = self._runs_query(filters, cursor, limit, bucket_by=bucket_by, ascending=ascending)
-        rows = self.fetchall(query)
-        return self._rows_to_runs(rows)
-
-    def get_run_ids(
-        self,
-        filters: Optional[RunsFilter] = None,
-        cursor: Optional[str] = None,
-        limit: Optional[int] = None,
-    ) -> Sequence[str]:
-        query = self._runs_query(filters=filters, cursor=cursor, limit=limit, columns=["run_id"])
-        rows = self.fetchall(query)
-        return [row["run_id"] for row in rows]
-
-    def get_runs_count(self, filters: Optional[RunsFilter] = None) -> int:
-        subquery = db_subquery(self._runs_query(filters=filters))
-        query = db_select([db.func.count().label("count")]).select_from(subquery)
-        row = self.fetchone(query)
-        count = row["count"] if row else 0
-        return count
-
-    def _get_run_by_id(self, run_id: str) -> Optional[DagsterRun]:
-        check.str_param(run_id, "run_id")
-
-        query = db_select([RunsTable.c.run_body, RunsTable.c.status]).where(
-            RunsTable.c.run_id == run_id
-        )
-        rows = self.fetchall(query)
-        return self._row_to_run(rows[0]) if rows else None
-
-    def get_run_records(
-        self,
-        filters: Optional[RunsFilter] = None,
-        limit: Optional[int] = None,
-        order_by: Optional[str] = None,
-        ascending: bool = False,
-        cursor: Optional[str] = None,
-        bucket_by: Optional[Union[JobBucket, TagBucket]] = None,
-    ) -> Sequence[RunRecord]:
-        filters = check.opt_inst_param(filters, "filters", RunsFilter, default=RunsFilter())
-        check.opt_int_param(limit, "limit")
-
-        columns = ["id", "run_body", "status", "create_timestamp", "update_timestamp"]
-
-        if self.has_run_stats_index_cols():
-            columns += ["start_time", "end_time"]
-        # only fetch columns we use to build RunRecord
-        query = self._runs_query(
-            filters=filters,
-            limit=limit,
-            columns=columns,
-            order_by=order_by,
-            ascending=ascending,
-            cursor=cursor,
-            bucket_by=bucket_by,
-        )
-
-        rows = self.fetchall(query)
-        return [
-            RunRecord(
-                storage_id=check.int_param(row["id"], "id"),
-                dagster_run=self._row_to_run(row),
-                create_timestamp=utc_datetime_from_naive(
-                    check.inst(row["create_timestamp"], datetime)
-                ),
-                update_timestamp=utc_datetime_from_naive(
-                    check.inst(row["update_timestamp"], datetime)
-                ),
-                start_time=(
-                    check.opt_inst(row["start_time"], float) if "start_time" in row else None
-                ),
-                end_time=check.opt_inst(row["end_time"], float) if "end_time" in row else None,
-            )
-            for row in rows
-        ]
-
-    def get_run_tags(
-        self,
-        tag_keys: Sequence[str],
-        value_prefix: Optional[str] = None,
-        limit: Optional[int] = None,
-    ) -> Sequence[tuple[str, set[str]]]:
-        result = defaultdict(set)
-        query = (
-            db_select([RunTagsTable.c.key, RunTagsTable.c.value])
-            .distinct()
-            .order_by(RunTagsTable.c.key, RunTagsTable.c.value)
-            .where(RunTagsTable.c.key.in_(tag_keys))
-        )
-        if value_prefix:
-            query = query.where(RunTagsTable.c.value.startswith(value_prefix))
-        if limit:
-            query = query.limit(limit)
-        rows = self.fetchall(query)
-        for r in rows:
-            result[r["key"]].add(r["value"])
-        return sorted(list([(k, v) for k, v in result.items()]), key=lambda x: x[0])
-
-    def get_run_tag_keys(self) -> Sequence[str]:
-        query = db_select([RunTagsTable.c.key]).distinct().order_by(RunTagsTable.c.key)
-        rows = self.fetchall(query)
-        return sorted([r["key"] for r in rows])
-
-    def add_run_tags(self, run_id: str, new_tags: Mapping[str, str]) -> None:
-        check.str_param(run_id, "run_id")
-        check.mapping_param(new_tags, "new_tags", key_type=str, value_type=str)
-
-        run = self._get_run_by_id(run_id)
-        if not run:
-            raise DagsterRunNotFoundError(
-                f"Run {run_id} was not found in instance.", invalid_run_id=run_id
-            )
-        current_tags = run.tags if run.tags else {}
-
-        all_tags = merge_dicts(current_tags, new_tags)
-        partition = all_tags.get(PARTITION_NAME_TAG)
-        partition_set = all_tags.get(PARTITION_SET_TAG)
-
-        with self.connect() as conn:
-            conn.execute(
-                RunsTable.update()
-                .where(RunsTable.c.run_id == run_id)
-                .values(
-                    run_body=serialize_value(run.with_tags(merge_dicts(current_tags, new_tags))),
-                    partition=partition,
-                    partition_set=partition_set,
-                    update_timestamp=get_current_datetime(),
-                )
-            )
-
-            current_tags_set = set(current_tags.keys())
-            new_tags_set = set(new_tags.keys())
-
-            existing_tags = current_tags_set & new_tags_set
-            added_tags = new_tags_set.difference(existing_tags)
-
-            for tag in existing_tags:
-                conn.execute(
-                    RunTagsTable.update()
-                    .where(db.and_(RunTagsTable.c.run_id == run_id, RunTagsTable.c.key == tag))
-                    .values(value=new_tags[tag])
-                )
-
-            if added_tags:
-                conn.execute(
-                    RunTagsTable.insert(),
-                    [dict(run_id=run_id, key=tag, value=new_tags[tag]) for tag in added_tags],
-                )
-
-    def get_run_group(self, run_id: str) -> tuple[str, Sequence[DagsterRun]]:
-        check.str_param(run_id, "run_id")
-        dagster_run = self._get_run_by_id(run_id)
-        if not dagster_run:
-            raise DagsterRunNotFoundError(
-                f"Run {run_id} was not found in instance.", invalid_run_id=run_id
-            )
-
-        # find root_run
-        root_run_id = dagster_run.root_run_id if dagster_run.root_run_id else dagster_run.run_id
-        root_run = self._get_run_by_id(root_run_id)
-        if not root_run:
-            raise DagsterRunNotFoundError(
-                f"Run id {root_run_id} set as root run id for run {run_id} was not found in"
-                " instance.",
-                invalid_run_id=root_run_id,
-            )
-
-        # root_run_id to run_id 1:1 mapping
-        # https://github.com/dagster-io/dagster/issues/2495
-        # Note: we currently use tags to persist the run group info
-        root_to_run = db_subquery(
-            db_select(
-                [RunTagsTable.c.value.label("root_run_id"), RunTagsTable.c.run_id.label("run_id")]
-            ).where(
-                db.and_(RunTagsTable.c.key == ROOT_RUN_ID_TAG, RunTagsTable.c.value == root_run_id)
-            ),
-            "root_to_run",
-        )
-        # get run group
-        run_group_query = db_select([RunsTable.c.run_body, RunsTable.c.status]).select_from(
-            root_to_run.join(
-                RunsTable,
-                root_to_run.c.run_id == RunsTable.c.run_id,
-                isouter=True,
-            )
-        )
-
-        res = self.fetchall(run_group_query)
-        run_group = self._rows_to_runs(res)
-
-        return (root_run_id, [root_run, *run_group])
-
-    def has_run(self, run_id: str) -> bool:
-        check.str_param(run_id, "run_id")
-        return bool(self._get_run_by_id(run_id))
-
-    def delete_run(self, run_id: str) -> None:
-        check.str_param(run_id, "run_id")
-        query = db.delete(RunsTable).where(RunsTable.c.run_id == run_id)
-        with self.connect() as conn:
-            conn.execute(query)
-
-    def has_job_snapshot(self, job_snapshot_id: str) -> bool:
-        check.str_param(job_snapshot_id, "job_snapshot_id")
-        return self._has_snapshot_id(job_snapshot_id)
-
-    def add_job_snapshot(self, job_snapshot: JobSnap) -> str:
-        check.inst_param(job_snapshot, "job_snapshot", JobSnap)
-
-        snapshot_id = job_snapshot.snapshot_id
-
-        return self._add_snapshot(
-            snapshot_id=snapshot_id,
-            snapshot_obj=job_snapshot,
-            snapshot_type=SnapshotType.PIPELINE,
-        )
-
-    def get_job_snapshot(self, job_snapshot_id: str) -> JobSnap:
-        check.str_param(job_snapshot_id, "job_snapshot_id")
-        return self._get_snapshot(job_snapshot_id)  # type: ignore  # (allowed to return None?)
-
-    def has_execution_plan_snapshot(self, execution_plan_snapshot_id: str) -> bool:
-        check.str_param(execution_plan_snapshot_id, "execution_plan_snapshot_id")
-        return bool(self.get_execution_plan_snapshot(execution_plan_snapshot_id))
-
-    def add_execution_plan_snapshot(
-        self,
-        execution_plan_snapshot: ExecutionPlanSnapshot,
-    ) -> str:
-        check.inst_param(execution_plan_snapshot, "execution_plan_snapshot", ExecutionPlanSnapshot)
-
-        snapshot_id = create_execution_plan_snapshot_id(execution_plan_snapshot)
-
-        return self._add_snapshot(
-            snapshot_id=snapshot_id,
-            snapshot_obj=execution_plan_snapshot,
-            snapshot_type=SnapshotType.EXECUTION_PLAN,
-        )
-
-    def get_execution_plan_snapshot(self, execution_plan_snapshot_id: str) -> ExecutionPlanSnapshot:
-        check.str_param(execution_plan_snapshot_id, "execution_plan_snapshot_id")
-        return self._get_snapshot(execution_plan_snapshot_id)  # type: ignore  # (allowed to return None?)
-
-    def _add_snapshot(self, snapshot_id: str, snapshot_obj, snapshot_type: SnapshotType) -> str:
-        check.str_param(snapshot_id, "snapshot_id")
-        check.not_none_param(snapshot_obj, "snapshot_obj")
-        check.inst_param(snapshot_type, "snapshot_type", SnapshotType)
-
-        with self.connect() as conn:
-            snapshot_insert = SnapshotsTable.insert().values(
-                snapshot_id=snapshot_id,
-                snapshot_body=zlib.compress(serialize_value(snapshot_obj).encode("utf-8")),
-                snapshot_type=snapshot_type.value,
-            )
-            try:
-                conn.execute(snapshot_insert)
-            except db_exc.IntegrityError:
-                # on_conflict_do_nothing equivalent
-                pass
-
-            return snapshot_id
-
-    def get_run_storage_id(self) -> str:
-        query = db_select([InstanceInfo.c.run_storage_id])
-        row = self.fetchone(query)
-        if not row:
-            run_storage_id = str(uuid.uuid4())
-            with self.connect() as conn:
-                conn.execute(InstanceInfo.insert().values(run_storage_id=run_storage_id))
-            return run_storage_id
-        else:
-            return row["run_storage_id"]
-
-    def _has_snapshot_id(self, snapshot_id: str) -> bool:
-        query = db_select([SnapshotsTable.c.snapshot_id]).where(
-            SnapshotsTable.c.snapshot_id == snapshot_id
-        )
-
-        row = self.fetchone(query)
-
-        return bool(row)
-
-    def _get_snapshot(self, snapshot_id: str) -> Optional[JobSnap]:
-        query = db_select([SnapshotsTable.c.snapshot_body]).where(
-            SnapshotsTable.c.snapshot_id == snapshot_id
-        )
-
-        row = self.fetchone(query)
-
-        return (
-            defensively_unpack_execution_plan_snapshot_query(logging, [row["snapshot_body"]])  # type: ignore
-            if row
-            else None
-        )
-
-    def get_run_partition_data(self, runs_filter: RunsFilter) -> Sequence[RunPartitionData]:
-        if self.has_built_index(RUN_PARTITIONS) and self.has_run_stats_index_cols():
-            query = self._runs_query(
-                filters=runs_filter,
-                columns=["run_id", "status", "start_time", "end_time", "partition"],
-            )
-            rows = self.fetchall(query)
-
-            # dedup by partition
-            _partition_data_by_partition = {}
-            for row in rows:
-                if not row["partition"] or row["partition"] in _partition_data_by_partition:
-                    continue
-
-                _partition_data_by_partition[row["partition"]] = RunPartitionData(
-                    run_id=row["run_id"],
-                    partition=row["partition"],
-                    status=DagsterRunStatus[row["status"]],
-                    start_time=row["start_time"],
-                    end_time=row["end_time"],
-                )
-
-            return list(_partition_data_by_partition.values())
-        else:
-            query = self._runs_query(filters=runs_filter)
-            rows = self.fetchall(query)
-            _partition_data_by_partition = {}
-            for row in rows:
-                run = self._row_to_run(row)
-                partition = run.tags.get(PARTITION_NAME_TAG)
-                if not partition or partition in _partition_data_by_partition:
-                    continue
-
-                _partition_data_by_partition[partition] = RunPartitionData(
-                    run_id=run.run_id,
-                    partition=partition,
-                    status=run.status,
-                    start_time=None,
-                    end_time=None,
-                )
-
-            return list(_partition_data_by_partition.values())
-
-    def _get_partition_runs(
-        self, partition_set_name: str, partition_name: str
-    ) -> Sequence[DagsterRun]:
-        # utility method to help test reads off of the partition column
-        if not self.has_built_index(RUN_PARTITIONS):
-            # query by tags
-            return self.get_runs(
-                filters=RunsFilter(
-                    tags={
-                        PARTITION_SET_TAG: partition_set_name,
-                        PARTITION_NAME_TAG: partition_name,
-                    }
-                )
-            )
-        else:
-            query = (
-                self._runs_query()
-                .where(RunsTable.c.partition == partition_name)
-                .where(RunsTable.c.partition_set == partition_set_name)
-            )
-            rows = self.fetchall(query)
-            return self._rows_to_runs(rows)
-
-    # Tracking data migrations over secondary indexes
-
-    def _execute_data_migrations(
-        self,
-        migrations: Mapping[str, Callable[[], MigrationFn]],
-        print_fn: Optional[PrintFn] = None,
-        force_rebuild_all: bool = False,
-    ) -> None:
-        for migration_name, migration_fn in migrations.items():
-            if self.has_built_index(migration_name):
-                if not force_rebuild_all:
-                    if print_fn:
-                        print_fn(f"Skipping already applied data migration: {migration_name}")
-                    continue
-            if print_fn:
-                print_fn(f"Starting data migration: {migration_name}")
-            migration_fn()(self, print_fn)
-            self.mark_index_built(migration_name)
-            if print_fn:
-                print_fn(f"Finished data migration: {migration_name}")
-
-    def migrate(self, print_fn: Optional[PrintFn] = None, force_rebuild_all: bool = False) -> None:
-        self._execute_data_migrations(REQUIRED_DATA_MIGRATIONS, print_fn, force_rebuild_all)
-
-    def optimize(self, print_fn: Optional[PrintFn] = None, force_rebuild_all: bool = False) -> None:
-        self._execute_data_migrations(OPTIONAL_DATA_MIGRATIONS, print_fn, force_rebuild_all)
-
-    def has_built_index(self, migration_name: str) -> bool:
-        query = (
-            db_select([1])
-            .where(SecondaryIndexMigrationTable.c.name == migration_name)
-            .where(SecondaryIndexMigrationTable.c.migration_completed != None)  # noqa: E711
-            .limit(1)
-        )
-        results = self.fetchall(query)
-
-        return len(results) > 0
-
-    def mark_index_built(self, migration_name: str) -> None:
-        query = SecondaryIndexMigrationTable.insert().values(
-            name=migration_name,
-            migration_completed=datetime.now(),
-        )
-        with self.connect() as conn:
-            try:
-                conn.execute(query)
-            except db_exc.IntegrityError:
-                conn.execute(
-                    SecondaryIndexMigrationTable.update()
-                    .where(SecondaryIndexMigrationTable.c.name == migration_name)
-                    .values(migration_completed=datetime.now())
-                )
-
-    # Checking for migrations
-
-    def has_run_stats_index_cols(self) -> bool:
-        with self.connect() as conn:
-            column_names = [x.get("name") for x in db.inspect(conn).get_columns(RunsTable.name)]
-            return "start_time" in column_names and "end_time" in column_names
-
-    def has_bulk_actions_selector_cols(self) -> bool:
-        with self.connect() as conn:
-            column_names = [
-                x.get("name") for x in db.inspect(conn).get_columns(BulkActionsTable.name)
-            ]
-            return "selector_id" in column_names
-
-    def has_backfill_id_column(self) -> bool:
-        with self.connect() as conn:
-            column_names = [x.get("name") for x in db.inspect(conn).get_columns(RunsTable.name)]
-            return "backfill_id" in column_names
-
-    def has_bulk_action_job_name_column(self) -> bool:
-        with self.connect() as conn:
-            column_names = [
-                x.get("name") for x in db.inspect(conn).get_columns(BulkActionsTable.name)
-            ]
-            return "job_name" in column_names
-
-    def has_backfill_tags_table(self) -> bool:
-        with self.connect() as conn:
-            return BackfillTagsTable.name in db.inspect(conn).get_table_names()
-
-    # Daemon heartbeats
-
-    def add_daemon_heartbeat(self, daemon_heartbeat: DaemonHeartbeat) -> None:
-        with self.connect() as conn:
-            # insert, or update if already present
-            try:
-                conn.execute(
-                    DaemonHeartbeatsTable.insert().values(
-                        timestamp=datetime_from_timestamp(daemon_heartbeat.timestamp),
-                        daemon_type=daemon_heartbeat.daemon_type,
-                        daemon_id=daemon_heartbeat.daemon_id,
-                        body=serialize_value(daemon_heartbeat),
-                    )
-                )
-            except db_exc.IntegrityError:
-                conn.execute(
-                    DaemonHeartbeatsTable.update()
-                    .where(DaemonHeartbeatsTable.c.daemon_type == daemon_heartbeat.daemon_type)
-                    .values(
-                        timestamp=datetime_from_timestamp(daemon_heartbeat.timestamp),
-                        daemon_id=daemon_heartbeat.daemon_id,
-                        body=serialize_value(daemon_heartbeat),
-                    )
-                )
-
-    def get_daemon_heartbeats(self) -> Mapping[str, DaemonHeartbeat]:
-        rows = self.fetchall(db_select([DaemonHeartbeatsTable.c.body]))
-        heartbeats = []
-        for row in rows:
-            heartbeats.append(deserialize_value(row["body"], DaemonHeartbeat))
-        return {heartbeat.daemon_type: heartbeat for heartbeat in heartbeats}
-
-    def wipe(self) -> None:
-        """Clears the run storage."""
-        with self.connect() as conn:
-            # https://stackoverflow.com/a/54386260/324449
-            conn.execute(RunsTable.delete())
-            conn.execute(RunTagsTable.delete())
-            conn.execute(SnapshotsTable.delete())
-            conn.execute(DaemonHeartbeatsTable.delete())
-            conn.execute(BulkActionsTable.delete())
-
-    def wipe_daemon_heartbeats(self) -> None:
-        with self.connect() as conn:
-            # https://stackoverflow.com/a/54386260/324449
-            conn.execute(DaemonHeartbeatsTable.delete())
-
-    def _add_backfill_filters_to_table(
-        self, table: db.Table, filters: Optional[BulkActionsFilter]
-    ) -> db.Table:
-        if filters and filters.tags and self.has_built_index(BACKFILL_JOB_NAME_AND_TAGS):
-            for i, (key, value) in enumerate(filters.tags.items()):
-                backfill_tags_alias = db.alias(BackfillTagsTable, f"backfill_tags_filter{i}")
-
-                table = table.join(
-                    backfill_tags_alias,
-                    db.and_(
-                        BulkActionsTable.c.key == backfill_tags_alias.c.backfill_id,
-                        backfill_tags_alias.c.key == key,
-                        (backfill_tags_alias.c.value == value)
-                        if isinstance(value, str)
-                        else backfill_tags_alias.c.value.in_(value),
-                    ),
-                )
-            return table
-        return table
-
-    def _backfills_query(self, filters: Optional[BulkActionsFilter] = None):
-        query = db_select([BulkActionsTable.c.body, BulkActionsTable.c.timestamp])
-        if filters and filters.tags:
-            if not self.has_built_index(BACKFILL_JOB_NAME_AND_TAGS):
-                # if the migration was run, we added the query for tags filtering in _add_backfill_filters_to_table
-                # BackfillTags table has not been built. However, all tags that are on a backfill are
-                # applied to the runs the backfill launches. So we can query for runs that match the tags and
-                # are also part of a backfill to find the backfills that match the tags.
-
-                backfills_with_tags_query = db_select([RunTagsTable.c.value]).where(
-                    RunTagsTable.c.key == BACKFILL_ID_TAG
-                )
-
-                for i, (key, value) in enumerate(filters.tags.items()):
-                    run_tags_alias = db.alias(RunTagsTable, f"run_tags_filter{i}")
-                    backfills_with_tags_query = backfills_with_tags_query.where(
-                        db.and_(
-                            RunTagsTable.c.run_id == run_tags_alias.c.run_id,
-                            run_tags_alias.c.key == key,
-                            (run_tags_alias.c.value == value)
-                            if isinstance(value, str)
-                            else run_tags_alias.c.value.in_(value),
-                        ),
-                    )
-
-                query = query.where(
-                    BulkActionsTable.c.key.in_(db_subquery(backfills_with_tags_query))
-                )
-
-        if filters and filters.job_name:
-            if self.has_built_index(BACKFILL_JOB_NAME_AND_TAGS):
-                query = query.where(BulkActionsTable.c.job_name == filters.job_name)
-            else:
-                run_tags_table = RunTagsTable
-
-                runs_in_backfill_with_job_name = run_tags_table.join(
-                    RunsTable,
-                    db.and_(
-                        RunTagsTable.c.run_id == RunsTable.c.run_id,
-                        RunTagsTable.c.key == BACKFILL_ID_TAG,
-                        RunsTable.c.pipeline_name == filters.job_name,
-                    ),
-                )
-
-                backfills_with_job_name_query = db_select([RunTagsTable.c.value]).select_from(
-                    runs_in_backfill_with_job_name
-                )
-                query = query.where(
-                    BulkActionsTable.c.key.in_(db_subquery(backfills_with_job_name_query))
-                )
-        if filters and filters.statuses:
-            query = query.where(
-                BulkActionsTable.c.status.in_([status.value for status in filters.statuses])
-            )
-        if filters and filters.created_after:
-            query = query.where(BulkActionsTable.c.timestamp > filters.created_after)
-        if filters and filters.created_before:
-            query = query.where(BulkActionsTable.c.timestamp < filters.created_before)
-        if filters and filters.backfill_ids:
-            query = query.where(BulkActionsTable.c.key.in_(filters.backfill_ids))
-        return query
-
-    def _add_cursor_limit_to_backfills_query(
-        self, query, cursor: Optional[str] = None, limit: Optional[int] = None
-    ):
-        if limit:
-            query = query.limit(limit)
-        if cursor:
-            cursor_query = db_select([BulkActionsTable.c.id]).where(
-                BulkActionsTable.c.key == cursor
-            )
-            query = query.where(BulkActionsTable.c.id < cursor_query)
-
-        return query
-
-    def _apply_backfill_tags_filter_to_results(
-        self, backfills: Sequence[PartitionBackfill], tags: Mapping[str, Union[str, Sequence[str]]]
-    ) -> Sequence[PartitionBackfill]:
-        if not tags:
-            return backfills
-
-        def _matches_backfill(
-            backfill: PartitionBackfill, tags: Mapping[str, Union[str, Sequence[str]]]
-        ) -> bool:
-            for key, value in tags.items():
-                if isinstance(value, str):
-                    if backfill.tags.get(key) != value:
-                        return False
-                elif backfill.tags.get(key) not in value:
-                    return False
-            return True
-
-        return [backfill for backfill in backfills if _matches_backfill(backfill, tags)]
-
-    def get_backfills(
-        self,
-        filters: Optional[BulkActionsFilter] = None,
-        cursor: Optional[str] = None,
-        limit: Optional[int] = None,
-        status: Optional[BulkActionStatus] = None,
-    ) -> Sequence[PartitionBackfill]:
-        check.opt_inst_param(status, "status", BulkActionStatus)
-        query = db_select([BulkActionsTable.c.body, BulkActionsTable.c.timestamp])
-        if status and filters:
-            raise DagsterInvariantViolationError(
-                "Cannot provide status and filters to get_backfills. Please use filters rather than status."
-            )
-
-        if status is not None:
-            filters = BulkActionsFilter(statuses=[status])
-
-        table = self._add_backfill_filters_to_table(BulkActionsTable, filters)
-        query = self._backfills_query(filters=filters).select_from(table)
-        query = self._add_cursor_limit_to_backfills_query(query, cursor=cursor, limit=limit)
-        query = query.order_by(BulkActionsTable.c.id.desc())
-        rows = self.fetchall(query)
-        backfill_candidates = deserialize_values((row["body"] for row in rows), PartitionBackfill)
-
-        if filters and filters.tags and not self.has_built_index(BACKFILL_JOB_NAME_AND_TAGS):
-            # if we are still using the run tags table to get backfills by tag, we need to do an additional check.
-            # runs can have more tags than the backfill that launched them. Since we filtered tags by
-            # querying for runs with those tags, we need to do an additional check that the backfills
-            # also have the requested tags
-            backfill_candidates = self._apply_backfill_tags_filter_to_results(
-                backfill_candidates, filters.tags
-            )
-        return backfill_candidates
-
-    def get_backfills_count(self, filters: Optional[BulkActionsFilter] = None) -> int:
-        check.opt_inst_param(filters, "filters", BulkActionsFilter)
-        if filters and filters.tags:
-            # runs can have more tags than the backfill that launched them. Since we filtered tags by
-            # querying for runs with those tags, we need to do an additional check that the backfills
-            # also have the requested tags. This requires fetching the backfills from the db and filtering them
-            query = self._backfills_query(filters=filters)
-            rows = self.fetchall(query)
-            backfill_candidates = deserialize_values(
-                (row["body"] for row in rows), PartitionBackfill
-            )
-            return len(
-                self._apply_backfill_tags_filter_to_results(backfill_candidates, filters.tags)
-            )
-
-        subquery = db_subquery(self._backfills_query(filters=filters))
-        query = db_select([db.func.count().label("count")]).select_from(subquery)
-        row = self.fetchone(query)
-        count = row["count"] if row else 0
-        return count
-
-    def get_backfill(self, backfill_id: str) -> Optional[PartitionBackfill]:
-        check.str_param(backfill_id, "backfill_id")
-        query = db_select([BulkActionsTable.c.body]).where(BulkActionsTable.c.key == backfill_id)
-        row = self.fetchone(query)
-        return deserialize_value(row["body"], PartitionBackfill) if row else None
-
-    def add_backfill(self, partition_backfill: PartitionBackfill) -> None:
-        check.inst_param(partition_backfill, "partition_backfill", PartitionBackfill)
-        values: dict[str, Any] = dict(
-            key=partition_backfill.backfill_id,
-            status=partition_backfill.status.value,
-            timestamp=datetime_from_timestamp(partition_backfill.backfill_timestamp),
-            body=serialize_value(cast("NamedTuple", partition_backfill)),
-        )
-
-        if self.has_bulk_actions_selector_cols():
-            values["selector_id"] = partition_backfill.selector_id
-            values["action_type"] = partition_backfill.bulk_action_type.value
-
-        if self.has_bulk_action_job_name_column():
-            values["job_name"] = partition_backfill.job_name
-
-        with self.connect() as conn:
-            conn.execute(BulkActionsTable.insert().values(**values))
-            if self.has_backfill_tags_table():
-                tags_to_insert = partition_backfill.tags
-                if len(tags_to_insert.items()) > 0:
-                    conn.execute(
-                        BackfillTagsTable.insert(),
-                        [
-                            dict(
-                                backfill_id=partition_backfill.backfill_id,
-                                key=k,
-                                value=v,
-                            )
-                            for k, v in tags_to_insert.items()
-                        ],
-                    )
-
-    def update_backfill(self, partition_backfill: PartitionBackfill) -> None:
-        check.inst_param(partition_backfill, "partition_backfill", PartitionBackfill)
-        backfill_id = partition_backfill.backfill_id
-        if not self.get_backfill(backfill_id):
-            raise DagsterInvariantViolationError(
-                f"Backfill {backfill_id} is not present in storage"
-            )
-        with self.connect() as conn:
-            conn.execute(
-                BulkActionsTable.update()
-                .where(BulkActionsTable.c.key == backfill_id)
-                .values(
-                    status=partition_backfill.status.value,
-                    body=serialize_value(partition_backfill),
-                )
-            )
-
-    def get_cursor_values(self, keys: set[str]) -> Mapping[str, str]:
-        check.set_param(keys, "keys", of_type=str)
-
-        rows = self.fetchall(
-            db_select([KeyValueStoreTable.c.key, KeyValueStoreTable.c.value]).where(
-                KeyValueStoreTable.c.key.in_(keys)
-            ),
-        )
-        return {row["key"]: row["value"] for row in rows}
-
-    def set_cursor_values(self, pairs: Mapping[str, str]) -> None:
-        check.mapping_param(pairs, "pairs", key_type=str, value_type=str)
-        db_values = [{"key": k, "value": v} for k, v in pairs.items()]
-
-        with self.connect() as conn:
-            try:
-                conn.execute(KeyValueStoreTable.insert().values(db_values))
-            except db_exc.IntegrityError:
-                conn.execute(
-                    KeyValueStoreTable.update()
-                    .where(KeyValueStoreTable.c.key.in_(pairs.keys()))
-                    .values(value=db.sql.case(pairs, value=KeyValueStoreTable.c.key))
-                )
-
-    # Migrating run history
-    def replace_job_origin(self, run: DagsterRun, job_origin: RemoteJobOrigin) -> None:
-        new_label = job_origin.repository_origin.get_label()
-        with self.connect() as conn:
-            conn.execute(
-                RunsTable.update()
-                .where(RunsTable.c.run_id == run.run_id)
-                .values(
-                    run_body=serialize_value(
-                        run.with_job_origin(job_origin).with_tags(
-                            {**run.tags, REPOSITORY_LABEL_TAG: new_label}
-                        )
-                    ),
-                )
-            )
-            conn.execute(
-                RunTagsTable.update()
-                .where(RunTagsTable.c.run_id == run.run_id)
-                .where(RunTagsTable.c.key == REPOSITORY_LABEL_TAG)
-                .values(value=new_label)
-            )
-
-
-GET_PIPELINE_SNAPSHOT_QUERY_ID = "get-pipeline-snapshot"
-
-
-def defensively_unpack_execution_plan_snapshot_query(
-    logger: logging.Logger, row: Sequence[Any]
-) -> Optional[Union[ExecutionPlanSnapshot, JobSnap]]:
-    # minimal checking here because sqlalchemy returns a different type based on what version of
-    # SqlAlchemy you are using
-
-    def _warn(msg: str) -> None:
-        logger.warning(f"get-pipeline-snapshot: {msg}")
-
-    if not isinstance(row[0], bytes):
-        _warn("First entry in row is not a binary type.")
-        return None
-
-    try:
-        uncompressed_bytes = zlib.decompress(row[0])
-    except zlib.error:
-        _warn("Could not decompress bytes stored in snapshot table.")
-        return None
-
-    try:
-        decoded_str = uncompressed_bytes.decode("utf-8")
-    except UnicodeDecodeError:
-        _warn("Could not unicode decode decompressed bytes stored in snapshot table.")
-        return None
-
-    try:
-        return deserialize_value(decoded_str, (ExecutionPlanSnapshot, JobSnap))
-    except JSONDecodeError:
-        _warn("Could not parse json in snapshot table.")
-        return None
->>>>>>> eb090508
+import logging
+import uuid
+import zlib
+from abc import abstractmethod
+from collections import defaultdict
+from collections.abc import Iterable, Mapping, Sequence
+from datetime import datetime
+from enum import Enum
+from typing import Any, Callable, ContextManager, NamedTuple, Optional, Union, cast  # noqa: UP035
+
+import sqlalchemy as db
+import sqlalchemy.exc as db_exc
+from dagster_shared.serdes import deserialize_values
+from dagster_shared.seven import JSONDecodeError
+from sqlalchemy.engine import Connection
+
+import dagster._check as check
+from dagster._core.errors import (
+    DagsterInvariantViolationError,
+    DagsterRunAlreadyExists,
+    DagsterRunNotFoundError,
+    DagsterSnapshotDoesNotExist,
+)
+from dagster._core.events import (
+    EVENT_TYPE_TO_PIPELINE_RUN_STATUS,
+    DagsterEvent,
+    DagsterEventType,
+    RunFailureReason,
+)
+from dagster._core.execution.backfill import BulkActionsFilter, BulkActionStatus, PartitionBackfill
+from dagster._core.remote_origin import RemoteJobOrigin
+from dagster._core.snap import ExecutionPlanSnapshot, JobSnap, create_execution_plan_snapshot_id
+from dagster._core.storage.dagster_run import (
+    DagsterRun,
+    DagsterRunStatus,
+    JobBucket,
+    RunPartitionData,
+    RunRecord,
+    RunsFilter,
+    TagBucket,
+)
+from dagster._core.storage.runs.base import RunStorage
+from dagster._core.storage.runs.migration import (
+    BACKFILL_JOB_NAME_AND_TAGS,
+    OPTIONAL_DATA_MIGRATIONS,
+    REQUIRED_DATA_MIGRATIONS,
+    RUN_BACKFILL_ID,
+    RUN_PARTITIONS,
+    MigrationFn,
+)
+from dagster._core.storage.runs.schema import (
+    BackfillTagsTable,
+    BulkActionsTable,
+    DaemonHeartbeatsTable,
+    InstanceInfo,
+    KeyValueStoreTable,
+    RunsTable,
+    RunTagsTable,
+    SecondaryIndexMigrationTable,
+    SnapshotsTable,
+)
+from dagster._core.storage.sql import SqlAlchemyQuery
+from dagster._core.storage.sqlalchemy_compat import (
+    db_fetch_mappings,
+    db_scalar_subquery,
+    db_select,
+    db_subquery,
+)
+from dagster._core.storage.tags import (
+    BACKFILL_ID_TAG,
+    PARTITION_NAME_TAG,
+    PARTITION_SET_TAG,
+    REPOSITORY_LABEL_TAG,
+    ROOT_RUN_ID_TAG,
+    RUN_FAILURE_REASON_TAG,
+)
+from dagster._daemon.types import DaemonHeartbeat
+from dagster._serdes import deserialize_value, serialize_value
+from dagster._time import datetime_from_timestamp, get_current_datetime, utc_datetime_from_naive
+from dagster._utils import PrintFn
+from dagster._utils.merger import merge_dicts
+
+
+class SnapshotType(Enum):
+    PIPELINE = "PIPELINE"
+    EXECUTION_PLAN = "EXECUTION_PLAN"
+
+
+class SqlRunStorage(RunStorage):
+    """Base class for SQL based run storages."""
+
+    @abstractmethod
+    def connect(self) -> ContextManager[Connection]:
+        """Context manager yielding a sqlalchemy.engine.Connection."""
+
+    @abstractmethod
+    def upgrade(self) -> None:
+        """This method should perform any schema or data migrations necessary to bring an
+        out-of-date instance of the storage up to date.
+        """
+
+    def fetchall(self, query: SqlAlchemyQuery) -> Sequence[Any]:
+        with self.connect() as conn:
+            return db_fetch_mappings(conn, query)
+
+    def fetchone(self, query: SqlAlchemyQuery) -> Optional[Any]:
+        with self.connect() as conn:
+            if db.__version__.startswith("2."):
+                return conn.execute(query).mappings().first()
+            else:
+                return conn.execute(query).fetchone()
+
+    def _get_run_insertion_values(
+        self, dagster_run: DagsterRun, run_creation_time: Optional[datetime] = None
+    ) -> dict[str, Any]:
+        check.inst_param(dagster_run, "dagster_run", DagsterRun)
+
+        if dagster_run.job_snapshot_id and not self.has_job_snapshot(dagster_run.job_snapshot_id):
+            raise DagsterSnapshotDoesNotExist(
+                f"Snapshot {dagster_run.job_snapshot_id} does not exist in run storage"
+            )
+
+        has_tags = dagster_run.tags and len(dagster_run.tags) > 0
+        partition = dagster_run.tags.get(PARTITION_NAME_TAG) if has_tags else None
+        partition_set = dagster_run.tags.get(PARTITION_SET_TAG) if has_tags else None
+        values = {
+            "run_id": dagster_run.run_id,
+            "pipeline_name": dagster_run.job_name,
+            "status": dagster_run.status.value,
+            "run_body": serialize_value(dagster_run),
+            "snapshot_id": dagster_run.job_snapshot_id,
+            "partition": partition,
+            "partition_set": partition_set,
+        }
+        if self.has_backfill_id_column():
+            values["backfill_id"] = dagster_run.tags.get(BACKFILL_ID_TAG)
+        if run_creation_time:
+            values["create_timestamp"] = run_creation_time
+        return values
+
+    def _core_add_run(self, col_values: dict[str, Any], tags: Mapping[str, str]) -> None:
+        run_id = col_values["run_id"]
+        runs_insert = RunsTable.insert().values(**col_values)
+        with self.connect() as conn:
+            try:
+                conn.execute(runs_insert)
+            except db_exc.IntegrityError as exc:
+                raise DagsterRunAlreadyExists from exc
+
+            if tags:
+                conn.execute(
+                    RunTagsTable.insert(),
+                    [dict(run_id=run_id, key=k, value=v) for k, v in tags.items()],
+                )
+
+    def add_run(self, dagster_run: DagsterRun) -> DagsterRun:
+        self._core_add_run(
+            self._get_run_insertion_values(dagster_run, get_current_datetime()),
+            dagster_run.tags_for_storage(),
+        )
+        return dagster_run
+
+    def add_historical_run(
+        self, dagster_run: DagsterRun, run_creation_time: datetime
+    ) -> DagsterRun:
+        self._core_add_run(
+            self._get_run_insertion_values(dagster_run, run_creation_time),
+            dagster_run.tags_for_storage(),
+        )
+        return dagster_run
+
+    def handle_run_event(
+        self, run_id: str, event: DagsterEvent, update_timestamp: Optional[datetime] = None
+    ) -> None:
+        from dagster._core.events import JobFailureData
+
+        check.str_param(run_id, "run_id")
+        check.inst_param(event, "event", DagsterEvent)
+
+        if event.event_type not in EVENT_TYPE_TO_PIPELINE_RUN_STATUS:
+            return
+
+        run = self._get_run_by_id(run_id)
+        if not run:
+            # TODO log?
+            return
+
+        new_job_status = EVENT_TYPE_TO_PIPELINE_RUN_STATUS[event.event_type]
+
+        run_stats_cols_in_index = self.has_run_stats_index_cols()
+
+        kwargs = {}
+
+        # Update timestamp represents the time that the event occurred, not the time at which
+        # we're processing the event in the run storage. But we fall back to the current time.
+        # This is specific to the open-source implementation.
+        update_timestamp = update_timestamp or get_current_datetime()
+
+        if run_stats_cols_in_index and event.event_type == DagsterEventType.PIPELINE_START:
+            kwargs["start_time"] = update_timestamp.timestamp()
+
+        if run_stats_cols_in_index and event.event_type in {
+            DagsterEventType.PIPELINE_CANCELED,
+            DagsterEventType.PIPELINE_FAILURE,
+            DagsterEventType.PIPELINE_SUCCESS,
+        }:
+            kwargs["end_time"] = update_timestamp.timestamp()
+
+        with self.connect() as conn:
+            conn.execute(
+                RunsTable.update()
+                .where(RunsTable.c.run_id == run_id)
+                .values(
+                    run_body=serialize_value(run.with_status(new_job_status)),
+                    status=new_job_status.value,
+                    update_timestamp=update_timestamp,
+                    **kwargs,
+                )
+            )
+
+        if event.event_type == DagsterEventType.PIPELINE_FAILURE and isinstance(
+            event.event_specific_data, JobFailureData
+        ):
+            failure_reason = event.event_specific_data.failure_reason
+
+            if failure_reason and failure_reason != RunFailureReason.UNKNOWN:
+                self.add_run_tags(run_id, {RUN_FAILURE_REASON_TAG: failure_reason.value})
+
+    def _row_to_run(self, row: dict) -> DagsterRun:
+        run = deserialize_value(row["run_body"], DagsterRun)
+        status = DagsterRunStatus(row["status"])
+        # NOTE: the status column is more trustworthy than the status in the run body, since concurrent
+        # writes (e.g.  handle_run_event and add_tags) can cause the status in the body to be out of
+        # overriden with an old value.
+        return run.with_status(status)
+
+    def _rows_to_runs(self, rows: Iterable[dict]) -> Sequence[DagsterRun]:
+        return list(map(self._row_to_run, rows))
+
+    def _add_cursor_limit_to_query(
+        self,
+        query: SqlAlchemyQuery,
+        cursor: Optional[str],
+        limit: Optional[int],
+        order_by: Optional[str],
+        ascending: Optional[bool],
+    ) -> SqlAlchemyQuery:
+        """Helper function to deal with cursor/limit pagination args."""
+        if cursor:
+            cursor_query = db_select([RunsTable.c.id]).where(RunsTable.c.run_id == cursor)
+            if ascending:
+                query = query.where(RunsTable.c.id > db_scalar_subquery(cursor_query))
+            else:
+                query = query.where(RunsTable.c.id < db_scalar_subquery(cursor_query))
+
+        if limit:
+            query = query.limit(limit)
+
+        sorting_column = getattr(RunsTable.c, order_by) if order_by else RunsTable.c.id
+        direction = db.asc if ascending else db.desc
+        query = query.order_by(direction(sorting_column))
+
+        return query
+
+    def _add_filters_to_table(self, table: db.Table, filters: RunsFilter) -> db.Table:
+        if filters.tags:
+            table = self._apply_tags_table_filters(table, filters.tags)
+
+        return table
+
+    def _add_filters_to_query(self, query: SqlAlchemyQuery, filters: RunsFilter) -> SqlAlchemyQuery:
+        check.inst_param(filters, "filters", RunsFilter)
+
+        if filters.run_ids:
+            query = query.where(RunsTable.c.run_id.in_(filters.run_ids))
+
+        if filters.job_name:
+            query = query.where(RunsTable.c.pipeline_name == filters.job_name)
+
+        if filters.statuses:
+            query = query.where(
+                RunsTable.c.status.in_([status.value for status in filters.statuses])
+            )
+
+        if filters.snapshot_id:
+            query = query.where(RunsTable.c.snapshot_id == filters.snapshot_id)
+
+        if filters.updated_after:
+            query = query.where(
+                RunsTable.c.update_timestamp > filters.updated_after.replace(tzinfo=None)
+            )
+
+        if filters.updated_before:
+            query = query.where(
+                RunsTable.c.update_timestamp < filters.updated_before.replace(tzinfo=None)
+            )
+
+        if filters.created_after:
+            query = query.where(
+                RunsTable.c.create_timestamp > filters.created_after.replace(tzinfo=None)
+            )
+
+        if filters.created_before:
+            query = query.where(
+                RunsTable.c.create_timestamp < filters.created_before.replace(tzinfo=None)
+            )
+
+        if filters.exclude_subruns:
+            if self.has_built_index(RUN_BACKFILL_ID):
+                query = query.where(RunsTable.c.backfill_id.is_(None))
+            else:
+                runs_in_backfills = db_select([RunTagsTable.c.run_id]).where(
+                    RunTagsTable.c.key == BACKFILL_ID_TAG
+                )
+                query = query.where(RunsTable.c.run_id.notin_(runs_in_backfills))
+
+        return query
+
+    def _runs_query(
+        self,
+        filters: Optional[RunsFilter] = None,
+        cursor: Optional[str] = None,
+        limit: Optional[int] = None,
+        columns: Optional[Sequence[str]] = None,
+        order_by: Optional[str] = None,
+        ascending: bool = False,
+        bucket_by: Optional[Union[JobBucket, TagBucket]] = None,
+    ) -> SqlAlchemyQuery:
+        filters = check.opt_inst_param(filters, "filters", RunsFilter, default=RunsFilter())
+        check.opt_str_param(cursor, "cursor")
+        check.opt_int_param(limit, "limit")
+        check.opt_sequence_param(columns, "columns")
+        check.opt_str_param(order_by, "order_by")
+        check.opt_bool_param(ascending, "ascending")
+
+        if columns is None:
+            columns = ["run_body", "status"]
+
+        table = self._add_filters_to_table(RunsTable, filters)
+        base_query = db_select([getattr(RunsTable.c, column) for column in columns]).select_from(
+            table
+        )
+        base_query = self._add_filters_to_query(base_query, filters)
+        return self._add_cursor_limit_to_query(base_query, cursor, limit, order_by, ascending)
+
+    def _apply_tags_table_filters(
+        self, table: db.Table, tags: Mapping[str, Union[str, Sequence[str]]]
+    ) -> SqlAlchemyQuery:
+        """Efficient query pattern for filtering by multiple tags."""
+        for i, (key, value) in enumerate(tags.items()):
+            run_tags_alias = db.alias(RunTagsTable, f"run_tags_filter{i}")
+
+            table = table.join(
+                run_tags_alias,
+                db.and_(
+                    RunsTable.c.run_id == run_tags_alias.c.run_id,
+                    run_tags_alias.c.key == key,
+                    (run_tags_alias.c.value == value)
+                    if isinstance(value, str)
+                    else run_tags_alias.c.value.in_(value),
+                ),
+            )
+
+        return table
+
+    def get_runs(
+        self,
+        filters: Optional[RunsFilter] = None,
+        cursor: Optional[str] = None,
+        limit: Optional[int] = None,
+        bucket_by: Optional[Union[JobBucket, TagBucket]] = None,
+        ascending: bool = False,
+    ) -> Sequence[DagsterRun]:
+        query = self._runs_query(filters, cursor, limit, bucket_by=bucket_by, ascending=ascending)
+        rows = self.fetchall(query)
+        return self._rows_to_runs(rows)
+
+    def get_run_ids(
+        self,
+        filters: Optional[RunsFilter] = None,
+        cursor: Optional[str] = None,
+        limit: Optional[int] = None,
+    ) -> Sequence[str]:
+        query = self._runs_query(filters=filters, cursor=cursor, limit=limit, columns=["run_id"])
+        rows = self.fetchall(query)
+        return [row["run_id"] for row in rows]
+
+    def get_runs_count(self, filters: Optional[RunsFilter] = None) -> int:
+        subquery = db_subquery(self._runs_query(filters=filters))
+        query = db_select([db.func.count().label("count")]).select_from(subquery)
+        row = self.fetchone(query)
+        count = row["count"] if row else 0
+        return count
+
+    def _get_run_by_id(self, run_id: str) -> Optional[DagsterRun]:
+        check.str_param(run_id, "run_id")
+
+        query = db_select([RunsTable.c.run_body, RunsTable.c.status]).where(
+            RunsTable.c.run_id == run_id
+        )
+        rows = self.fetchall(query)
+        return self._row_to_run(rows[0]) if rows else None
+
+    def get_run_records(
+        self,
+        filters: Optional[RunsFilter] = None,
+        limit: Optional[int] = None,
+        order_by: Optional[str] = None,
+        ascending: bool = False,
+        cursor: Optional[str] = None,
+        bucket_by: Optional[Union[JobBucket, TagBucket]] = None,
+    ) -> Sequence[RunRecord]:
+        filters = check.opt_inst_param(filters, "filters", RunsFilter, default=RunsFilter())
+        check.opt_int_param(limit, "limit")
+
+        columns = ["id", "run_body", "status", "create_timestamp", "update_timestamp"]
+
+        if self.has_run_stats_index_cols():
+            columns += ["start_time", "end_time"]
+        # only fetch columns we use to build RunRecord
+        query = self._runs_query(
+            filters=filters,
+            limit=limit,
+            columns=columns,
+            order_by=order_by,
+            ascending=ascending,
+            cursor=cursor,
+            bucket_by=bucket_by,
+        )
+
+        rows = self.fetchall(query)
+        return [
+            RunRecord(
+                storage_id=check.int_param(row["id"], "id"),
+                dagster_run=self._row_to_run(row),
+                create_timestamp=utc_datetime_from_naive(
+                    check.inst(row["create_timestamp"], datetime)
+                ),
+                update_timestamp=utc_datetime_from_naive(
+                    check.inst(row["update_timestamp"], datetime)
+                ),
+                start_time=(
+                    check.opt_inst(row["start_time"], float) if "start_time" in row else None
+                ),
+                end_time=check.opt_inst(row["end_time"], float) if "end_time" in row else None,
+            )
+            for row in rows
+        ]
+
+    def get_run_tags(
+        self,
+        tag_keys: Sequence[str],
+        value_prefix: Optional[str] = None,
+        limit: Optional[int] = None,
+    ) -> Sequence[tuple[str, set[str]]]:
+        result = defaultdict(set)
+        query = (
+            db_select([RunTagsTable.c.key, RunTagsTable.c.value])
+            .distinct()
+            .order_by(RunTagsTable.c.key, RunTagsTable.c.value)
+            .where(RunTagsTable.c.key.in_(tag_keys))
+        )
+        if value_prefix:
+            query = query.where(RunTagsTable.c.value.startswith(value_prefix))
+        if limit:
+            query = query.limit(limit)
+        rows = self.fetchall(query)
+        for r in rows:
+            result[r["key"]].add(r["value"])
+        return sorted(list([(k, v) for k, v in result.items()]), key=lambda x: x[0])
+
+    def get_run_tag_keys(self) -> Sequence[str]:
+        query = db_select([RunTagsTable.c.key]).distinct().order_by(RunTagsTable.c.key)
+        rows = self.fetchall(query)
+        return sorted([r["key"] for r in rows])
+
+    def add_run_tags(self, run_id: str, new_tags: Mapping[str, str]) -> None:
+        check.str_param(run_id, "run_id")
+        check.mapping_param(new_tags, "new_tags", key_type=str, value_type=str)
+
+        run = self._get_run_by_id(run_id)
+        if not run:
+            raise DagsterRunNotFoundError(
+                f"Run {run_id} was not found in instance.", invalid_run_id=run_id
+            )
+        current_tags = run.tags if run.tags else {}
+
+        all_tags = merge_dicts(current_tags, new_tags)
+        partition = all_tags.get(PARTITION_NAME_TAG)
+        partition_set = all_tags.get(PARTITION_SET_TAG)
+
+        with self.connect() as conn:
+            conn.execute(
+                RunsTable.update()
+                .where(RunsTable.c.run_id == run_id)
+                .values(
+                    run_body=serialize_value(run.with_tags(merge_dicts(current_tags, new_tags))),
+                    partition=partition,
+                    partition_set=partition_set,
+                    update_timestamp=get_current_datetime(),
+                )
+            )
+
+            current_tags_set = set(current_tags.keys())
+            new_tags_set = set(new_tags.keys())
+
+            existing_tags = current_tags_set & new_tags_set
+            added_tags = new_tags_set.difference(existing_tags)
+
+            for tag in existing_tags:
+                conn.execute(
+                    RunTagsTable.update()
+                    .where(db.and_(RunTagsTable.c.run_id == run_id, RunTagsTable.c.key == tag))
+                    .values(value=new_tags[tag])
+                )
+
+            if added_tags:
+                conn.execute(
+                    RunTagsTable.insert(),
+                    [dict(run_id=run_id, key=tag, value=new_tags[tag]) for tag in added_tags],
+                )
+
+    def get_run_group(self, run_id: str) -> tuple[str, Sequence[DagsterRun]]:
+        check.str_param(run_id, "run_id")
+        dagster_run = self._get_run_by_id(run_id)
+        if not dagster_run:
+            raise DagsterRunNotFoundError(
+                f"Run {run_id} was not found in instance.", invalid_run_id=run_id
+            )
+
+        # find root_run
+        root_run_id = dagster_run.root_run_id if dagster_run.root_run_id else dagster_run.run_id
+        root_run = self._get_run_by_id(root_run_id)
+        if not root_run:
+            raise DagsterRunNotFoundError(
+                f"Run id {root_run_id} set as root run id for run {run_id} was not found in"
+                " instance.",
+                invalid_run_id=root_run_id,
+            )
+
+        # root_run_id to run_id 1:1 mapping
+        # https://github.com/dagster-io/dagster/issues/2495
+        # Note: we currently use tags to persist the run group info
+        root_to_run = db_subquery(
+            db_select(
+                [RunTagsTable.c.value.label("root_run_id"), RunTagsTable.c.run_id.label("run_id")]
+            ).where(
+                db.and_(RunTagsTable.c.key == ROOT_RUN_ID_TAG, RunTagsTable.c.value == root_run_id)
+            ),
+            "root_to_run",
+        )
+        # get run group
+        run_group_query = db_select([RunsTable.c.run_body, RunsTable.c.status]).select_from(
+            root_to_run.join(
+                RunsTable,
+                root_to_run.c.run_id == RunsTable.c.run_id,
+                isouter=True,
+            )
+        )
+
+        res = self.fetchall(run_group_query)
+        run_group = self._rows_to_runs(res)
+
+        return (root_run_id, [root_run, *run_group])
+
+    def has_run(self, run_id: str) -> bool:
+        check.str_param(run_id, "run_id")
+        return bool(self._get_run_by_id(run_id))
+
+    def delete_run(self, run_id: str) -> None:
+        check.str_param(run_id, "run_id")
+        query = db.delete(RunsTable).where(RunsTable.c.run_id == run_id)
+        with self.connect() as conn:
+            conn.execute(query)
+
+    def has_job_snapshot(self, job_snapshot_id: str) -> bool:
+        check.str_param(job_snapshot_id, "job_snapshot_id")
+        return self._has_snapshot_id(job_snapshot_id)
+
+    def add_job_snapshot(self, job_snapshot: JobSnap) -> str:
+        check.inst_param(job_snapshot, "job_snapshot", JobSnap)
+
+        snapshot_id = job_snapshot.snapshot_id
+
+        return self._add_snapshot(
+            snapshot_id=snapshot_id,
+            snapshot_obj=job_snapshot,
+            snapshot_type=SnapshotType.PIPELINE,
+        )
+
+    def get_job_snapshot(self, job_snapshot_id: str) -> JobSnap:
+        check.str_param(job_snapshot_id, "job_snapshot_id")
+        return self._get_snapshot(job_snapshot_id)  # type: ignore  # (allowed to return None?)
+
+    def has_execution_plan_snapshot(self, execution_plan_snapshot_id: str) -> bool:
+        check.str_param(execution_plan_snapshot_id, "execution_plan_snapshot_id")
+        return bool(self.get_execution_plan_snapshot(execution_plan_snapshot_id))
+
+    def add_execution_plan_snapshot(
+        self,
+        execution_plan_snapshot: ExecutionPlanSnapshot,
+    ) -> str:
+        check.inst_param(execution_plan_snapshot, "execution_plan_snapshot", ExecutionPlanSnapshot)
+
+        snapshot_id = create_execution_plan_snapshot_id(execution_plan_snapshot)
+
+        return self._add_snapshot(
+            snapshot_id=snapshot_id,
+            snapshot_obj=execution_plan_snapshot,
+            snapshot_type=SnapshotType.EXECUTION_PLAN,
+        )
+
+    def get_execution_plan_snapshot(self, execution_plan_snapshot_id: str) -> ExecutionPlanSnapshot:
+        check.str_param(execution_plan_snapshot_id, "execution_plan_snapshot_id")
+        return self._get_snapshot(execution_plan_snapshot_id)  # type: ignore  # (allowed to return None?)
+
+    def _add_snapshot(self, snapshot_id: str, snapshot_obj, snapshot_type: SnapshotType) -> str:
+        check.str_param(snapshot_id, "snapshot_id")
+        check.not_none_param(snapshot_obj, "snapshot_obj")
+        check.inst_param(snapshot_type, "snapshot_type", SnapshotType)
+
+        with self.connect() as conn:
+            snapshot_insert = SnapshotsTable.insert().values(
+                snapshot_id=snapshot_id,
+                snapshot_body=zlib.compress(serialize_value(snapshot_obj).encode("utf-8")),
+                snapshot_type=snapshot_type.value,
+            )
+            try:
+                conn.execute(snapshot_insert)
+            except db_exc.IntegrityError:
+                # on_conflict_do_nothing equivalent
+                pass
+
+            return snapshot_id
+
+    def get_run_storage_id(self) -> str:
+        query = db_select([InstanceInfo.c.run_storage_id])
+        row = self.fetchone(query)
+        if not row:
+            run_storage_id = str(uuid.uuid4())
+            with self.connect() as conn:
+                conn.execute(InstanceInfo.insert().values(run_storage_id=run_storage_id))
+            return run_storage_id
+        else:
+            return row["run_storage_id"]
+
+    def _has_snapshot_id(self, snapshot_id: str) -> bool:
+        query = db_select([SnapshotsTable.c.snapshot_id]).where(
+            SnapshotsTable.c.snapshot_id == snapshot_id
+        )
+
+        row = self.fetchone(query)
+
+        return bool(row)
+
+    def _get_snapshot(self, snapshot_id: str) -> Optional[JobSnap]:
+        query = db_select([SnapshotsTable.c.snapshot_body]).where(
+            SnapshotsTable.c.snapshot_id == snapshot_id
+        )
+
+        row = self.fetchone(query)
+
+        return (
+            defensively_unpack_execution_plan_snapshot_query(logging, [row["snapshot_body"]])  # type: ignore
+            if row
+            else None
+        )
+
+    def get_run_partition_data(self, runs_filter: RunsFilter) -> Sequence[RunPartitionData]:
+        if self.has_built_index(RUN_PARTITIONS) and self.has_run_stats_index_cols():
+            query = self._runs_query(
+                filters=runs_filter,
+                columns=["run_id", "status", "start_time", "end_time", "partition"],
+            )
+            rows = self.fetchall(query)
+
+            # dedup by partition
+            _partition_data_by_partition = {}
+            for row in rows:
+                if not row["partition"] or row["partition"] in _partition_data_by_partition:
+                    continue
+
+                _partition_data_by_partition[row["partition"]] = RunPartitionData(
+                    run_id=row["run_id"],
+                    partition=row["partition"],
+                    status=DagsterRunStatus[row["status"]],
+                    start_time=row["start_time"],
+                    end_time=row["end_time"],
+                )
+
+            return list(_partition_data_by_partition.values())
+        else:
+            query = self._runs_query(filters=runs_filter)
+            rows = self.fetchall(query)
+            _partition_data_by_partition = {}
+            for row in rows:
+                run = self._row_to_run(row)
+                partition = run.tags.get(PARTITION_NAME_TAG)
+                if not partition or partition in _partition_data_by_partition:
+                    continue
+
+                _partition_data_by_partition[partition] = RunPartitionData(
+                    run_id=run.run_id,
+                    partition=partition,
+                    status=run.status,
+                    start_time=None,
+                    end_time=None,
+                )
+
+            return list(_partition_data_by_partition.values())
+
+    def _get_partition_runs(
+        self, partition_set_name: str, partition_name: str
+    ) -> Sequence[DagsterRun]:
+        # utility method to help test reads off of the partition column
+        if not self.has_built_index(RUN_PARTITIONS):
+            # query by tags
+            return self.get_runs(
+                filters=RunsFilter(
+                    tags={
+                        PARTITION_SET_TAG: partition_set_name,
+                        PARTITION_NAME_TAG: partition_name,
+                    }
+                )
+            )
+        else:
+            query = (
+                self._runs_query()
+                .where(RunsTable.c.partition == partition_name)
+                .where(RunsTable.c.partition_set == partition_set_name)
+            )
+            rows = self.fetchall(query)
+            return self._rows_to_runs(rows)
+
+    # Tracking data migrations over secondary indexes
+
+    def _execute_data_migrations(
+        self,
+        migrations: Mapping[str, Callable[[], MigrationFn]],
+        print_fn: Optional[PrintFn] = None,
+        force_rebuild_all: bool = False,
+    ) -> None:
+        for migration_name, migration_fn in migrations.items():
+            if self.has_built_index(migration_name):
+                if not force_rebuild_all:
+                    if print_fn:
+                        print_fn(f"Skipping already applied data migration: {migration_name}")
+                    continue
+            if print_fn:
+                print_fn(f"Starting data migration: {migration_name}")
+            migration_fn()(self, print_fn)
+            self.mark_index_built(migration_name)
+            if print_fn:
+                print_fn(f"Finished data migration: {migration_name}")
+
+    def migrate(self, print_fn: Optional[PrintFn] = None, force_rebuild_all: bool = False) -> None:
+        self._execute_data_migrations(REQUIRED_DATA_MIGRATIONS, print_fn, force_rebuild_all)
+
+    def optimize(self, print_fn: Optional[PrintFn] = None, force_rebuild_all: bool = False) -> None:
+        self._execute_data_migrations(OPTIONAL_DATA_MIGRATIONS, print_fn, force_rebuild_all)
+
+    def has_built_index(self, migration_name: str) -> bool:
+        query = (
+            db_select([1])
+            .where(SecondaryIndexMigrationTable.c.name == migration_name)
+            .where(SecondaryIndexMigrationTable.c.migration_completed != None)  # noqa: E711
+            .limit(1)
+        )
+        results = self.fetchall(query)
+
+        return len(results) > 0
+
+    def mark_index_built(self, migration_name: str) -> None:
+        query = SecondaryIndexMigrationTable.insert().values(
+            name=migration_name,
+            migration_completed=datetime.now(),
+        )
+        with self.connect() as conn:
+            try:
+                conn.execute(query)
+            except db_exc.IntegrityError:
+                conn.execute(
+                    SecondaryIndexMigrationTable.update()
+                    .where(SecondaryIndexMigrationTable.c.name == migration_name)
+                    .values(migration_completed=datetime.now())
+                )
+
+    # Checking for migrations
+
+    def has_run_stats_index_cols(self) -> bool:
+        with self.connect() as conn:
+            column_names = [x.get("name") for x in db.inspect(conn).get_columns(RunsTable.name)]
+            return "start_time" in column_names and "end_time" in column_names
+
+    def has_bulk_actions_selector_cols(self) -> bool:
+        with self.connect() as conn:
+            column_names = [
+                x.get("name") for x in db.inspect(conn).get_columns(BulkActionsTable.name)
+            ]
+            return "selector_id" in column_names
+
+    def has_backfill_id_column(self) -> bool:
+        with self.connect() as conn:
+            column_names = [x.get("name") for x in db.inspect(conn).get_columns(RunsTable.name)]
+            return "backfill_id" in column_names
+
+    def has_bulk_action_job_name_column(self) -> bool:
+        with self.connect() as conn:
+            column_names = [
+                x.get("name") for x in db.inspect(conn).get_columns(BulkActionsTable.name)
+            ]
+            return "job_name" in column_names
+
+    def has_backfill_tags_table(self) -> bool:
+        with self.connect() as conn:
+            return BackfillTagsTable.name in db.inspect(conn).get_table_names()
+
+    # Daemon heartbeats
+
+    def add_daemon_heartbeat(self, daemon_heartbeat: DaemonHeartbeat) -> None:
+        with self.connect() as conn:
+            # insert, or update if already present
+            try:
+                conn.execute(
+                    DaemonHeartbeatsTable.insert().values(
+                        timestamp=datetime_from_timestamp(daemon_heartbeat.timestamp),
+                        daemon_type=daemon_heartbeat.daemon_type,
+                        daemon_id=daemon_heartbeat.daemon_id,
+                        body=serialize_value(daemon_heartbeat),
+                    )
+                )
+            except db_exc.IntegrityError:
+                conn.execute(
+                    DaemonHeartbeatsTable.update()
+                    .where(DaemonHeartbeatsTable.c.daemon_type == daemon_heartbeat.daemon_type)
+                    .values(
+                        timestamp=datetime_from_timestamp(daemon_heartbeat.timestamp),
+                        daemon_id=daemon_heartbeat.daemon_id,
+                        body=serialize_value(daemon_heartbeat),
+                    )
+                )
+
+    def get_daemon_heartbeats(self) -> Mapping[str, DaemonHeartbeat]:
+        rows = self.fetchall(db_select([DaemonHeartbeatsTable.c.body]))
+        heartbeats = []
+        for row in rows:
+            heartbeats.append(deserialize_value(row["body"], DaemonHeartbeat))
+        return {heartbeat.daemon_type: heartbeat for heartbeat in heartbeats}
+
+    def wipe(self) -> None:
+        """Clears the run storage."""
+        with self.connect() as conn:
+            # https://stackoverflow.com/a/54386260/324449
+            conn.execute(RunsTable.delete())
+            conn.execute(RunTagsTable.delete())
+            conn.execute(SnapshotsTable.delete())
+            conn.execute(DaemonHeartbeatsTable.delete())
+            conn.execute(BulkActionsTable.delete())
+
+    def wipe_daemon_heartbeats(self) -> None:
+        with self.connect() as conn:
+            # https://stackoverflow.com/a/54386260/324449
+            conn.execute(DaemonHeartbeatsTable.delete())
+
+    def _add_backfill_filters_to_table(
+        self, table: db.Table, filters: Optional[BulkActionsFilter]
+    ) -> db.Table:
+        if filters and filters.tags and self.has_built_index(BACKFILL_JOB_NAME_AND_TAGS):
+            for i, (key, value) in enumerate(filters.tags.items()):
+                backfill_tags_alias = db.alias(BackfillTagsTable, f"backfill_tags_filter{i}")
+
+                table = table.join(
+                    backfill_tags_alias,
+                    db.and_(
+                        BulkActionsTable.c.key == backfill_tags_alias.c.backfill_id,
+                        backfill_tags_alias.c.key == key,
+                        (backfill_tags_alias.c.value == value)
+                        if isinstance(value, str)
+                        else backfill_tags_alias.c.value.in_(value),
+                    ),
+                )
+            return table
+        return table
+
+    def _backfills_query(self, filters: Optional[BulkActionsFilter] = None):
+        query = db_select([BulkActionsTable.c.body, BulkActionsTable.c.timestamp])
+        if filters and filters.tags:
+            if not self.has_built_index(BACKFILL_JOB_NAME_AND_TAGS):
+                # if the migration was run, we added the query for tags filtering in _add_backfill_filters_to_table
+                # BackfillTags table has not been built. However, all tags that are on a backfill are
+                # applied to the runs the backfill launches. So we can query for runs that match the tags and
+                # are also part of a backfill to find the backfills that match the tags.
+
+                backfills_with_tags_query = db_select([RunTagsTable.c.value]).where(
+                    RunTagsTable.c.key == BACKFILL_ID_TAG
+                )
+
+                for i, (key, value) in enumerate(filters.tags.items()):
+                    run_tags_alias = db.alias(RunTagsTable, f"run_tags_filter{i}")
+                    backfills_with_tags_query = backfills_with_tags_query.where(
+                        db.and_(
+                            RunTagsTable.c.run_id == run_tags_alias.c.run_id,
+                            run_tags_alias.c.key == key,
+                            (run_tags_alias.c.value == value)
+                            if isinstance(value, str)
+                            else run_tags_alias.c.value.in_(value),
+                        ),
+                    )
+
+                query = query.where(
+                    BulkActionsTable.c.key.in_(db_subquery(backfills_with_tags_query))
+                )
+
+        if filters and filters.job_name:
+            if self.has_built_index(BACKFILL_JOB_NAME_AND_TAGS):
+                query = query.where(BulkActionsTable.c.job_name == filters.job_name)
+            else:
+                run_tags_table = RunTagsTable
+
+                runs_in_backfill_with_job_name = run_tags_table.join(
+                    RunsTable,
+                    db.and_(
+                        RunTagsTable.c.run_id == RunsTable.c.run_id,
+                        RunTagsTable.c.key == BACKFILL_ID_TAG,
+                        RunsTable.c.pipeline_name == filters.job_name,
+                    ),
+                )
+
+                backfills_with_job_name_query = db_select([RunTagsTable.c.value]).select_from(
+                    runs_in_backfill_with_job_name
+                )
+                query = query.where(
+                    BulkActionsTable.c.key.in_(db_subquery(backfills_with_job_name_query))
+                )
+        if filters and filters.statuses:
+            query = query.where(
+                BulkActionsTable.c.status.in_([status.value for status in filters.statuses])
+            )
+        if filters and filters.created_after:
+            query = query.where(BulkActionsTable.c.timestamp > filters.created_after)
+        if filters and filters.created_before:
+            query = query.where(BulkActionsTable.c.timestamp < filters.created_before)
+        if filters and filters.backfill_ids:
+            query = query.where(BulkActionsTable.c.key.in_(filters.backfill_ids))
+        return query
+
+    def _add_cursor_limit_to_backfills_query(
+        self, query, cursor: Optional[str] = None, limit: Optional[int] = None
+    ):
+        if limit:
+            query = query.limit(limit)
+        if cursor:
+            cursor_query = db_select([BulkActionsTable.c.id]).where(
+                BulkActionsTable.c.key == cursor
+            )
+            query = query.where(BulkActionsTable.c.id < cursor_query)
+
+        return query
+
+    def _apply_backfill_tags_filter_to_results(
+        self, backfills: Sequence[PartitionBackfill], tags: Mapping[str, Union[str, Sequence[str]]]
+    ) -> Sequence[PartitionBackfill]:
+        if not tags:
+            return backfills
+
+        def _matches_backfill(
+            backfill: PartitionBackfill, tags: Mapping[str, Union[str, Sequence[str]]]
+        ) -> bool:
+            for key, value in tags.items():
+                if isinstance(value, str):
+                    if backfill.tags.get(key) != value:
+                        return False
+                elif backfill.tags.get(key) not in value:
+                    return False
+            return True
+
+        return [backfill for backfill in backfills if _matches_backfill(backfill, tags)]
+
+    def get_backfills(
+        self,
+        filters: Optional[BulkActionsFilter] = None,
+        cursor: Optional[str] = None,
+        limit: Optional[int] = None,
+        status: Optional[BulkActionStatus] = None,
+    ) -> Sequence[PartitionBackfill]:
+        check.opt_inst_param(status, "status", BulkActionStatus)
+        query = db_select([BulkActionsTable.c.body, BulkActionsTable.c.timestamp])
+        if status and filters:
+            raise DagsterInvariantViolationError(
+                "Cannot provide status and filters to get_backfills. Please use filters rather than status."
+            )
+
+        if status is not None:
+            filters = BulkActionsFilter(statuses=[status])
+
+        table = self._add_backfill_filters_to_table(BulkActionsTable, filters)
+        query = self._backfills_query(filters=filters).select_from(table)
+        query = self._add_cursor_limit_to_backfills_query(query, cursor=cursor, limit=limit)
+        query = query.order_by(BulkActionsTable.c.id.desc())
+        rows = self.fetchall(query)
+        backfill_candidates = deserialize_values((row["body"] for row in rows), PartitionBackfill)
+
+        if filters and filters.tags and not self.has_built_index(BACKFILL_JOB_NAME_AND_TAGS):
+            # if we are still using the run tags table to get backfills by tag, we need to do an additional check.
+            # runs can have more tags than the backfill that launched them. Since we filtered tags by
+            # querying for runs with those tags, we need to do an additional check that the backfills
+            # also have the requested tags
+            backfill_candidates = self._apply_backfill_tags_filter_to_results(
+                backfill_candidates, filters.tags
+            )
+        return backfill_candidates
+
+    def get_backfills_count(self, filters: Optional[BulkActionsFilter] = None) -> int:
+        check.opt_inst_param(filters, "filters", BulkActionsFilter)
+        if filters and filters.tags:
+            # runs can have more tags than the backfill that launched them. Since we filtered tags by
+            # querying for runs with those tags, we need to do an additional check that the backfills
+            # also have the requested tags. This requires fetching the backfills from the db and filtering them
+            query = self._backfills_query(filters=filters)
+            rows = self.fetchall(query)
+            backfill_candidates = deserialize_values(
+                (row["body"] for row in rows), PartitionBackfill
+            )
+            return len(
+                self._apply_backfill_tags_filter_to_results(backfill_candidates, filters.tags)
+            )
+
+        subquery = db_subquery(self._backfills_query(filters=filters))
+        query = db_select([db.func.count().label("count")]).select_from(subquery)
+        row = self.fetchone(query)
+        count = row["count"] if row else 0
+        return count
+
+    def get_backfill(self, backfill_id: str) -> Optional[PartitionBackfill]:
+        check.str_param(backfill_id, "backfill_id")
+        query = db_select([BulkActionsTable.c.body]).where(BulkActionsTable.c.key == backfill_id)
+        row = self.fetchone(query)
+        return deserialize_value(row["body"], PartitionBackfill) if row else None
+
+    def add_backfill(self, partition_backfill: PartitionBackfill) -> None:
+        check.inst_param(partition_backfill, "partition_backfill", PartitionBackfill)
+        values: dict[str, Any] = dict(
+            key=partition_backfill.backfill_id,
+            status=partition_backfill.status.value,
+            timestamp=datetime_from_timestamp(partition_backfill.backfill_timestamp),
+            body=serialize_value(cast("NamedTuple", partition_backfill)),
+        )
+
+        if self.has_bulk_actions_selector_cols():
+            values["selector_id"] = partition_backfill.selector_id
+            values["action_type"] = partition_backfill.bulk_action_type.value
+
+        if self.has_bulk_action_job_name_column():
+            values["job_name"] = partition_backfill.job_name
+
+        with self.connect() as conn:
+            conn.execute(BulkActionsTable.insert().values(**values))
+            if self.has_backfill_tags_table():
+                tags_to_insert = partition_backfill.tags
+                if len(tags_to_insert.items()) > 0:
+                    conn.execute(
+                        BackfillTagsTable.insert(),
+                        [
+                            dict(
+                                backfill_id=partition_backfill.backfill_id,
+                                key=k,
+                                value=v,
+                            )
+                            for k, v in tags_to_insert.items()
+                        ],
+                    )
+
+    def update_backfill(self, partition_backfill: PartitionBackfill) -> None:
+        check.inst_param(partition_backfill, "partition_backfill", PartitionBackfill)
+        backfill_id = partition_backfill.backfill_id
+        if not self.get_backfill(backfill_id):
+            raise DagsterInvariantViolationError(
+                f"Backfill {backfill_id} is not present in storage"
+            )
+        with self.connect() as conn:
+            conn.execute(
+                BulkActionsTable.update()
+                .where(BulkActionsTable.c.key == backfill_id)
+                .values(
+                    status=partition_backfill.status.value,
+                    body=serialize_value(partition_backfill),
+                )
+            )
+
+    def get_cursor_values(self, keys: set[str]) -> Mapping[str, str]:
+        check.set_param(keys, "keys", of_type=str)
+
+        rows = self.fetchall(
+            db_select([KeyValueStoreTable.c.key, KeyValueStoreTable.c.value]).where(
+                KeyValueStoreTable.c.key.in_(keys)
+            ),
+        )
+        return {row["key"]: row["value"] for row in rows}
+
+    def set_cursor_values(self, pairs: Mapping[str, str]) -> None:
+        check.mapping_param(pairs, "pairs", key_type=str, value_type=str)
+        db_values = [{"key": k, "value": v} for k, v in pairs.items()]
+
+        with self.connect() as conn:
+            try:
+                conn.execute(KeyValueStoreTable.insert().values(db_values))
+            except db_exc.IntegrityError:
+                conn.execute(
+                    KeyValueStoreTable.update()
+                    .where(KeyValueStoreTable.c.key.in_(pairs.keys()))
+                    .values(value=db.sql.case(pairs, value=KeyValueStoreTable.c.key))
+                )
+
+    # Migrating run history
+    def replace_job_origin(self, run: DagsterRun, job_origin: RemoteJobOrigin) -> None:
+        new_label = job_origin.repository_origin.get_label()
+        with self.connect() as conn:
+            conn.execute(
+                RunsTable.update()
+                .where(RunsTable.c.run_id == run.run_id)
+                .values(
+                    run_body=serialize_value(
+                        run.with_job_origin(job_origin).with_tags(
+                            {**run.tags, REPOSITORY_LABEL_TAG: new_label}
+                        )
+                    ),
+                )
+            )
+            conn.execute(
+                RunTagsTable.update()
+                .where(RunTagsTable.c.run_id == run.run_id)
+                .where(RunTagsTable.c.key == REPOSITORY_LABEL_TAG)
+                .values(value=new_label)
+            )
+
+
+GET_PIPELINE_SNAPSHOT_QUERY_ID = "get-pipeline-snapshot"
+
+
+def defensively_unpack_execution_plan_snapshot_query(
+    logger: logging.Logger, row: Sequence[Any]
+) -> Optional[Union[ExecutionPlanSnapshot, JobSnap]]:
+    # minimal checking here because sqlalchemy returns a different type based on what version of
+    # SqlAlchemy you are using
+
+    def _warn(msg: str) -> None:
+        logger.warning(f"get-pipeline-snapshot: {msg}")
+
+    if not isinstance(row[0], bytes):
+        _warn("First entry in row is not a binary type.")
+        return None
+
+    try:
+        uncompressed_bytes = zlib.decompress(row[0])
+    except zlib.error:
+        _warn("Could not decompress bytes stored in snapshot table.")
+        return None
+
+    try:
+        decoded_str = uncompressed_bytes.decode("utf-8")
+    except UnicodeDecodeError:
+        _warn("Could not unicode decode decompressed bytes stored in snapshot table.")
+        return None
+
+    try:
+        return deserialize_value(decoded_str, (ExecutionPlanSnapshot, JobSnap))
+    except JSONDecodeError:
+        _warn("Could not parse json in snapshot table.")
+        return None