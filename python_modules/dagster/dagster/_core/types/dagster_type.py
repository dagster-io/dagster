import typing as t
from abc import abstractmethod
from enum import Enum as PythonEnum
from functools import partial
from typing import (
    AbstractSet as TypingAbstractSet,
)
from typing import (
    AnyStr,
    Mapping,
    Sequence,
    cast,
)
from typing import (
    Iterator as TypingIterator,
)
from typing import (
    Type as TypingType,
)

from dagster_shared.seven import is_subclass
from typing_extensions import get_args, get_origin

import dagster._check as check
from dagster._annotations import public
from dagster._builtins import BuiltinEnum
from dagster._config import (
    Array,
    ConfigType,
)
from dagster._config import (
    Noneable as ConfigNoneable,
)
from dagster._core.definitions.events import DynamicOutput, Output, TypeCheck
from dagster._core.definitions.metadata import (
    MetadataValue,
    RawMetadataValue,
    normalize_metadata,
)
from dagster._core.definitions.resource_requirement import (
    ResourceRequirement,
    TypeResourceRequirement,
)
from dagster._core.definitions.result import MaterializeResult
from dagster._core.definitions.utils import NoValueSentinel
from dagster._core.errors import (
    DagsterInvalidDefinitionError,
    DagsterInvariantViolationError,
)
from dagster._core.types.builtin_config_schemas import BuiltinSchemas
from dagster._core.types.config_schema import DagsterTypeLoader
from dagster._serdes import whitelist_for_serdes

if t.TYPE_CHECKING:
    from dagster._core.definitions.node_definition import NodeDefinition
    from dagster._core.execution.context.system import (
        DagsterTypeLoaderContext,
        TypeCheckContext,
    )

TypeCheckFn = t.Callable[["TypeCheckContext", AnyStr], t.Union[TypeCheck, bool]]


@whitelist_for_serdes
class DagsterTypeKind(PythonEnum):
    ANY = "ANY"
    SCALAR = "SCALAR"
    LIST = "LIST"
    NOTHING = "NOTHING"
    NULLABLE = "NULLABLE"
    REGULAR = "REGULAR"


class DagsterType:
    """Define a type in dagster. These can be used in the inputs and outputs of ops.

    Args:
        type_check_fn (Callable[[TypeCheckContext, Any], [Union[bool, TypeCheck]]]):
            The function that defines the type check. It takes the value flowing
            through the input or output of the op. If it passes, return either
            ``True`` or a :py:class:`~dagster.TypeCheck` with ``success`` set to ``True``. If it fails,
            return either ``False`` or a :py:class:`~dagster.TypeCheck` with ``success`` set to ``False``.
            The first argument must be named ``context`` (or, if unused, ``_``, ``_context``, or ``context_``).
            Use ``required_resource_keys`` for access to resources.
        key (Optional[str]): The unique key to identify types programmatically.
            The key property always has a value. If you omit key to the argument
            to the init function, it instead receives the value of ``name``. If
            neither ``key`` nor ``name`` is provided, a ``CheckError`` is thrown.

            In the case of a generic type such as ``List`` or ``Optional``, this is
            generated programmatically based on the type parameters.

            For most use cases, name should be set and the key argument should
            not be specified.
        name (Optional[str]): A unique name given by a user. If ``key`` is ``None``, ``key``
            becomes this value. Name is not given in a case where the user does
            not specify a unique name for this type, such as a generic class.
        description (Optional[str]): A markdown-formatted string, displayed in tooling.
        loader (Optional[DagsterTypeLoader]): An instance of a class that
            inherits from :py:class:`~dagster.DagsterTypeLoader` and can map config data to a value of
            this type. Specify this argument if you will need to shim values of this type using the
            config machinery. As a rule, you should use the
            :py:func:`@dagster_type_loader <dagster.dagster_type_loader>` decorator to construct
            these arguments.
        required_resource_keys (Optional[Set[str]]): Resource keys required by the ``type_check_fn``.
        is_builtin (bool): Defaults to False. This is used by tools to display or
            filter built-in types (such as :py:class:`~dagster.String`, :py:class:`~dagster.Int`) to visually distinguish
            them from user-defined types. Meant for internal use.
        kind (DagsterTypeKind): Defaults to None. This is used to determine the kind of runtime type
            for InputDefinition and OutputDefinition type checking.
        typing_type: Defaults to None. A valid python typing type (e.g. Optional[List[int]]) for the
            value contained within the DagsterType. Meant for internal use.
    """

    def __init__(
        self,
        type_check_fn: TypeCheckFn,
        key: t.Optional[str] = None,
        name: t.Optional[str] = None,
        is_builtin: bool = False,
        description: t.Optional[str] = None,
        loader: t.Optional[DagsterTypeLoader] = None,
        required_resource_keys: t.Optional[t.Set[str]] = None,
        kind: DagsterTypeKind = DagsterTypeKind.REGULAR,
        typing_type: t.Any = t.Any,
        metadata: t.Optional[t.Mapping[str, RawMetadataValue]] = None,
    ):
        check.opt_str_param(key, "key")
        check.opt_str_param(name, "name")

        check.invariant(not (name is None and key is None), "Must set key or name")
        if name is None:
            key = check.not_none(
                key,
                "If name is not provided, must provide key.",
            )
            self.key, self._name = key, None
        elif key is None:
            name = check.not_none(
                name,
                "If key is not provided, must provide name.",
            )
            self.key, self._name = name, name
        else:
            check.invariant(key and name)
            self.key, self._name = key, name

        self._description = check.opt_str_param(description, "description")
        self._loader = check.opt_inst_param(loader, "loader", DagsterTypeLoader)

        self._required_resource_keys = check.opt_set_param(
            required_resource_keys,
            "required_resource_keys",
        )

        self._type_check_fn = check.callable_param(type_check_fn, "type_check_fn")
        _validate_type_check_fn(self._type_check_fn, self._name)

        self.is_builtin = check.bool_param(is_builtin, "is_builtin")
        check.invariant(
            self.display_name is not None,
            f"All types must have a valid display name, got None for key {key}",
        )

        self.kind = check.inst_param(kind, "kind", DagsterTypeKind)

        self._typing_type = typing_type

        self._metadata = normalize_metadata(
            check.opt_mapping_param(metadata, "metadata", key_type=str),
        )

    @public
    def type_check(self, context: "TypeCheckContext", value: object) -> TypeCheck:
        """Type check the value against the type.

        Args:
            context (TypeCheckContext): The context of the type check.
            value (Any): The value to check.

        Returns:
            TypeCheck: The result of the type check.
        """
        retval = self._type_check_fn(context, value)

        if not isinstance(retval, (bool, TypeCheck)):
            raise DagsterInvariantViolationError(
                f"You have returned {retval!r} of type {type(retval)} from the type "
                f'check function of type "{self.key}". Return value must be instance '
                "of TypeCheck or a bool."
            )

        return TypeCheck(success=retval) if isinstance(retval, bool) else retval

    def __eq__(self, other):
        return isinstance(other, DagsterType) and self.key == other.key

    def __ne__(self, other):
        return not self.__eq__(other)

    def __hash__(self):
        return hash(self.key)

    @staticmethod
    def from_builtin_enum(builtin_enum) -> "DagsterType":
        check.invariant(
            BuiltinEnum.contains(builtin_enum), "must be member of BuiltinEnum"
        )
        return _RUNTIME_MAP[builtin_enum]

    @property
    def metadata(self) -> t.Mapping[str, MetadataValue]:
        return self._metadata

    @public
    @property
    def required_resource_keys(self) -> TypingAbstractSet[str]:
        """AbstractSet[str]: Set of resource keys required by the type check function."""
        return self._required_resource_keys

    @public
    @property
    def display_name(self) -> str:
        """Either the name or key (if name is `None`) of the type, overridden in many subclasses."""
        return cast(str, self._name or self.key)

    @public
    @property
    def unique_name(self) -> t.Optional[str]:
        """The unique name of this type. Can be None if the type is not unique, such as container types."""
        # TODO: docstring and body inconsistent-- can this be None or not?
        check.invariant(
            self._name is not None,
            f"unique_name requested but is None for type {self.display_name}",
        )
        return self._name

    @public
    @property
    def has_unique_name(self) -> bool:
        """bool: Whether the type has a unique name."""
        return self._name is not None

    @public
    @property
    def typing_type(self) -> t.Any:
        """Any: The python typing type for this type."""
        return self._typing_type

    @public
    @property
    def loader(self) -> t.Optional[DagsterTypeLoader]:
        """Optional[DagsterTypeLoader]: Loader for this type, if any."""
        return self._loader

    @public
    @property
    def description(self) -> t.Optional[str]:
        """Optional[str]: Description of the type, or None if not provided."""
        return self._description

    @property
    def inner_types(self) -> t.Sequence["DagsterType"]:
        return []

    @property
    def loader_schema_key(self) -> t.Optional[str]:
        return self.loader.schema_type.key if self.loader else None

    @property
    def type_param_keys(self) -> t.Sequence[str]:
        return []

    @property
    def is_nothing(self) -> bool:
        return self.kind == DagsterTypeKind.NOTHING

    @property
<<<<<<< HEAD
    def is_nullable(self) -> bool:
        return self.kind == DagsterTypeKind.NULLABLE
=======
    def is_any(self) -> bool:
        return self.kind == DagsterTypeKind.ANY
>>>>>>> 8ba86e8c

    @property
    def supports_fan_in(self) -> bool:
        return False

    def get_inner_type_for_fan_in(self) -> "DagsterType":
        check.failed(
            f"DagsterType {self.display_name} does not support fan-in, should have checked supports_fan_in before"
            " calling getter."
        )

    def get_resource_requirements(self) -> TypingIterator[ResourceRequirement]:
        for resource_key in sorted(list(self.required_resource_keys)):
            yield TypeResourceRequirement(
                key=resource_key, type_display_name=self.display_name
            )
        if self.loader:
            yield from self.loader.get_resource_requirements(
                type_display_name=self.display_name
            )


def _validate_type_check_fn(fn: t.Callable, name: t.Optional[str]) -> bool:
    from dagster_shared.seven import get_arg_names

    args = get_arg_names(fn)

    # py2 doesn't filter out self
    if len(args) >= 1 and args[0] == "self":
        args = args[1:]

    if len(args) == 2:
        possible_names = {
            "_",
            "context",
            "_context",
            "context_",
        }
        if args[0] not in possible_names:
            DagsterInvalidDefinitionError(
                f'type_check function on type "{name}" must have first '
                'argument named "context" (or _, _context, context_).'
            )
        return True

    raise DagsterInvalidDefinitionError(
        f'type_check_fn argument on type "{name}" must take 2 arguments, received {len(args)}.'
    )


class BuiltinScalarDagsterType(DagsterType):
    def __init__(
        self, name: str, type_check_fn: TypeCheckFn, typing_type: t.Type, **kwargs
    ):
        super(BuiltinScalarDagsterType, self).__init__(
            key=name,
            name=name,
            kind=DagsterTypeKind.SCALAR,
            type_check_fn=type_check_fn,
            is_builtin=True,
            typing_type=typing_type,
            **kwargs,
        )

    # This is passed to the constructor of subclasses as the argument `type_check_fn`-- that's why
    # it exists together with the `type_check_fn` arg.
    def type_check_fn(self, _context, value) -> TypeCheck:
        return self.type_check_scalar_value(value)

    @abstractmethod
    def type_check_scalar_value(self, _value) -> TypeCheck:
        raise NotImplementedError()


def _typemismatch_error_str(value: object, expected_type_desc: str) -> str:
    return f'Value "{value}" of python type "{type(value).__name__}" must be a {expected_type_desc}.'


def _fail_if_not_of_type(
    value: object, value_type: t.Type[t.Any], value_type_desc: str
) -> TypeCheck:
    if not isinstance(value, value_type):
        return TypeCheck(
            success=False, description=_typemismatch_error_str(value, value_type_desc)
        )

    return TypeCheck(success=True)


class _Int(BuiltinScalarDagsterType):
    def __init__(self):
        super(_Int, self).__init__(
            name="Int",
            loader=BuiltinSchemas.INT_INPUT,
            type_check_fn=self.type_check_fn,
            typing_type=int,
        )

    def type_check_scalar_value(self, value) -> TypeCheck:
        return _fail_if_not_of_type(value, int, "int")


class _String(BuiltinScalarDagsterType):
    def __init__(self):
        super(_String, self).__init__(
            name="String",
            loader=BuiltinSchemas.STRING_INPUT,
            type_check_fn=self.type_check_fn,
            typing_type=str,
        )

    def type_check_scalar_value(self, value: object) -> TypeCheck:
        return _fail_if_not_of_type(value, str, "string")


class _Float(BuiltinScalarDagsterType):
    def __init__(self):
        super(_Float, self).__init__(
            name="Float",
            loader=BuiltinSchemas.FLOAT_INPUT,
            type_check_fn=self.type_check_fn,
            typing_type=float,
        )

    def type_check_scalar_value(self, value: object) -> TypeCheck:
        return _fail_if_not_of_type(value, float, "float")


class _Bool(BuiltinScalarDagsterType):
    def __init__(self):
        super(_Bool, self).__init__(
            name="Bool",
            loader=BuiltinSchemas.BOOL_INPUT,
            type_check_fn=self.type_check_fn,
            typing_type=bool,
        )

    def type_check_scalar_value(self, value: object) -> TypeCheck:
        return _fail_if_not_of_type(value, bool, "bool")


class Anyish(DagsterType):
    def __init__(
        self,
        key: t.Optional[str],
        name: t.Optional[str],
        loader: t.Optional[DagsterTypeLoader] = None,
        is_builtin: bool = False,
        description: t.Optional[str] = None,
    ):
        super(Anyish, self).__init__(
            key=key,
            name=name,
            kind=DagsterTypeKind.ANY,
            loader=loader,
            is_builtin=is_builtin,
            type_check_fn=self.type_check_method,
            description=description,
            typing_type=t.Any,
        )

    def type_check_method(
        self, _context: "TypeCheckContext", _value: object
    ) -> TypeCheck:
        return TypeCheck(success=True)

    @property
    def supports_fan_in(self) -> bool:
        return True

    def get_inner_type_for_fan_in(self) -> DagsterType:
        # Anyish all the way down
        return self


class _Any(Anyish):
    def __init__(self):
        super(_Any, self).__init__(
            key="Any",
            name="Any",
            loader=BuiltinSchemas.ANY_INPUT,
            is_builtin=True,
        )


def create_any_type(
    name: str,
    loader: t.Optional[DagsterTypeLoader] = None,
    description: t.Optional[str] = None,
) -> Anyish:
    return Anyish(
        key=name,
        name=name,
        description=description,
        loader=loader,
    )


class _Nothing(DagsterType):
    def __init__(self):
        super(_Nothing, self).__init__(
            key="Nothing",
            name="Nothing",
            kind=DagsterTypeKind.NOTHING,
            loader=None,
            type_check_fn=self.type_check_method,
            is_builtin=True,
            typing_type=type(None),
        )

    def type_check_method(
        self, _context: "TypeCheckContext", value: object
    ) -> TypeCheck:
        if value is not None and value != NoValueSentinel:
            return TypeCheck(
                success=False,
                description=f"Value must be None or unset, got a {type(value)}",
            )

        return TypeCheck(success=True)

    @property
    def supports_fan_in(self) -> bool:
        return True

    def get_inner_type_for_fan_in(self) -> DagsterType:
        return self


def isinstance_type_check_fn(
    expected_python_type: t.Union[t.Type, t.Tuple[t.Type, ...]],
    dagster_type_name: str,
    expected_python_type_str: str,
) -> TypeCheckFn:
    def type_check(_context: "TypeCheckContext", value: object) -> TypeCheck:
        if not isinstance(value, expected_python_type):
            return TypeCheck(
                success=False,
                description=(
                    f"Value of type {type(value)} failed type check for Dagster type"
                    f" {dagster_type_name}, expected value to be of Python type"
                    f" {expected_python_type_str}."
                ),
            )

        return TypeCheck(success=True)

    return type_check


class PythonObjectDagsterType(DagsterType):
    """Define a type in dagster whose typecheck is an isinstance check.

    Specifically, the type can either be a single python type (e.g. int),
    or a tuple of types (e.g. (int, float)) which is treated as a union.

    Examples:
        .. code-block:: python

            ntype = PythonObjectDagsterType(python_type=int)
            assert ntype.name == 'int'
            assert_success(ntype, 1)
            assert_failure(ntype, 'a')

        .. code-block:: python

            ntype = PythonObjectDagsterType(python_type=(int, float))
            assert ntype.name == 'Union[int, float]'
            assert_success(ntype, 1)
            assert_success(ntype, 1.5)
            assert_failure(ntype, 'a')


    Args:
        python_type (Union[Type, Tuple[Type, ...]): The dagster typecheck function calls instanceof on
            this type.
        name (Optional[str]): Name the type. Defaults to the name of ``python_type``.
        key (Optional[str]): Key of the type. Defaults to name.
        description (Optional[str]): A markdown-formatted string, displayed in tooling.
        loader (Optional[DagsterTypeLoader]): An instance of a class that
            inherits from :py:class:`~dagster.DagsterTypeLoader` and can map config data to a value of
            this type. Specify this argument if you will need to shim values of this type using the
            config machinery. As a rule, you should use the
            :py:func:`@dagster_type_loader <dagster.dagster_type_loader>` decorator to construct
            these arguments.
    """

    def __init__(
        self,
        python_type: t.Union[t.Type, t.Tuple[t.Type, ...]],
        key: t.Optional[str] = None,
        name: t.Optional[str] = None,
        **kwargs,
    ):
        if isinstance(python_type, tuple):
            self.python_type = check.tuple_param(
                python_type, "python_type", of_shape=tuple(type for item in python_type)
            )
            self.type_str = "Union[{}]".format(
                ", ".join(python_type.__name__ for python_type in python_type)
            )
            typing_type = t.Union[python_type]  # type: ignore

        else:
            self.python_type = check.class_param(python_type, "python_type")
            self.type_str = cast(str, python_type.__name__)
            typing_type = self.python_type
        name = check.opt_str_param(name, "name", self.type_str)
        key = check.opt_str_param(key, "key", name)
        super(PythonObjectDagsterType, self).__init__(
            key=key,
            name=name,
            type_check_fn=isinstance_type_check_fn(python_type, name, self.type_str),
            typing_type=typing_type,
            **kwargs,
        )


class NoneableInputSchema(DagsterTypeLoader):
    def __init__(self, inner_dagster_type: DagsterType):
        self._inner_dagster_type = check.inst_param(
            inner_dagster_type, "inner_dagster_type", DagsterType
        )
        self._inner_loader = check.not_none_param(
            inner_dagster_type.loader, "inner_dagster_type"
        )
        self._schema_type = ConfigNoneable(self._inner_loader.schema_type)

    @property
    def schema_type(self) -> ConfigType:
        return self._schema_type

    def construct_from_config_value(
        self, context: "DagsterTypeLoaderContext", config_value: object
    ) -> object:
        if config_value is None:
            return None
        return self._inner_loader.construct_from_config_value(context, config_value)


def _create_nullable_input_schema(
    inner_type: DagsterType,
) -> t.Optional[DagsterTypeLoader]:
    if not inner_type.loader:
        return None

    return NoneableInputSchema(inner_type)


class OptionalType(DagsterType):
    def __init__(self, inner_type: DagsterType):
        inner_type = resolve_dagster_type(inner_type)

        if inner_type is Nothing:
            raise DagsterInvalidDefinitionError(
                "Type Nothing can not be wrapped in List or Optional"
            )

        key = "Optional." + cast(str, inner_type.key)
        self.inner_type = inner_type
        super(OptionalType, self).__init__(
            key=key,
            name=None,
            kind=DagsterTypeKind.NULLABLE,
            type_check_fn=self.type_check_method,
            loader=_create_nullable_input_schema(inner_type),
            # This throws a type error with Py
            typing_type=t.Optional[inner_type.typing_type],
        )

    @property
    def display_name(self) -> str:
        return self.inner_type.display_name + "?"

    def type_check_method(self, context, value):
        return (
            TypeCheck(success=True)
            if value is None
            else self.inner_type.type_check(context, value)
        )

    @property
    def inner_types(self):
        return [self.inner_type] + self.inner_type.inner_types  # pyright: ignore[reportOperatorIssue]

    @property
    def type_param_keys(self):
        return [self.inner_type.key]

    @property
    def supports_fan_in(self):
        return self.inner_type.supports_fan_in

    def get_inner_type_for_fan_in(self):
        return self.inner_type.get_inner_type_for_fan_in()


class ListInputSchema(DagsterTypeLoader):
    def __init__(self, inner_dagster_type):
        self._inner_dagster_type = check.inst_param(
            inner_dagster_type, "inner_dagster_type", DagsterType
        )
        check.param_invariant(inner_dagster_type.loader, "inner_dagster_type")
        self._schema_type = Array(inner_dagster_type.loader.schema_type)

    @property
    def schema_type(self):
        return self._schema_type

    def construct_from_config_value(self, context, config_value):
        convert_item = partial(
            self._inner_dagster_type.loader.construct_from_config_value, context
        )
        return list(map(convert_item, config_value))


def _create_list_input_schema(inner_type):
    if not inner_type.loader:
        return None

    return ListInputSchema(inner_type)


class ListType(DagsterType):
    def __init__(self, inner_type: DagsterType):
        key = "List." + inner_type.key
        self.inner_type = inner_type
        super(ListType, self).__init__(
            key=key,
            name=None,
            kind=DagsterTypeKind.LIST,
            type_check_fn=self.type_check_method,
            loader=_create_list_input_schema(inner_type),
            typing_type=t.List[inner_type.typing_type],
        )

    @property
    def display_name(self):
        return "[" + self.inner_type.display_name + "]"

    def type_check_method(self, context, value):
        value_check = _fail_if_not_of_type(value, list, "list")
        if not value_check.success:
            return value_check

        for item in value:
            item_check = self.inner_type.type_check(context, item)
            if not item_check.success:
                return item_check

        return TypeCheck(success=True)

    @property
    def inner_types(self):
        return [self.inner_type] + self.inner_type.inner_types  # pyright: ignore[reportOperatorIssue]

    @property
    def type_param_keys(self):
        return [self.inner_type.key]

    @property
    def supports_fan_in(self):
        return True

    def get_inner_type_for_fan_in(self):
        return self.inner_type


class DagsterListApi:
    def __getitem__(self, inner_type):
        check.not_none_param(inner_type, "inner_type")
        return _List(resolve_dagster_type(inner_type))

    def __call__(self, inner_type):
        check.not_none_param(inner_type, "inner_type")
        return _List(inner_type)


List: DagsterListApi = DagsterListApi()


def _List(inner_type):
    check.inst_param(inner_type, "inner_type", DagsterType)
    if inner_type is Nothing:
        raise DagsterInvalidDefinitionError(
            "Type Nothing can not be wrapped in List or Optional"
        )
    return ListType(inner_type)


class Stringish(DagsterType):
    def __init__(
        self, key: t.Optional[str] = None, name: t.Optional[str] = None, **kwargs
    ):
        name = check.opt_str_param(name, "name", type(self).__name__)
        key = check.opt_str_param(key, "key", name)
        super(Stringish, self).__init__(
            key=key,
            name=name,
            kind=DagsterTypeKind.SCALAR,
            type_check_fn=self.type_check_method,
            loader=BuiltinSchemas.STRING_INPUT,
            typing_type=str,
            **kwargs,
        )

    def type_check_method(
        self, _context: "TypeCheckContext", value: object
    ) -> TypeCheck:
        return _fail_if_not_of_type(value, str, "string")


def create_string_type(name, description=None):
    return Stringish(name=name, key=name, description=description)


Any = _Any()
Bool = _Bool()
Float = _Float()
Int = _Int()
String = _String()
Nothing = _Nothing()

_RUNTIME_MAP = {
    BuiltinEnum.ANY: Any,
    BuiltinEnum.BOOL: Bool,
    BuiltinEnum.FLOAT: Float,
    BuiltinEnum.INT: Int,
    BuiltinEnum.STRING: String,
    BuiltinEnum.NOTHING: Nothing,
}

_PYTHON_TYPE_TO_DAGSTER_TYPE_MAPPING_REGISTRY: t.Dict[type, DagsterType] = {}
"""Python types corresponding to user-defined RunTime types created using @map_to_dagster_type or
as_dagster_type are registered here so that we can remap the Python types to runtime types."""


def make_python_type_usable_as_dagster_type(
    python_type: TypingType[t.Any], dagster_type: DagsterType
) -> None:
    """Take any existing python type and map it to a dagster type (generally created with
    :py:class:`DagsterType <dagster.DagsterType>`) This can only be called once
    on a given python type.
    """
    check.inst_param(python_type, "python_type", type)
    check.inst_param(dagster_type, "dagster_type", DagsterType)
    registered_dagster_type = _PYTHON_TYPE_TO_DAGSTER_TYPE_MAPPING_REGISTRY.get(
        python_type
    )

    if registered_dagster_type is None:
        _PYTHON_TYPE_TO_DAGSTER_TYPE_MAPPING_REGISTRY[python_type] = dagster_type
    elif registered_dagster_type is not dagster_type:
        # This would be just a great place to insert a short URL pointing to the type system
        # documentation into the error message
        # https://github.com/dagster-io/dagster/issues/1831
        if isinstance(registered_dagster_type, TypeHintInferredDagsterType):
            raise DagsterInvalidDefinitionError(
                "A Dagster type has already been registered for the Python type "
                f'{python_type}. The Dagster type was "auto-registered" - i.e. a solid definition '
                "used the Python type as an annotation for one of its arguments or for its return "
                "value before make_python_type_usable_as_dagster_type was called, and we "
                "generated a Dagster type to correspond to it. To override the auto-generated "
                "Dagster type, call make_python_type_usable_as_dagster_type before any solid "
                "definitions refer to the Python type."
            )
        else:
            raise DagsterInvalidDefinitionError(
                "A Dagster type has already been registered for the Python type "
                f"{python_type}. make_python_type_usable_as_dagster_type can only "
                "be called once on a python type as it is registering a 1:1 mapping "
                "between that python type and a dagster type."
            )


DAGSTER_INVALID_TYPE_ERROR_MESSAGE = (
    "Invalid type: dagster_type must be an instance of DagsterType or a Python type: "
    "got {dagster_type}{additional_msg}"
)


class TypeHintInferredDagsterType(DagsterType):
    def __init__(self, python_type: t.Type):
        qualified_name = f"{python_type.__module__}.{python_type.__name__}"
        self.python_type = python_type
        super(TypeHintInferredDagsterType, self).__init__(
            key=f"_TypeHintInferred[{qualified_name}]",
            description=(
                f"DagsterType created from a type hint for the Python type {qualified_name}"
            ),
            type_check_fn=isinstance_type_check_fn(
                python_type, python_type.__name__, qualified_name
            ),
            typing_type=python_type,
        )

    @property
    def display_name(self) -> str:
        return self.python_type.__name__


def resolve_dagster_type(dagster_type: object) -> DagsterType:
    # circular dep
    from dagster._core.definitions.result import MaterializeResult, ObserveResult
    from dagster._core.types.primitive_mapping import (
        is_supported_runtime_python_builtin,
        remap_python_builtin_for_runtime,
    )
    from dagster._core.types.python_dict import (
        Dict as DDict,
    )
    from dagster._core.types.python_dict import (
        PythonDict,
    )
    from dagster._core.types.python_set import DagsterSetApi, PythonSet
    from dagster._core.types.python_tuple import DagsterTupleApi, PythonTuple
    from dagster._core.types.transform_typing import transform_typing_type
    from dagster._utils.typing_api import is_typing_type

    check.invariant(
        not (isinstance(dagster_type, type) and is_subclass(dagster_type, ConfigType)),
        "Cannot resolve a config type to a runtime type",
    )

    check.invariant(
        not (isinstance(dagster_type, type) and is_subclass(dagster_type, DagsterType)),
        f"Do not pass runtime type classes. Got {dagster_type}",
    )

    # First, check to see if we're using Dagster's generic output type to do the type catching.
    if is_generic_output_annotation(
        dagster_type
    ) or is_generic_materialize_result_annotation(dagster_type):
        type_args = get_args(dagster_type)
        # If no inner type was provided, forward Any type.
        dagster_type = type_args[0] if len(type_args) == 1 else Any
    elif is_dynamic_output_annotation(dagster_type):
        dynamic_out_annotation = get_args(dagster_type)[0]
        type_args = get_args(dynamic_out_annotation)
        dagster_type = type_args[0] if len(type_args) == 1 else Any
    elif dagster_type == MaterializeResult:
        dagster_type = Any
    elif dagster_type == ObserveResult:
        # ObserveResult does not include a value
        dagster_type = Nothing

    # Then, check to see if it is part of python's typing library
    if is_typing_type(dagster_type):
        dagster_type = transform_typing_type(dagster_type)
    if isinstance(dagster_type, DagsterType):
        return dagster_type

    # Test for unhashable objects -- this is if, for instance, someone has passed us an instance of
    # a dict where they meant to pass dict or Dict, etc.
    try:
        hash(dagster_type)
    except TypeError as e:
        raise DagsterInvalidDefinitionError(
            DAGSTER_INVALID_TYPE_ERROR_MESSAGE.format(
                additional_msg=(
                    ", which isn't hashable. Did you pass an instance of a type instead of "
                    "the type?"
                ),
                dagster_type=str(dagster_type),
            )
        ) from e

    if BuiltinEnum.contains(dagster_type):
        return DagsterType.from_builtin_enum(dagster_type)

    if is_supported_runtime_python_builtin(dagster_type):
        return remap_python_builtin_for_runtime(dagster_type)

    if dagster_type is None:
        return Any

    if dagster_type is DDict:
        return PythonDict
    if isinstance(dagster_type, DagsterTupleApi):
        return PythonTuple
    if isinstance(dagster_type, DagsterSetApi):
        return PythonSet
    if isinstance(dagster_type, DagsterListApi):
        return List(Any)

    if isinstance(dagster_type, type):
        return resolve_python_type_to_dagster_type(dagster_type)

    raise DagsterInvalidDefinitionError(
        DAGSTER_INVALID_TYPE_ERROR_MESSAGE.format(
            dagster_type=str(dagster_type), additional_msg="."
        )
    )


def is_dynamic_output_annotation(dagster_type: object) -> bool:
    check.invariant(
        not (isinstance(dagster_type, type) and is_subclass(dagster_type, ConfigType)),
        "Cannot resolve a config type to a runtime type",
    )

    check.invariant(
        not (isinstance(dagster_type, type) and is_subclass(dagster_type, ConfigType)),
        f"Do not pass runtime type classes. Got {dagster_type}",
    )

    if dagster_type == DynamicOutput or get_origin(dagster_type) == DynamicOutput:
        raise DagsterInvariantViolationError(
            "Op annotated with return type DynamicOutput. DynamicOutputs can only be returned in"
            " the context of a List. If only one output is needed, use the Output API."
        )

    if get_origin(dagster_type) == list and len(get_args(dagster_type)) == 1:  # noqa: E721
        list_inner_type = get_args(dagster_type)[0]
        return (
            list_inner_type == DynamicOutput
            or get_origin(list_inner_type) == DynamicOutput
        )
    return False


def is_generic_output_annotation(dagster_type: object) -> bool:
    return dagster_type == Output or get_origin(dagster_type) == Output


def is_generic_materialize_result_annotation(dagster_type: object) -> bool:
    return (
        dagster_type == MaterializeResult
        or get_origin(dagster_type) == MaterializeResult
    )


def resolve_python_type_to_dagster_type(python_type: t.Type) -> DagsterType:
    """Resolves a Python type to a Dagster type."""
    check.inst_param(python_type, "python_type", type)

    if python_type in _PYTHON_TYPE_TO_DAGSTER_TYPE_MAPPING_REGISTRY:
        return _PYTHON_TYPE_TO_DAGSTER_TYPE_MAPPING_REGISTRY[python_type]
    else:
        dagster_type = TypeHintInferredDagsterType(python_type)
        _PYTHON_TYPE_TO_DAGSTER_TYPE_MAPPING_REGISTRY[python_type] = dagster_type
        return dagster_type


ALL_RUNTIME_BUILTINS = list(_RUNTIME_MAP.values())


def construct_dagster_type_dictionary(
    node_defs: Sequence["NodeDefinition"],
) -> Mapping[str, DagsterType]:
    from dagster._core.definitions.graph_definition import GraphDefinition

    type_dict_by_name = {t.unique_name: t for t in ALL_RUNTIME_BUILTINS}
    type_dict_by_key = {t.key: t for t in ALL_RUNTIME_BUILTINS}

    def process_node_def(node_def: "NodeDefinition"):
        input_output_types = list(node_def.all_input_output_types())
        for dagster_type in input_output_types:
            # We don't do uniqueness check on key because with classes
            # like Array, Noneable, etc, those are ephemeral objects
            # and it is perfectly fine to have many of them.
            type_dict_by_key[dagster_type.key] = dagster_type

            if not dagster_type.has_unique_name:
                continue

            if dagster_type.unique_name not in type_dict_by_name:
                type_dict_by_name[dagster_type.unique_name] = dagster_type
                continue

            if type_dict_by_name[dagster_type.unique_name] is not dagster_type:
                raise DagsterInvalidDefinitionError(
                    (
                        f'You have created two dagster types with the same name "{dagster_type.display_name}". '
                        "Dagster types have must have unique names."
                    )
                )

        if isinstance(node_def, GraphDefinition):
            for child_node_def in node_def.node_defs:
                process_node_def(child_node_def)

    for node_def in node_defs:
        process_node_def(node_def)

    return type_dict_by_key


class DagsterOptionalApi:
    def __getitem__(self, inner_type: t.Union[t.Type, DagsterType]) -> OptionalType:
        inner_type = resolve_dagster_type(
            check.not_none_param(inner_type, "inner_type")
        )
        return OptionalType(inner_type)


Optional: DagsterOptionalApi = DagsterOptionalApi()<|MERGE_RESOLUTION|>--- conflicted
+++ resolved
@@ -276,13 +276,12 @@
         return self.kind == DagsterTypeKind.NOTHING
 
     @property
-<<<<<<< HEAD
     def is_nullable(self) -> bool:
         return self.kind == DagsterTypeKind.NULLABLE
-=======
+    
+    @property
     def is_any(self) -> bool:
         return self.kind == DagsterTypeKind.ANY
->>>>>>> 8ba86e8c
 
     @property
     def supports_fan_in(self) -> bool:
