--- conflicted
+++ resolved
@@ -31,11 +31,7 @@
     )
 
 
-<<<<<<< HEAD
 def _default_failure_email_subject(context: RunFailureSensorContext) -> str:
-=======
-def _default_failure_email_subject(context) -> str:
->>>>>>> 4282d2a7
     return f"Dagster Run Failed: {context.dagster_run.job_name}"
 
 
