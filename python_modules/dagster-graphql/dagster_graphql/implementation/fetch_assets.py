import datetime
from collections import defaultdict
from collections.abc import Mapping, Sequence
from typing import TYPE_CHECKING, AbstractSet, Optional, Union, cast  # noqa: UP035

import dagster_shared.seven as seven
from dagster import (
    AssetKey,
    DagsterEventType,
    DagsterInstance,
    DagsterRun,
    MultiPartitionsDefinition,
    _check as check,
)
from dagster._core.definitions.data_time import CachingDataTimeResolver
from dagster._core.definitions.partition import (
    CachingDynamicPartitionsLoader,
    PartitionsDefinition,
    PartitionsSubset,
)
from dagster._core.definitions.remote_asset_graph import RemoteAssetNode
from dagster._core.definitions.time_window_partitions import (
    PartitionRangeStatus,
    TimeWindowPartitionsDefinition,
    TimeWindowPartitionsSubset,
    fetch_flattened_time_window_ranges,
)
from dagster._core.event_api import AssetRecordsFilter, EventLogRecord
from dagster._core.events.log import EventLogEntry
from dagster._core.instance import DynamicPartitionsStore
from dagster._core.loader import LoadingContext
from dagster._core.remote_representation.external import RemoteRepository
from dagster._core.storage.event_log.base import AssetRecord
from dagster._core.storage.event_log.sql_event_log import get_max_event_records_limit
from dagster._core.storage.partition_status_cache import (
    build_failed_and_in_progress_partition_subset,
    get_and_update_asset_status_cache_value,
    get_last_planned_storage_id,
    get_materialized_multipartitions,
    get_validated_partition_keys,
    is_cacheable_partition_type,
)
from dagster._time import get_current_datetime

from dagster_graphql.implementation.loader import StaleStatusLoader

if TYPE_CHECKING:
    from dagster_graphql.schema.asset_graph import (
        GrapheneAssetNode,
        GrapheneAssetNodeDefinitionCollision,
    )
    from dagster_graphql.schema.errors import GrapheneAssetNotFoundError
    from dagster_graphql.schema.freshness_policy import GrapheneAssetFreshnessInfo
    from dagster_graphql.schema.pipelines.pipeline import (
        GrapheneAsset,
        GrapheneDefaultPartitionStatuses,
        GrapheneMultiPartitionStatuses,
        GrapheneTimePartitionStatuses,
    )
    from dagster_graphql.schema.roots.assets import (
        GrapheneAssetConnection,
        GrapheneAssetRecordConnection,
    )
    from dagster_graphql.schema.util import ResolveInfo


def _normalize_asset_cursor_str(cursor_string: Optional[str]) -> Optional[str]:
    # the cursor for assets is derived from a json serialized string of the path.  Because there are
    # json serialization differences between JS and Python in its treatment of whitespace, we should
    # take extra precaution here and do a deserialization/serialization pass

    if not cursor_string:
        return cursor_string

    try:
        return seven.json.dumps(seven.json.loads(cursor_string))
    except seven.JSONDecodeError:
        return cursor_string


def get_asset_records(
    graphene_info: "ResolveInfo",
    prefix: Optional[Sequence[str]] = None,
    cursor: Optional[str] = None,
    limit: Optional[int] = None,
) -> "GrapheneAssetRecordConnection":
    from dagster_graphql.schema.pipelines.pipeline import GrapheneAssetRecord
    from dagster_graphql.schema.roots.assets import GrapheneAssetRecordConnection

    instance = graphene_info.context.instance

    normalized_cursor_str = _normalize_asset_cursor_str(cursor)
    materialized_assets = sorted(
<<<<<<< HEAD
        instance.get_asset_keys(prefix=prefix, limit=limit, cursor=normalized_cursor_str), key=str
=======
        # TODO(salazarm): Replace this with `get_asset_records` once that supports pagination arguments.
        instance.get_asset_keys(prefix=prefix, limit=limit, cursor=normalized_cursor_str),
        key=str,
>>>>>>> 6a623f5d
    )

    return GrapheneAssetRecordConnection(
        assets=[
            GrapheneAssetRecord(
                id=asset_key.to_string(),
                key=asset_key,
            )
            for asset_key in materialized_assets
        ],
        cursor=materialized_assets[-1].to_string() if materialized_assets else None,
    )


def get_assets(
    graphene_info: "ResolveInfo",
    prefix: Optional[Sequence[str]] = None,
    cursor: Optional[str] = None,
    limit: Optional[int] = None,
) -> "GrapheneAssetConnection":
    from dagster_graphql.schema.pipelines.pipeline import GrapheneAsset
    from dagster_graphql.schema.roots.assets import GrapheneAssetConnection

    instance = graphene_info.context.instance

    normalized_cursor_str = _normalize_asset_cursor_str(cursor)
    materialized_keys = instance.get_asset_keys(
        prefix=prefix, limit=limit, cursor=normalized_cursor_str
    )
    asset_nodes_by_asset_key = {
        asset_key: asset_node
        for asset_key, asset_node in get_asset_nodes_by_asset_key(graphene_info).items()
        if (not prefix or asset_key.path[: len(prefix)] == prefix)
        and (not normalized_cursor_str or asset_key.to_string() > normalized_cursor_str)
    }

    asset_keys = sorted(set(materialized_keys).union(asset_nodes_by_asset_key.keys()), key=str)
    if limit:
        asset_keys = asset_keys[:limit]

    return GrapheneAssetConnection(
        nodes=[
            GrapheneAsset(
                key=asset_key,
                definition=asset_nodes_by_asset_key.get(asset_key),
            )
            for asset_key in asset_keys
        ],
        cursor=asset_keys[-1].to_string() if asset_keys else None,
    )


def get_additional_required_keys(
    graphene_info: "ResolveInfo",
    asset_keys: AbstractSet[AssetKey],
) -> list["AssetKey"]:
    asset_nodes = {graphene_info.context.asset_graph.get(asset_key) for asset_key in asset_keys}

    required_asset_keys = set()
    for asset_node in asset_nodes:
        required_asset_keys.update(asset_node.execution_set_asset_keys)

    return list(required_asset_keys - asset_keys)


def get_asset_node_definition_collisions(
    graphene_info: "ResolveInfo", asset_keys: AbstractSet[AssetKey]
) -> list["GrapheneAssetNodeDefinitionCollision"]:
    from dagster_graphql.schema.asset_graph import GrapheneAssetNodeDefinitionCollision
    from dagster_graphql.schema.external import GrapheneRepository

    repos: dict[AssetKey, list[GrapheneRepository]] = defaultdict(list)
    for asset_key in asset_keys:
        remote_asset_node = graphene_info.context.asset_graph.get(asset_key)
        for info in remote_asset_node.repo_scoped_asset_infos:
            asset_node_snap = info.asset_node.asset_node_snap
            is_defined = (
                asset_node_snap.node_definition_name
                or asset_node_snap.graph_name
                or asset_node_snap.op_name
            )
            if not is_defined:
                continue

            repos[asset_node_snap.asset_key].append(GrapheneRepository(info.handle))

    results: list[GrapheneAssetNodeDefinitionCollision] = []
    for asset_key in repos.keys():
        if len(repos[asset_key]) > 1:
            results.append(
                GrapheneAssetNodeDefinitionCollision(
                    assetKey=asset_key, repositories=repos[asset_key]
                )
            )

    return results


def _graphene_asset_node(
    graphene_info: "ResolveInfo",
    remote_node: RemoteAssetNode,
    stale_status_loader: Optional[StaleStatusLoader],
    dynamic_partitions_loader: CachingDynamicPartitionsLoader,
):
    from dagster_graphql.schema.asset_graph import GrapheneAssetNode

    return GrapheneAssetNode(
        remote_node=remote_node,
        stale_status_loader=stale_status_loader,
        dynamic_partitions_loader=dynamic_partitions_loader,
    )


def get_asset_nodes_by_asset_key(
    graphene_info: "ResolveInfo",
) -> Mapping[AssetKey, "GrapheneAssetNode"]:
    """If multiple repositories have asset nodes for the same asset key, chooses the asset node that
    has an op.
    """
    stale_status_loader = StaleStatusLoader(
        instance=graphene_info.context.instance,
        asset_graph=lambda: graphene_info.context.asset_graph,
        loading_context=graphene_info.context,
    )

    dynamic_partitions_loader = CachingDynamicPartitionsLoader(graphene_info.context.instance)

    return {
        remote_node.key: _graphene_asset_node(
            graphene_info,
            remote_node,
            stale_status_loader=stale_status_loader,
            dynamic_partitions_loader=dynamic_partitions_loader,
        )
        for remote_node in graphene_info.context.asset_graph.asset_nodes
    }


def get_asset_node(
    graphene_info: "ResolveInfo", asset_key: AssetKey
) -> Union["GrapheneAssetNode", "GrapheneAssetNotFoundError"]:
    from dagster_graphql.schema.errors import GrapheneAssetNotFoundError

    check.inst_param(asset_key, "asset_key", AssetKey)

    if not graphene_info.context.asset_graph.has(asset_key):
        return GrapheneAssetNotFoundError(asset_key=asset_key)

    remote_node = graphene_info.context.asset_graph.get(asset_key)
    return _graphene_asset_node(
        graphene_info,
        remote_node,
        stale_status_loader=StaleStatusLoader(
            instance=graphene_info.context.instance,
            asset_graph=lambda: graphene_info.context.asset_graph,
            loading_context=graphene_info.context,
        ),
        dynamic_partitions_loader=CachingDynamicPartitionsLoader(
            graphene_info.context.instance,
        ),
    )


def get_asset(
    graphene_info: "ResolveInfo", asset_key: AssetKey
) -> Union["GrapheneAsset", "GrapheneAssetNotFoundError"]:
    from dagster_graphql.schema.errors import GrapheneAssetNotFoundError
    from dagster_graphql.schema.pipelines.pipeline import GrapheneAsset

    check.inst_param(asset_key, "asset_key", AssetKey)
    instance = graphene_info.context.instance

    has_remote_node = graphene_info.context.asset_graph.has(asset_key)
    if not has_remote_node and not instance.has_asset_key(asset_key):
        return GrapheneAssetNotFoundError(asset_key=asset_key)

    if has_remote_node:
        def_node = _graphene_asset_node(
            graphene_info,
            graphene_info.context.asset_graph.get(asset_key),
            stale_status_loader=None,
            dynamic_partitions_loader=CachingDynamicPartitionsLoader(
                graphene_info.context.instance,
            ),
        )
    else:
        def_node = None

    return GrapheneAsset(key=asset_key, definition=def_node)


def get_asset_materialization_event_records(
    graphene_info: "ResolveInfo",
    asset_key: AssetKey,
    partitions: Optional[Sequence[str]] = None,
    limit: Optional[int] = None,
    before_timestamp: Optional[float] = None,
    after_timestamp: Optional[float] = None,
    storage_ids: Optional[Sequence[int]] = None,
    cursor: Optional[str] = None,
) -> Sequence[EventLogRecord]:
    check.inst_param(asset_key, "asset_key", AssetKey)
    check.opt_int_param(limit, "limit")
    check.opt_float_param(before_timestamp, "before_timestamp")

    instance = graphene_info.context.instance
    records_filter = AssetRecordsFilter(
        asset_key=asset_key,
        asset_partitions=partitions,
        before_timestamp=before_timestamp,
        after_timestamp=after_timestamp,
        storage_ids=storage_ids,
    )
    if limit is None:
        event_records = []
        while True:
            event_records_result = instance.fetch_materializations(
                records_filter=records_filter,
                cursor=cursor,
                limit=get_max_event_records_limit(),
            )
            cursor = event_records_result.cursor
            event_records.extend(event_records_result.records)
            if not event_records_result.has_more:
                break
    else:
        event_records = instance.fetch_materializations(
            records_filter=records_filter, limit=limit, cursor=cursor
        ).records

    return event_records


def get_asset_materializations(
    graphene_info: "ResolveInfo",
    asset_key: AssetKey,
    partitions: Optional[Sequence[str]] = None,
    limit: Optional[int] = None,
    before_timestamp: Optional[float] = None,
    after_timestamp: Optional[float] = None,
    storage_ids: Optional[Sequence[int]] = None,
) -> Sequence[EventLogEntry]:
    return [
        event_record.event_log_entry
        for event_record in get_asset_materialization_event_records(
            graphene_info,
            asset_key,
            partitions,
            limit,
            before_timestamp,
            after_timestamp,
            storage_ids,
        )
    ]


def get_asset_failed_to_materialize_event_records(
    graphene_info: "ResolveInfo",
    asset_key: AssetKey,
    partitions: Optional[Sequence[str]] = None,
    limit: Optional[int] = None,
    before_timestamp: Optional[float] = None,
    after_timestamp: Optional[float] = None,
    storage_ids: Optional[Sequence[int]] = None,
    cursor: Optional[str] = None,
) -> Sequence[EventLogRecord]:
    check.inst_param(asset_key, "asset_key", AssetKey)
    check.opt_int_param(limit, "limit")
    check.opt_float_param(before_timestamp, "before_timestamp")

    instance = graphene_info.context.instance
    records_filter = AssetRecordsFilter(
        asset_key=asset_key,
        asset_partitions=partitions,
        before_timestamp=before_timestamp,
        after_timestamp=after_timestamp,
        storage_ids=storage_ids,
    )
    if limit is None:
        event_records = []
        while True:
            event_records_result = instance.fetch_failed_materializations(
                records_filter=records_filter, limit=get_max_event_records_limit(), cursor=cursor
            )
            cursor = event_records_result.cursor
            event_records.extend(event_records_result.records)
            if not event_records_result.has_more:
                break
    else:
        event_records = instance.fetch_failed_materializations(
            records_filter=records_filter, limit=limit, cursor=cursor
        ).records

    return event_records


def get_asset_observations(
    graphene_info: "ResolveInfo",
    asset_key: AssetKey,
    partitions: Optional[Sequence[str]] = None,
    limit: Optional[int] = None,
    before_timestamp: Optional[float] = None,
    after_timestamp: Optional[float] = None,
) -> Sequence[EventLogEntry]:
    check.inst_param(asset_key, "asset_key", AssetKey)
    check.opt_int_param(limit, "limit")
    check.opt_float_param(before_timestamp, "before_timestamp")
    check.opt_float_param(after_timestamp, "after_timestamp")

    instance = graphene_info.context.instance
    records_filter = AssetRecordsFilter(
        asset_key=asset_key,
        asset_partitions=partitions,
        before_timestamp=before_timestamp,
        after_timestamp=after_timestamp,
    )
    if limit is None:
        event_records = []
        cursor = None
        while True:
            event_records_result = instance.fetch_observations(
                records_filter=records_filter,
                cursor=cursor,
                limit=get_max_event_records_limit(),
            )
            cursor = event_records_result.cursor
            event_records.extend(event_records_result.records)
            if not event_records_result.has_more:
                break
    else:
        event_records = instance.fetch_observations(
            records_filter=records_filter, limit=limit
        ).records

    return [event_record.event_log_entry for event_record in event_records]


def get_assets_for_run(graphene_info: "ResolveInfo", run: DagsterRun) -> Sequence["GrapheneAsset"]:
    from dagster_graphql.schema.pipelines.pipeline import GrapheneAsset

    run_id = run.run_id

    # Fetch observations and materialization events from run
    event_log_records = [
        *graphene_info.context.instance.get_records_for_run(
            run_id,
            of_type=DagsterEventType.ASSET_MATERIALIZATION,
        ).records,
        *graphene_info.context.instance.get_records_for_run(
            run_id,
            of_type=DagsterEventType.ASSET_OBSERVATION,
        ).records,
    ]

    asset_keys = {
        record.event_log_entry.dagster_event.asset_key
        for record in event_log_records
        if record.event_log_entry.dagster_event
    }

    # Fetch planned asset keys from execution plan snapshot
    if run.execution_plan_snapshot_id:
        execution_plan_snapshot = check.not_none(
            graphene_info.context.instance.get_execution_plan_snapshot(
                run.execution_plan_snapshot_id
            )
        )
        asset_keys.update(execution_plan_snapshot.asset_selection)

    return [GrapheneAsset(key=asset_key) for asset_key in asset_keys if asset_key]


def get_unique_asset_id(
    asset_key: AssetKey,
    repository_location_name: Optional[str] = None,
    repository_name: Optional[str] = None,
) -> str:
    repository_identifier = (
        f"{repository_location_name}.{repository_name}"
        if repository_location_name and repository_name
        else ""
    )
    return (
        f"{repository_identifier}.{asset_key.to_string()}"
        if repository_identifier
        else f"{asset_key.to_string()}"
    )


def get_partition_subsets(
    instance: DagsterInstance,
    loading_context: LoadingContext,
    asset_key: AssetKey,
    dynamic_partitions_loader: DynamicPartitionsStore,
    partitions_def: Optional[PartitionsDefinition] = None,
) -> tuple[Optional[PartitionsSubset], Optional[PartitionsSubset], Optional[PartitionsSubset]]:
    """Returns a tuple of PartitionSubset objects: the first is the materialized partitions,
    the second is the failed partitions, and the third are in progress.
    """
    if not partitions_def:
        return None, None, None

    if instance.can_read_asset_status_cache() and is_cacheable_partition_type(partitions_def):
        # When the "cached_status_data" column exists in storage, update the column to contain
        # the latest partition status values
        updated_cache_value = get_and_update_asset_status_cache_value(
            instance,
            asset_key,
            partitions_def,
            dynamic_partitions_loader,
            loading_context,
        )
        materialized_subset = (
            updated_cache_value.deserialize_materialized_partition_subsets(partitions_def)
            if updated_cache_value
            else partitions_def.empty_subset()
        )
        failed_subset = (
            updated_cache_value.deserialize_failed_partition_subsets(partitions_def)
            if updated_cache_value
            else partitions_def.empty_subset()
        )
        in_progress_subset = (
            updated_cache_value.deserialize_in_progress_partition_subsets(partitions_def)
            if updated_cache_value
            else partitions_def.empty_subset()
        )

        return materialized_subset, failed_subset, in_progress_subset

    else:
        # If the partition status can't be cached, fetch partition status from storage
        if isinstance(partitions_def, MultiPartitionsDefinition):
            materialized_keys = get_materialized_multipartitions(
                instance, asset_key, partitions_def
            )
        else:
            materialized_keys = instance.get_materialized_partitions(asset_key)

        validated_keys = get_validated_partition_keys(
            dynamic_partitions_loader, partitions_def, set(materialized_keys)
        )

        materialized_subset = (
            partitions_def.empty_subset().with_partition_keys(validated_keys)
            if validated_keys
            else partitions_def.empty_subset()
        )

        asset_record = AssetRecord.blocking_get(loading_context, asset_key)

        failed_subset, in_progress_subset, _ = build_failed_and_in_progress_partition_subset(
            instance,
            asset_key,
            partitions_def,
            dynamic_partitions_loader,
            last_planned_materialization_storage_id=get_last_planned_storage_id(
                instance, asset_key, asset_record
            ),
        )

        return materialized_subset, failed_subset, in_progress_subset


def build_partition_statuses(
    dynamic_partitions_store: DynamicPartitionsStore,
    materialized_partitions_subset: Optional[PartitionsSubset],
    failed_partitions_subset: Optional[PartitionsSubset],
    in_progress_partitions_subset: Optional[PartitionsSubset],
    partitions_def: Optional[PartitionsDefinition],
) -> Union[
    "GrapheneTimePartitionStatuses",
    "GrapheneDefaultPartitionStatuses",
    "GrapheneMultiPartitionStatuses",
]:
    from dagster_graphql.schema.pipelines.pipeline import (
        GrapheneDefaultPartitionStatuses,
        GrapheneTimePartitionRangeStatus,
        GrapheneTimePartitionStatuses,
    )

    if (
        materialized_partitions_subset is None
        and failed_partitions_subset is None
        and in_progress_partitions_subset is None
    ):
        return GrapheneDefaultPartitionStatuses(
            materializedPartitions=[],
            failedPartitions=[],
            unmaterializedPartitions=[],
            materializingPartitions=[],
        )

    materialized_partitions_subset = check.not_none(materialized_partitions_subset)
    failed_partitions_subset = check.not_none(failed_partitions_subset)
    in_progress_partitions_subset = check.not_none(in_progress_partitions_subset)
    check.invariant(
        type(materialized_partitions_subset)
        == type(failed_partitions_subset)
        == type(in_progress_partitions_subset),
        "Expected materialized_partitions_subset, failed_partitions_subset, and"
        " in_progress_partitions_subset to be of the same type",
    )

    if isinstance(materialized_partitions_subset, TimeWindowPartitionsSubset):
        ranges = fetch_flattened_time_window_ranges(
            {
                PartitionRangeStatus.MATERIALIZED: materialized_partitions_subset,
                PartitionRangeStatus.FAILED: cast(
                    "TimeWindowPartitionsSubset", failed_partitions_subset
                ),
                PartitionRangeStatus.MATERIALIZING: cast(
                    "TimeWindowPartitionsSubset", in_progress_partitions_subset
                ),
            },
        )
        graphene_ranges = []
        for r in ranges:
            partition_key_range = cast(
                "TimeWindowPartitionsDefinition",
                materialized_partitions_subset.partitions_def,
            ).get_partition_key_range_for_time_window(r.time_window)
            graphene_ranges.append(
                GrapheneTimePartitionRangeStatus(
                    startTime=r.time_window.start.timestamp(),
                    endTime=r.time_window.end.timestamp(),
                    startKey=partition_key_range.start,
                    endKey=partition_key_range.end,
                    status=r.status,
                )
            )
        return GrapheneTimePartitionStatuses(ranges=graphene_ranges)
    elif isinstance(partitions_def, MultiPartitionsDefinition):
        return get_2d_run_length_encoded_partitions(
            dynamic_partitions_store,
            materialized_partitions_subset,
            failed_partitions_subset,
            in_progress_partitions_subset,
            partitions_def,
        )
    elif partitions_def:
        materialized_keys = materialized_partitions_subset.get_partition_keys()
        failed_keys = failed_partitions_subset.get_partition_keys()
        in_progress_keys = in_progress_partitions_subset.get_partition_keys()

        return GrapheneDefaultPartitionStatuses(
            materializedPartitions=set(materialized_keys)
            - set(failed_keys)
            - set(in_progress_keys),
            failedPartitions=failed_keys,
            unmaterializedPartitions=materialized_partitions_subset.get_partition_keys_not_in_subset(
                partitions_def=partitions_def,
                dynamic_partitions_store=dynamic_partitions_store,
            ),
            materializingPartitions=in_progress_keys,
        )
    else:
        check.failed("Should not reach this point")


def get_2d_run_length_encoded_partitions(
    dynamic_partitions_store: DynamicPartitionsStore,
    materialized_partitions_subset: PartitionsSubset,
    failed_partitions_subset: PartitionsSubset,
    in_progress_partitions_subset: PartitionsSubset,
    partitions_def: MultiPartitionsDefinition,
) -> "GrapheneMultiPartitionStatuses":
    from dagster_graphql.schema.pipelines.pipeline import (
        GrapheneMultiPartitionRangeStatuses,
        GrapheneMultiPartitionStatuses,
    )

    current_time = get_current_datetime()

    check.invariant(
        isinstance(partitions_def, MultiPartitionsDefinition),
        "Partitions definition should be multipartitioned",
    )

    primary_dim = partitions_def.primary_dimension
    secondary_dim = partitions_def.secondary_dimension

    dim2_materialized_partition_subset_by_dim1: dict[str, PartitionsSubset] = defaultdict(
        lambda: secondary_dim.partitions_def.empty_subset()
    )
    for partition_key in materialized_partitions_subset.get_partition_keys():
        multipartition_key = partitions_def.get_partition_key_from_str(partition_key)
        dim2_materialized_partition_subset_by_dim1[
            multipartition_key.keys_by_dimension[primary_dim.name]
        ] = dim2_materialized_partition_subset_by_dim1[
            multipartition_key.keys_by_dimension[primary_dim.name]
        ].with_partition_keys([multipartition_key.keys_by_dimension[secondary_dim.name]])

    dim2_failed_partition_subset_by_dim1: dict[str, PartitionsSubset] = defaultdict(
        lambda: secondary_dim.partitions_def.empty_subset()
    )
    for partition_key in failed_partitions_subset.get_partition_keys():
        multipartition_key = partitions_def.get_partition_key_from_str(partition_key)
        dim2_failed_partition_subset_by_dim1[
            multipartition_key.keys_by_dimension[primary_dim.name]
        ] = dim2_failed_partition_subset_by_dim1[
            multipartition_key.keys_by_dimension[primary_dim.name]
        ].with_partition_keys([multipartition_key.keys_by_dimension[secondary_dim.name]])

    dim2_in_progress_partition_subset_by_dim1: dict[str, PartitionsSubset] = defaultdict(
        lambda: secondary_dim.partitions_def.empty_subset()
    )
    for partition_key in in_progress_partitions_subset.get_partition_keys():
        multipartition_key = partitions_def.get_partition_key_from_str(partition_key)
        dim2_in_progress_partition_subset_by_dim1[
            multipartition_key.keys_by_dimension[primary_dim.name]
        ] = dim2_in_progress_partition_subset_by_dim1[
            multipartition_key.keys_by_dimension[primary_dim.name]
        ].with_partition_keys([multipartition_key.keys_by_dimension[secondary_dim.name]])

    materialized_2d_ranges = []

    dim1_keys = primary_dim.partitions_def.get_partition_keys(
        current_time=current_time, dynamic_partitions_store=dynamic_partitions_store
    )
    unevaluated_idx = 0
    range_start_idx = 0  # pointer to first dim1 partition with same dim2 materialization status

    if (
        len(dim1_keys) == 0
        or len(
            secondary_dim.partitions_def.get_partition_keys(
                current_time=current_time,
                dynamic_partitions_store=dynamic_partitions_store,
            )
        )
        == 0
    ):
        return GrapheneMultiPartitionStatuses(ranges=[], primaryDimensionName=primary_dim.name)

    while unevaluated_idx <= len(dim1_keys):
        if (
            unevaluated_idx == len(dim1_keys)
            or dim2_materialized_partition_subset_by_dim1[dim1_keys[unevaluated_idx]]
            != dim2_materialized_partition_subset_by_dim1[dim1_keys[range_start_idx]]
            or dim2_failed_partition_subset_by_dim1[dim1_keys[unevaluated_idx]]
            != dim2_failed_partition_subset_by_dim1[dim1_keys[range_start_idx]]
            or dim2_in_progress_partition_subset_by_dim1[dim1_keys[unevaluated_idx]]
            != dim2_in_progress_partition_subset_by_dim1[dim1_keys[range_start_idx]]
        ):
            # Add new multipartition range if we've reached the end of the dim1 keys or if the
            # second dimension subsets are different than for the previous dim1 key
            if (
                len(dim2_materialized_partition_subset_by_dim1[dim1_keys[range_start_idx]]) > 0
                or len(dim2_failed_partition_subset_by_dim1[dim1_keys[range_start_idx]]) > 0
                or len(dim2_in_progress_partition_subset_by_dim1[dim1_keys[range_start_idx]]) > 0
            ):
                # Do not add to materialized_2d_ranges if the dim2 partition subset is empty
                start_key = dim1_keys[range_start_idx]
                end_key = dim1_keys[unevaluated_idx - 1]

                primary_partitions_def = primary_dim.partitions_def
                if isinstance(primary_partitions_def, TimeWindowPartitionsDefinition):
                    time_windows = cast(
                        "TimeWindowPartitionsDefinition", primary_partitions_def
                    ).time_windows_for_partition_keys(
                        frozenset([start_key, end_key]),
                        current_time=current_time,
                        validate=False,  # we already know these keys are in the partition set
                    )
                    start_time = time_windows[0].start.timestamp()
                    end_time = time_windows[-1].end.timestamp()
                else:
                    start_time = None
                    end_time = None

                materialized_2d_ranges.append(
                    GrapheneMultiPartitionRangeStatuses(
                        primaryDimStartKey=start_key,
                        primaryDimEndKey=end_key,
                        primaryDimStartTime=start_time,
                        primaryDimEndTime=end_time,
                        secondaryDim=build_partition_statuses(
                            dynamic_partitions_store,
                            dim2_materialized_partition_subset_by_dim1[start_key],
                            dim2_failed_partition_subset_by_dim1[start_key],
                            dim2_in_progress_partition_subset_by_dim1[start_key],
                            secondary_dim.partitions_def,
                        ),
                    )
                )
            range_start_idx = unevaluated_idx
        unevaluated_idx += 1

    return GrapheneMultiPartitionStatuses(
        ranges=materialized_2d_ranges, primaryDimensionName=primary_dim.name
    )


def get_freshness_info(
    asset_key: AssetKey,
    data_time_resolver: CachingDataTimeResolver,
) -> "GrapheneAssetFreshnessInfo":
    from dagster_graphql.schema.freshness_policy import GrapheneAssetFreshnessInfo

    current_time = datetime.datetime.now(tz=datetime.timezone.utc)
    result = data_time_resolver.get_minutes_overdue(asset_key, evaluation_time=current_time)
    return GrapheneAssetFreshnessInfo(
        currentLagMinutes=result.lag_minutes if result else None,
        currentMinutesLate=result.overdue_minutes if result else None,
        latestMaterializationMinutesLate=None,
    )


def unique_repos(
    remote_repositories: Sequence[RemoteRepository],
) -> Sequence[RemoteRepository]:
    repos = []
    used = set()
    for remote_repository in remote_repositories:
        repo_id = (
            remote_repository.handle.location_name,
            remote_repository.name,
        )
        if repo_id not in used:
            used.add(repo_id)
            repos.append(remote_repository)

    return repos<|MERGE_RESOLUTION|>--- conflicted
+++ resolved
@@ -91,13 +91,9 @@
 
     normalized_cursor_str = _normalize_asset_cursor_str(cursor)
     materialized_assets = sorted(
-<<<<<<< HEAD
-        instance.get_asset_keys(prefix=prefix, limit=limit, cursor=normalized_cursor_str), key=str
-=======
         # TODO(salazarm): Replace this with `get_asset_records` once that supports pagination arguments.
         instance.get_asset_keys(prefix=prefix, limit=limit, cursor=normalized_cursor_str),
         key=str,
->>>>>>> 6a623f5d
     )
 
     return GrapheneAssetRecordConnection(
