--- conflicted
+++ resolved
@@ -1,8 +1,3 @@
-<<<<<<< HEAD
-from unittest.mock import PropertyMock, patch
-
-=======
->>>>>>> cdf673e1
 import dagster._check as check
 from dagster._core.definitions.asset_daemon_cursor import (
     AssetDaemonCursor,
@@ -10,217 +5,18 @@
 from dagster._core.definitions.auto_materialize_policy import AutoMaterializePolicy
 from dagster._core.definitions.auto_materialize_rule_evaluation import (
     deserialize_auto_materialize_asset_evaluation_to_asset_condition_evaluation_with_run_ids,
-<<<<<<< HEAD
-)
-from dagster._core.definitions.partition import StaticPartitionsDefinition
-from dagster._core.definitions.run_request import (
-    InstigatorType,
-)
-from dagster._core.definitions.sensor_definition import SensorType
-from dagster._core.host_representation.origin import (
-    ExternalInstigatorOrigin,
-)
-from dagster._core.scheduler.instigation import (
-    InstigatorState,
-    InstigatorStatus,
-    SensorInstigatorData,
-    TickData,
-    TickStatus,
-=======
->>>>>>> cdf673e1
 )
 from dagster._core.definitions.partition import StaticPartitionsDefinition
 from dagster._core.workspace.context import WorkspaceRequestContext
 from dagster._daemon.asset_daemon import (
     _PRE_SENSOR_AUTO_MATERIALIZE_CURSOR_KEY,
-<<<<<<< HEAD
-    _PRE_SENSOR_AUTO_MATERIALIZE_INSTIGATOR_NAME,
-    _PRE_SENSOR_AUTO_MATERIALIZE_ORIGIN_ID,
-    _PRE_SENSOR_AUTO_MATERIALIZE_SELECTOR_ID,
-    asset_daemon_cursor_to_instigator_serialized_cursor,
-)
-from dagster._serdes.serdes import serialize_value
-from dagster_graphql.test.utils import execute_dagster_graphql, infer_repository
-=======
 )
 from dagster._serdes.serdes import serialize_value
 from dagster_graphql.test.utils import execute_dagster_graphql
->>>>>>> cdf673e1
 
 from dagster_graphql_tests.graphql.graphql_context_test_suite import (
     ExecutingGraphQLContextTestMatrix,
 )
-<<<<<<< HEAD
-
-TICKS_QUERY = """
-query AssetDameonTicksQuery($dayRange: Int, $dayOffset: Int, $statuses: [InstigationTickStatus!], $limit: Int, $cursor: String, $beforeTimestamp: Float, $afterTimestamp: Float) {
-    autoMaterializeTicks(dayRange: $dayRange, dayOffset: $dayOffset, statuses: $statuses, limit: $limit, cursor: $cursor, beforeTimestamp: $beforeTimestamp, afterTimestamp: $afterTimestamp) {
-        id
-        timestamp
-        endTimestamp
-        status
-        requestedAssetKeys {
-            path
-        }
-        requestedMaterializationsForAssets {
-            assetKey {
-                path
-            }
-            partitionKeys
-        }
-        requestedAssetMaterializationCount
-        autoMaterializeAssetEvaluationId
-    }
-}
-"""
-
-
-def _create_tick(instance, status, timestamp, evaluation_id, run_requests=None, end_timestamp=None):
-    return instance.create_tick(
-        TickData(
-            instigator_origin_id=_PRE_SENSOR_AUTO_MATERIALIZE_ORIGIN_ID,
-            instigator_name=_PRE_SENSOR_AUTO_MATERIALIZE_INSTIGATOR_NAME,
-            instigator_type=InstigatorType.AUTO_MATERIALIZE,
-            status=status,
-            timestamp=timestamp,
-            end_timestamp=end_timestamp,
-            selector_id=_PRE_SENSOR_AUTO_MATERIALIZE_SELECTOR_ID,
-            run_ids=[],
-            auto_materialize_evaluation_id=evaluation_id,
-            run_requests=run_requests,
-        )
-    )
-
-
-class TestAutoMaterializeTicks(ExecutingGraphQLContextTestMatrix):
-    def test_get_tick_range(self, graphql_context):
-        result = execute_dagster_graphql(
-            graphql_context,
-            TICKS_QUERY,
-            variables={"dayRange": None, "dayOffset": None},
-        )
-        assert len(result.data["autoMaterializeTicks"]) == 0
-
-        now = pendulum.now("UTC")
-        end_timestamp = now.timestamp() + 20
-
-        success_1 = _create_tick(
-            graphql_context.instance,
-            TickStatus.SUCCESS,
-            now.timestamp(),
-            end_timestamp=end_timestamp,
-            evaluation_id=3,
-            run_requests=[
-                RunRequest(asset_selection=[AssetKey("foo"), AssetKey("bar")], partition_key="abc"),
-                RunRequest(asset_selection=[AssetKey("bar")], partition_key="def"),
-                RunRequest(asset_selection=[AssetKey("baz")], partition_key=None),
-            ],
-        )
-
-        success_2 = _create_tick(
-            graphql_context.instance,
-            TickStatus.SUCCESS,
-            now.subtract(days=1, hours=1).timestamp(),
-            evaluation_id=2,
-        )
-
-        _create_tick(
-            graphql_context.instance,
-            TickStatus.SKIPPED,
-            now.subtract(days=2, hours=1).timestamp(),
-            evaluation_id=1,
-        )
-
-        result = execute_dagster_graphql(
-            graphql_context,
-            TICKS_QUERY,
-            variables={"dayRange": None, "dayOffset": None},
-        )
-        assert len(result.data["autoMaterializeTicks"]) == 3
-
-        result = execute_dagster_graphql(
-            graphql_context,
-            TICKS_QUERY,
-            variables={"dayRange": 1, "dayOffset": None},
-        )
-        assert len(result.data["autoMaterializeTicks"]) == 1
-        tick = result.data["autoMaterializeTicks"][0]
-        assert tick["endTimestamp"] == end_timestamp
-        assert tick["autoMaterializeAssetEvaluationId"] == 3
-        assert sorted(tick["requestedAssetKeys"], key=lambda x: x["path"][0]) == [
-            {"path": ["bar"]},
-            {"path": ["baz"]},
-            {"path": ["foo"]},
-        ]
-
-        asset_materializations = tick["requestedMaterializationsForAssets"]
-        by_asset_key = {
-            AssetKey.from_coercible(mat["assetKey"]["path"]).to_user_string(): mat["partitionKeys"]
-            for mat in asset_materializations
-        }
-
-        assert {key: sorted(val) for key, val in by_asset_key.items()} == {
-            "foo": ["abc"],
-            "bar": ["abc", "def"],
-            "baz": [],
-        }
-
-        assert tick["requestedAssetMaterializationCount"] == 4
-
-        result = execute_dagster_graphql(
-            graphql_context,
-            TICKS_QUERY,
-            variables={
-                "beforeTimestamp": success_2.timestamp + 1,
-                "afterTimestamp": success_2.timestamp - 1,
-            },
-        )
-        assert len(result.data["autoMaterializeTicks"]) == 1
-        tick = result.data["autoMaterializeTicks"][0]
-        assert (
-            tick["autoMaterializeAssetEvaluationId"]
-            == success_2.tick_data.auto_materialize_evaluation_id
-        )
-
-        result = execute_dagster_graphql(
-            graphql_context,
-            TICKS_QUERY,
-            variables={"dayRange": None, "dayOffset": None, "statuses": ["SUCCESS"]},
-        )
-        assert len(result.data["autoMaterializeTicks"]) == 2
-
-        result = execute_dagster_graphql(
-            graphql_context,
-            TICKS_QUERY,
-            variables={"dayRange": None, "dayOffset": None, "statuses": ["SUCCESS"], "limit": 1},
-        )
-        ticks = result.data["autoMaterializeTicks"]
-        assert len(ticks) == 1
-        assert ticks[0]["timestamp"] == success_1.timestamp
-        assert (
-            ticks[0]["autoMaterializeAssetEvaluationId"]
-            == success_1.tick_data.auto_materialize_evaluation_id
-        )
-
-        cursor = ticks[0]["id"]
-
-        result = execute_dagster_graphql(
-            graphql_context,
-            TICKS_QUERY,
-            variables={
-                "dayRange": None,
-                "dayOffset": None,
-                "statuses": ["SUCCESS"],
-                "limit": 1,
-                "cursor": cursor,
-            },
-        )
-        ticks = result.data["autoMaterializeTicks"]
-        assert len(ticks) == 1
-        assert ticks[0]["timestamp"] == success_2.timestamp
-
-=======
->>>>>>> cdf673e1
 
 AUTOMATION_POLICY_SENSORS_QUERY = """
 query GetEvaluationsQuery($assetKey: AssetKeyInput!) {
@@ -357,70 +153,15 @@
 
 
 class TestAutoMaterializeAssetEvaluations(ExecutingGraphQLContextTestMatrix):
-<<<<<<< HEAD
-    def test_automation_policy_sensor(self, graphql_context: WorkspaceRequestContext):
-        sensor_origin = ExternalInstigatorOrigin(
-            external_repository_origin=infer_repository(graphql_context).get_external_origin(),
-            instigator_name="my_automation_policy_sensor",
-        )
-
-        check.not_none(graphql_context.instance.schedule_storage).add_instigator_state(
-            InstigatorState(
-                sensor_origin,
-                InstigatorType.SENSOR,
-                status=InstigatorStatus.RUNNING,
-                instigator_data=SensorInstigatorData(
-                    sensor_type=SensorType.AUTOMATION_POLICY,
-                    cursor=asset_daemon_cursor_to_instigator_serialized_cursor(
-                        AssetDaemonCursor.empty(12345)
-                    ),
-                ),
-            )
-=======
     def test_get_historic_rules(self, graphql_context: WorkspaceRequestContext):
         evaluation1 = deserialize_auto_materialize_asset_evaluation_to_asset_condition_evaluation_with_run_ids(
             '{"__class__": "AutoMaterializeAssetEvaluation", "asset_key": {"__class__": "AssetKey", "path": ["asset_one"]}, "num_discarded": 0, "num_requested": 0, "num_skipped": 0, "partition_subsets_by_condition": [], "rule_snapshots": [{"__class__": "AutoMaterializeRuleSnapshot", "class_name": "SkipOnParentMissingRule", "decision_type": {"__enum__": "AutoMaterializeDecisionType.SKIP"}, "description": "waiting on upstream data to be present"}, {"__class__": "AutoMaterializeRuleSnapshot", "class_name": "MaterializeOnParentUpdatedRule", "decision_type": {"__enum__": "AutoMaterializeDecisionType.MATERIALIZE"}, "description": "upstream data has changed since latest materialization"}, {"__class__": "AutoMaterializeRuleSnapshot", "class_name": "SkipOnRequiredButNonexistentParentsRule", "decision_type": {"__enum__": "AutoMaterializeDecisionType.SKIP"}, "description": "required parent partitions do not exist"}, {"__class__": "AutoMaterializeRuleSnapshot", "class_name": "SkipOnBackfillInProgressRule", "decision_type": {"__enum__": "AutoMaterializeDecisionType.SKIP"}, "description": "targeted by an in-progress backfill"}, {"__class__": "AutoMaterializeRuleSnapshot", "class_name": "SkipOnParentOutdatedRule", "decision_type": {"__enum__": "AutoMaterializeDecisionType.SKIP"}, "description": "waiting on upstream data to be up to date"}, {"__class__": "AutoMaterializeRuleSnapshot", "class_name": "MaterializeOnRequiredForFreshnessRule", "decision_type": {"__enum__": "AutoMaterializeDecisionType.MATERIALIZE"}, "description": "required to meet this or downstream asset\'s freshness policy"}, {"__class__": "AutoMaterializeRuleSnapshot", "class_name": "MaterializeOnMissingRule", "decision_type": {"__enum__": "AutoMaterializeDecisionType.MATERIALIZE"}, "description": "materialization is missing"}], "run_ids": {"__set__": []}}',
             None,
->>>>>>> cdf673e1
         )
         evaluation2 = deserialize_auto_materialize_asset_evaluation_to_asset_condition_evaluation_with_run_ids(
             '{"__class__": "AutoMaterializeAssetEvaluation", "asset_key": {"__class__": "AssetKey", "path": ["asset_two"]}, "num_discarded": 0, "num_requested": 1, "num_skipped": 0, "partition_subsets_by_condition": [], "rule_snapshots": [{"__class__": "AutoMaterializeRuleSnapshot", "class_name": "MaterializeOnMissingRule", "decision_type": {"__enum__": "AutoMaterializeDecisionType.MATERIALIZE"}, "description": "materialization is missing"}], "run_ids": {"__set__": []}}',
             None,
         )
-<<<<<<< HEAD
-        assert not results.data["assetNodeOrError"]["currentAutoMaterializeEvaluationId"]
-
-        with patch(
-            "dagster._core.instance.DagsterInstance.auto_materialize_use_automation_policy_sensors",
-            new_callable=PropertyMock,
-        ) as mock_my_property:
-            mock_my_property.return_value = True
-
-            results = execute_dagster_graphql(
-                graphql_context,
-                AUTOMATION_POLICY_SENSORS_QUERY,
-                variables={
-                    "assetKey": {"path": ["fresh_diamond_bottom"]},
-                },
-            )
-
-            assert any(
-                instigator["name"] == "my_automation_policy_sensor"
-                for instigator in results.data["assetNodeOrError"]["targetingInstigators"]
-            )
-            assert results.data["assetNodeOrError"]["currentAutoMaterializeEvaluationId"] == 12345
-
-    def test_get_historic_rules(self, graphql_context: WorkspaceRequestContext):
-        evaluation1 = deserialize_auto_materialize_asset_evaluation_to_asset_condition_evaluation_with_run_ids(
-            '{"__class__": "AutoMaterializeAssetEvaluation", "asset_key": {"__class__": "AssetKey", "path": ["asset_one"]}, "num_discarded": 0, "num_requested": 0, "num_skipped": 0, "partition_subsets_by_condition": [], "rule_snapshots": [{"__class__": "AutoMaterializeRuleSnapshot", "class_name": "SkipOnParentMissingRule", "decision_type": {"__enum__": "AutoMaterializeDecisionType.SKIP"}, "description": "waiting on upstream data to be present"}, {"__class__": "AutoMaterializeRuleSnapshot", "class_name": "MaterializeOnParentUpdatedRule", "decision_type": {"__enum__": "AutoMaterializeDecisionType.MATERIALIZE"}, "description": "upstream data has changed since latest materialization"}, {"__class__": "AutoMaterializeRuleSnapshot", "class_name": "SkipOnRequiredButNonexistentParentsRule", "decision_type": {"__enum__": "AutoMaterializeDecisionType.SKIP"}, "description": "required parent partitions do not exist"}, {"__class__": "AutoMaterializeRuleSnapshot", "class_name": "SkipOnBackfillInProgressRule", "decision_type": {"__enum__": "AutoMaterializeDecisionType.SKIP"}, "description": "targeted by an in-progress backfill"}, {"__class__": "AutoMaterializeRuleSnapshot", "class_name": "SkipOnParentOutdatedRule", "decision_type": {"__enum__": "AutoMaterializeDecisionType.SKIP"}, "description": "waiting on upstream data to be up to date"}, {"__class__": "AutoMaterializeRuleSnapshot", "class_name": "MaterializeOnRequiredForFreshnessRule", "decision_type": {"__enum__": "AutoMaterializeDecisionType.MATERIALIZE"}, "description": "required to meet this or downstream asset\'s freshness policy"}, {"__class__": "AutoMaterializeRuleSnapshot", "class_name": "MaterializeOnMissingRule", "decision_type": {"__enum__": "AutoMaterializeDecisionType.MATERIALIZE"}, "description": "materialization is missing"}], "run_ids": {"__set__": []}}',
-            None,
-        )
-        evaluation2 = deserialize_auto_materialize_asset_evaluation_to_asset_condition_evaluation_with_run_ids(
-            '{"__class__": "AutoMaterializeAssetEvaluation", "asset_key": {"__class__": "AssetKey", "path": ["asset_two"]}, "num_discarded": 0, "num_requested": 1, "num_skipped": 0, "partition_subsets_by_condition": [], "rule_snapshots": [{"__class__": "AutoMaterializeRuleSnapshot", "class_name": "MaterializeOnMissingRule", "decision_type": {"__enum__": "AutoMaterializeDecisionType.MATERIALIZE"}, "description": "materialization is missing"}], "run_ids": {"__set__": []}}',
-            None,
-        )
-=======
->>>>>>> cdf673e1
         check.not_none(
             graphql_context.instance.schedule_storage
         ).add_auto_materialize_asset_evaluations(
