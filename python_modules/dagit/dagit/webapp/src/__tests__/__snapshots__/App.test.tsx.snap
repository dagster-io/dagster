--- conflicted
+++ resolved
@@ -249,88 +249,6 @@
                   strokeWidth={1}
                   width={350}
                   x={100}
-                  y={458}
-                />
-                <text
-                  dominantBaseline="hanging"
-                  fill="#222"
-                  style={
-                    Object {
-                      "font": "30px \\"Source Code Pro\\", monospace",
-                      "pointerEvents": "none",
-                    }
-                  }
-                  width={223.2}
-                  x={112}
-                  y={479}
-                >
-                  sum_sq_solid
-                </text>
-                <g
-                  onMouseEnter={[Function]}
-                  onMouseLeave={[Function]}
-                >
-                  <title>
-                    sum_df: PandasDataFrame
-                  </title>
-                  <rect
-                    fill="#00B3A4"
-                    height={36}
-                    stroke="#979797"
-                    strokeWidth={1}
-                    width={30}
-                    x={100}
-                    y={428}
-                  />
-                  <ellipse
-                    cx={115}
-                    cy={446}
-                    fill="rgba(0, 0, 0, 0.3)"
-                    rx={7}
-                    ry={7}
-                    stroke="white"
-                    strokeWidth={1.5}
-                  />
-                </g>
-                <g
-                  onMouseEnter={[Function]}
-                  onMouseLeave={[Function]}
-                >
-                  <title>
-                    result: PandasDataFrame
-                  </title>
-                  <rect
-                    fill="#137CBD"
-                    height={36}
-                    stroke="#979797"
-                    strokeWidth={1}
-                    width={30}
-                    x={100}
-                    y={524}
-                  />
-                  <ellipse
-                    cx={115}
-                    cy={542}
-                    fill="rgba(0, 0, 0, 0.3)"
-                    rx={7}
-                    ry={7}
-                    stroke="white"
-                    strokeWidth={1.5}
-                  />
-                </g>
-              </g>
-              <g
-                onClick={[Function]}
-                onDoubleClick={[Function]}
-                opacity={1}
-              >
-                <rect
-                  fill="#DBE6EE"
-                  height={72}
-                  stroke="#979797"
-                  strokeWidth={1}
-                  width={350}
-                  x={100}
                   y={100}
                 />
                 <text
@@ -395,6 +313,88 @@
                   stroke="#FFFFFF"
                   strokeWidth={2}
                 />
+              </g>
+              <g
+                onClick={[Function]}
+                onDoubleClick={[Function]}
+                opacity={1}
+              >
+                <rect
+                  fill="#DBE6EE"
+                  height={72}
+                  stroke="#979797"
+                  strokeWidth={1}
+                  width={350}
+                  x={100}
+                  y={458}
+                />
+                <text
+                  dominantBaseline="hanging"
+                  fill="#222"
+                  style={
+                    Object {
+                      "font": "30px \\"Source Code Pro\\", monospace",
+                      "pointerEvents": "none",
+                    }
+                  }
+                  width={223.2}
+                  x={112}
+                  y={479}
+                >
+                  sum_sq_solid
+                </text>
+                <g
+                  onMouseEnter={[Function]}
+                  onMouseLeave={[Function]}
+                >
+                  <title>
+                    sum_df: PandasDataFrame
+                  </title>
+                  <rect
+                    fill="#00B3A4"
+                    height={36}
+                    stroke="#979797"
+                    strokeWidth={1}
+                    width={30}
+                    x={100}
+                    y={428}
+                  />
+                  <ellipse
+                    cx={115}
+                    cy={446}
+                    fill="rgba(0, 0, 0, 0.3)"
+                    rx={7}
+                    ry={7}
+                    stroke="white"
+                    strokeWidth={1.5}
+                  />
+                </g>
+                <g
+                  onMouseEnter={[Function]}
+                  onMouseLeave={[Function]}
+                >
+                  <title>
+                    result: PandasDataFrame
+                  </title>
+                  <rect
+                    fill="#137CBD"
+                    height={36}
+                    stroke="#979797"
+                    strokeWidth={1}
+                    width={30}
+                    x={100}
+                    y={524}
+                  />
+                  <ellipse
+                    cx={115}
+                    cy={542}
+                    fill="rgba(0, 0, 0, 0.3)"
+                    rx={7}
+                    ry={7}
+                    stroke="white"
+                    strokeWidth={1.5}
+                  />
+                </g>
               </g>
               <g
                 onClick={[Function]}
@@ -1059,88 +1059,6 @@
                   strokeWidth={1}
                   width={350}
                   x={100}
-                  y={458}
-                />
-                <text
-                  dominantBaseline="hanging"
-                  fill="#222"
-                  style={
-                    Object {
-                      "font": "30px \\"Source Code Pro\\", monospace",
-                      "pointerEvents": "none",
-                    }
-                  }
-                  width={223.2}
-                  x={112}
-                  y={479}
-                >
-                  sum_sq_solid
-                </text>
-                <g
-                  onMouseEnter={[Function]}
-                  onMouseLeave={[Function]}
-                >
-                  <title>
-                    sum_df: PandasDataFrame
-                  </title>
-                  <rect
-                    fill="#00B3A4"
-                    height={36}
-                    stroke="#979797"
-                    strokeWidth={1}
-                    width={30}
-                    x={100}
-                    y={428}
-                  />
-                  <ellipse
-                    cx={115}
-                    cy={446}
-                    fill="rgba(0, 0, 0, 0.3)"
-                    rx={7}
-                    ry={7}
-                    stroke="white"
-                    strokeWidth={1.5}
-                  />
-                </g>
-                <g
-                  onMouseEnter={[Function]}
-                  onMouseLeave={[Function]}
-                >
-                  <title>
-                    result: PandasDataFrame
-                  </title>
-                  <rect
-                    fill="#137CBD"
-                    height={36}
-                    stroke="#979797"
-                    strokeWidth={1}
-                    width={30}
-                    x={100}
-                    y={524}
-                  />
-                  <ellipse
-                    cx={115}
-                    cy={542}
-                    fill="rgba(0, 0, 0, 0.3)"
-                    rx={7}
-                    ry={7}
-                    stroke="white"
-                    strokeWidth={1.5}
-                  />
-                </g>
-              </g>
-              <g
-                onClick={[Function]}
-                onDoubleClick={[Function]}
-                opacity={1}
-              >
-                <rect
-                  fill="#DBE6EE"
-                  height={72}
-                  stroke="#979797"
-                  strokeWidth={1}
-                  width={350}
-                  x={100}
                   y={100}
                 />
                 <text
@@ -1218,6 +1136,88 @@
                   strokeWidth={1}
                   width={350}
                   x={100}
+                  y={458}
+                />
+                <text
+                  dominantBaseline="hanging"
+                  fill="#222"
+                  style={
+                    Object {
+                      "font": "30px \\"Source Code Pro\\", monospace",
+                      "pointerEvents": "none",
+                    }
+                  }
+                  width={223.2}
+                  x={112}
+                  y={479}
+                >
+                  sum_sq_solid
+                </text>
+                <g
+                  onMouseEnter={[Function]}
+                  onMouseLeave={[Function]}
+                >
+                  <title>
+                    sum_df: PandasDataFrame
+                  </title>
+                  <rect
+                    fill="#00B3A4"
+                    height={36}
+                    stroke="#979797"
+                    strokeWidth={1}
+                    width={30}
+                    x={100}
+                    y={428}
+                  />
+                  <ellipse
+                    cx={115}
+                    cy={446}
+                    fill="rgba(0, 0, 0, 0.3)"
+                    rx={7}
+                    ry={7}
+                    stroke="white"
+                    strokeWidth={1.5}
+                  />
+                </g>
+                <g
+                  onMouseEnter={[Function]}
+                  onMouseLeave={[Function]}
+                >
+                  <title>
+                    result: PandasDataFrame
+                  </title>
+                  <rect
+                    fill="#137CBD"
+                    height={36}
+                    stroke="#979797"
+                    strokeWidth={1}
+                    width={30}
+                    x={100}
+                    y={524}
+                  />
+                  <ellipse
+                    cx={115}
+                    cy={542}
+                    fill="rgba(0, 0, 0, 0.3)"
+                    rx={7}
+                    ry={7}
+                    stroke="white"
+                    strokeWidth={1.5}
+                  />
+                </g>
+              </g>
+              <g
+                onClick={[Function]}
+                onDoubleClick={[Function]}
+                opacity={1}
+              >
+                <rect
+                  fill="#DBE6EE"
+                  height={72}
+                  stroke="#979797"
+                  strokeWidth={1}
+                  width={350}
+                  x={100}
                   y={276}
                 />
                 <text
@@ -1501,15 +1501,6 @@
                   >
                     context_one
                   </h4>
-<<<<<<< HEAD
-                  <code
-                    className="sc-jKJlTe laCRlB"
-                  >
-                    {
-  log_level: String?
-}
-                  </code>
-=======
                   <div>
                     <a
                       href="/?typeExplorer=String"
@@ -1638,7 +1629,6 @@
                       </h4>
                     </div>
                   </div>
->>>>>>> 14e52034
                 </div>
               </div>
             </div>
@@ -1899,88 +1889,6 @@
                   strokeWidth={1}
                   width={350}
                   x={100}
-                  y={458}
-                />
-                <text
-                  dominantBaseline="hanging"
-                  fill="#222"
-                  style={
-                    Object {
-                      "font": "30px \\"Source Code Pro\\", monospace",
-                      "pointerEvents": "none",
-                    }
-                  }
-                  width={223.2}
-                  x={112}
-                  y={479}
-                >
-                  sum_sq_solid
-                </text>
-                <g
-                  onMouseEnter={[Function]}
-                  onMouseLeave={[Function]}
-                >
-                  <title>
-                    sum_df: PandasDataFrame
-                  </title>
-                  <rect
-                    fill="#00B3A4"
-                    height={36}
-                    stroke="#979797"
-                    strokeWidth={1}
-                    width={30}
-                    x={100}
-                    y={428}
-                  />
-                  <ellipse
-                    cx={115}
-                    cy={446}
-                    fill="rgba(0, 0, 0, 0.3)"
-                    rx={7}
-                    ry={7}
-                    stroke="white"
-                    strokeWidth={1.5}
-                  />
-                </g>
-                <g
-                  onMouseEnter={[Function]}
-                  onMouseLeave={[Function]}
-                >
-                  <title>
-                    result: PandasDataFrame
-                  </title>
-                  <rect
-                    fill="#137CBD"
-                    height={36}
-                    stroke="#979797"
-                    strokeWidth={1}
-                    width={30}
-                    x={100}
-                    y={524}
-                  />
-                  <ellipse
-                    cx={115}
-                    cy={542}
-                    fill="rgba(0, 0, 0, 0.3)"
-                    rx={7}
-                    ry={7}
-                    stroke="white"
-                    strokeWidth={1.5}
-                  />
-                </g>
-              </g>
-              <g
-                onClick={[Function]}
-                onDoubleClick={[Function]}
-                opacity={1}
-              >
-                <rect
-                  fill="#DBE6EE"
-                  height={72}
-                  stroke="#979797"
-                  strokeWidth={1}
-                  width={350}
-                  x={100}
                   y={100}
                 />
                 <text
@@ -2058,6 +1966,88 @@
                   strokeWidth={1}
                   width={350}
                   x={100}
+                  y={458}
+                />
+                <text
+                  dominantBaseline="hanging"
+                  fill="#222"
+                  style={
+                    Object {
+                      "font": "30px \\"Source Code Pro\\", monospace",
+                      "pointerEvents": "none",
+                    }
+                  }
+                  width={223.2}
+                  x={112}
+                  y={479}
+                >
+                  sum_sq_solid
+                </text>
+                <g
+                  onMouseEnter={[Function]}
+                  onMouseLeave={[Function]}
+                >
+                  <title>
+                    sum_df: PandasDataFrame
+                  </title>
+                  <rect
+                    fill="#00B3A4"
+                    height={36}
+                    stroke="#979797"
+                    strokeWidth={1}
+                    width={30}
+                    x={100}
+                    y={428}
+                  />
+                  <ellipse
+                    cx={115}
+                    cy={446}
+                    fill="rgba(0, 0, 0, 0.3)"
+                    rx={7}
+                    ry={7}
+                    stroke="white"
+                    strokeWidth={1.5}
+                  />
+                </g>
+                <g
+                  onMouseEnter={[Function]}
+                  onMouseLeave={[Function]}
+                >
+                  <title>
+                    result: PandasDataFrame
+                  </title>
+                  <rect
+                    fill="#137CBD"
+                    height={36}
+                    stroke="#979797"
+                    strokeWidth={1}
+                    width={30}
+                    x={100}
+                    y={524}
+                  />
+                  <ellipse
+                    cx={115}
+                    cy={542}
+                    fill="rgba(0, 0, 0, 0.3)"
+                    rx={7}
+                    ry={7}
+                    stroke="white"
+                    strokeWidth={1.5}
+                  />
+                </g>
+              </g>
+              <g
+                onClick={[Function]}
+                onDoubleClick={[Function]}
+                opacity={1}
+              >
+                <rect
+                  fill="#DBE6EE"
+                  height={72}
+                  stroke="#979797"
+                  strokeWidth={1}
+                  width={350}
+                  x={100}
                   y={276}
                 />
                 <text
@@ -2341,15 +2331,6 @@
                   >
                     context_one
                   </h4>
-<<<<<<< HEAD
-                  <code
-                    className="sc-jKJlTe laCRlB"
-                  >
-                    {
-  log_level: String?
-}
-                  </code>
-=======
                   <div>
                     <a
                       href="/?typeExplorer=String"
@@ -2478,7 +2459,6 @@
                       </h4>
                     </div>
                   </div>
->>>>>>> 14e52034
                 </div>
               </div>
             </div>
@@ -2739,88 +2719,6 @@
                   strokeWidth={1}
                   width={350}
                   x={100}
-                  y={458}
-                />
-                <text
-                  dominantBaseline="hanging"
-                  fill="#222"
-                  style={
-                    Object {
-                      "font": "30px \\"Source Code Pro\\", monospace",
-                      "pointerEvents": "none",
-                    }
-                  }
-                  width={223.2}
-                  x={112}
-                  y={479}
-                >
-                  sum_sq_solid
-                </text>
-                <g
-                  onMouseEnter={[Function]}
-                  onMouseLeave={[Function]}
-                >
-                  <title>
-                    sum_df: PandasDataFrame
-                  </title>
-                  <rect
-                    fill="#00B3A4"
-                    height={36}
-                    stroke="#979797"
-                    strokeWidth={1}
-                    width={30}
-                    x={100}
-                    y={428}
-                  />
-                  <ellipse
-                    cx={115}
-                    cy={446}
-                    fill="rgba(0, 0, 0, 0.3)"
-                    rx={7}
-                    ry={7}
-                    stroke="white"
-                    strokeWidth={1.5}
-                  />
-                </g>
-                <g
-                  onMouseEnter={[Function]}
-                  onMouseLeave={[Function]}
-                >
-                  <title>
-                    result: PandasDataFrame
-                  </title>
-                  <rect
-                    fill="#137CBD"
-                    height={36}
-                    stroke="#979797"
-                    strokeWidth={1}
-                    width={30}
-                    x={100}
-                    y={524}
-                  />
-                  <ellipse
-                    cx={115}
-                    cy={542}
-                    fill="rgba(0, 0, 0, 0.3)"
-                    rx={7}
-                    ry={7}
-                    stroke="white"
-                    strokeWidth={1.5}
-                  />
-                </g>
-              </g>
-              <g
-                onClick={[Function]}
-                onDoubleClick={[Function]}
-                opacity={1}
-              >
-                <rect
-                  fill="#DBE6EE"
-                  height={72}
-                  stroke="#979797"
-                  strokeWidth={1}
-                  width={350}
-                  x={100}
                   y={100}
                 />
                 <text
@@ -2885,6 +2783,88 @@
                   stroke="#FFFFFF"
                   strokeWidth={2}
                 />
+              </g>
+              <g
+                onClick={[Function]}
+                onDoubleClick={[Function]}
+                opacity={1}
+              >
+                <rect
+                  fill="#DBE6EE"
+                  height={72}
+                  stroke="#979797"
+                  strokeWidth={1}
+                  width={350}
+                  x={100}
+                  y={458}
+                />
+                <text
+                  dominantBaseline="hanging"
+                  fill="#222"
+                  style={
+                    Object {
+                      "font": "30px \\"Source Code Pro\\", monospace",
+                      "pointerEvents": "none",
+                    }
+                  }
+                  width={223.2}
+                  x={112}
+                  y={479}
+                >
+                  sum_sq_solid
+                </text>
+                <g
+                  onMouseEnter={[Function]}
+                  onMouseLeave={[Function]}
+                >
+                  <title>
+                    sum_df: PandasDataFrame
+                  </title>
+                  <rect
+                    fill="#00B3A4"
+                    height={36}
+                    stroke="#979797"
+                    strokeWidth={1}
+                    width={30}
+                    x={100}
+                    y={428}
+                  />
+                  <ellipse
+                    cx={115}
+                    cy={446}
+                    fill="rgba(0, 0, 0, 0.3)"
+                    rx={7}
+                    ry={7}
+                    stroke="white"
+                    strokeWidth={1.5}
+                  />
+                </g>
+                <g
+                  onMouseEnter={[Function]}
+                  onMouseLeave={[Function]}
+                >
+                  <title>
+                    result: PandasDataFrame
+                  </title>
+                  <rect
+                    fill="#137CBD"
+                    height={36}
+                    stroke="#979797"
+                    strokeWidth={1}
+                    width={30}
+                    x={100}
+                    y={524}
+                  />
+                  <ellipse
+                    cx={115}
+                    cy={542}
+                    fill="rgba(0, 0, 0, 0.3)"
+                    rx={7}
+                    ry={7}
+                    stroke="white"
+                    strokeWidth={1.5}
+                  />
+                </g>
               </g>
               <g
                 onClick={[Function]}
