--- conflicted
+++ resolved
@@ -27,56 +27,11 @@
               description: null,
               contexts: [
                 {
-<<<<<<< HEAD
-                  name: "default",
-=======
                   name: "context_one",
->>>>>>> 14e52034
                   description: null,
                   __typename: "PipelineContext",
                   config: {
                     type: {
-<<<<<<< HEAD
-                      name: "Dict_2",
-                      description:
-                        "A configuration dictionary with typed fields",
-                      typeAttributes: {
-                        isNamed: true,
-                        __typename: "TypeAttributes"
-                      },
-                      __typename: "CompositeType"
-                    },
-                    __typename: "Config"
-                  }
-                }
-              ],
-              solids: [
-                {
-                  name: "sum_sq_solid",
-                  definition: {
-                    metadata: [],
-                    configDefinition: null,
-                    __typename: "SolidDefinition",
-                    description: null
-                  },
-                  inputs: [
-                    {
-                      definition: {
-                        name: "sum_df",
-                        type: {
-                          name: "PandasDataFrame",
-                          __typename: "RegularType",
-                          description:
-                            "Two-dimensional size-mutable, potentially heterogeneous\n    tabular data structure with labeled axes (rows and columns). See http://pandas.pydata.org/",
-                          typeAttributes: {
-                            isNamed: true,
-                            __typename: "TypeAttributes"
-                          }
-                        },
-                        __typename: "InputDefinition",
-                        description: null,
-                        expectations: []
-=======
                       __typename: "RegularType",
                       name: "String",
                       description: null,
@@ -184,7 +139,67 @@
                           isNamed: true,
                           __typename: "TypeAttributes"
                         }
->>>>>>> 14e52034
+                      },
+                      __typename: "Config"
+                    },
+                    __typename: "SolidDefinition",
+                    description: null
+                  },
+                  inputs: [],
+                  outputs: [
+                    {
+                      definition: {
+                        name: "result",
+                        type: {
+                          name: "PandasDataFrame",
+                          __typename: "RegularType",
+                          description:
+                            "Two-dimensional size-mutable, potentially heterogeneous\n    tabular data structure with labeled axes (rows and columns). See http://pandas.pydata.org/",
+                          typeAttributes: {
+                            isNamed: true,
+                            __typename: "TypeAttributes"
+                          }
+                        },
+                        expectations: [],
+                        __typename: "OutputDefinition",
+                        description: null
+                      },
+                      dependedBy: [
+                        {
+                          solid: { name: "sum_solid", __typename: "Solid" },
+                          __typename: "Input"
+                        }
+                      ],
+                      __typename: "Output"
+                    }
+                  ],
+                  __typename: "Solid"
+                },
+                {
+                  name: "sum_sq_solid",
+                  definition: {
+                    metadata: [],
+                    configDefinition: null,
+                    __typename: "SolidDefinition",
+                    description: null
+                  },
+                  inputs: [
+                    {
+                      definition: {
+                        name: "sum_df",
+                        type: {
+                          name: "PandasDataFrame",
+                          __typename: "RegularType",
+                          description:
+                            "Two-dimensional size-mutable, potentially heterogeneous\n    tabular data structure with labeled axes (rows and columns). See http://pandas.pydata.org/",
+                          typeAttributes: {
+                            isNamed: true,
+                            __typename: "TypeAttributes"
+                          }
+                        },
+                        __typename: "InputDefinition",
+                        description: null,
+                        expectations: []
                       },
                       dependsOn: {
                         definition: {
@@ -216,56 +231,6 @@
                         description: null
                       },
                       dependedBy: [],
-                      __typename: "Output"
-                    }
-                  ],
-                  __typename: "Solid"
-                },
-                {
-                  name: "load_num_csv",
-                  definition: {
-                    metadata: [],
-                    configDefinition: {
-                      type: {
-                        description:
-                          "A configuration dictionary with typed fields",
-                        __typename: "CompositeType",
-                        name: "Dict_1",
-                        typeAttributes: {
-                          isNamed: true,
-                          __typename: "TypeAttributes"
-                        }
-                      },
-                      __typename: "Config"
-                    },
-                    __typename: "SolidDefinition",
-                    description: null
-                  },
-                  inputs: [],
-                  outputs: [
-                    {
-                      definition: {
-                        name: "result",
-                        type: {
-                          name: "PandasDataFrame",
-                          __typename: "RegularType",
-                          description:
-                            "Two-dimensional size-mutable, potentially heterogeneous\n    tabular data structure with labeled axes (rows and columns). See http://pandas.pydata.org/",
-                          typeAttributes: {
-                            isNamed: true,
-                            __typename: "TypeAttributes"
-                          }
-                        },
-                        expectations: [],
-                        __typename: "OutputDefinition",
-                        description: null
-                      },
-                      dependedBy: [
-                        {
-                          solid: { name: "sum_solid", __typename: "Solid" },
-                          __typename: "Input"
-                        }
-                      ],
                       __typename: "Output"
                     }
                   ],
@@ -337,659 +302,7 @@
                   ],
                   __typename: "Solid"
                 }
-              ],
-              types: [
-                {
-                  __typename: "RegularType",
-                  name: "Bool",
-                  description: null,
-                  typeAttributes: {
-                    isNamed: true,
-                    __typename: "TypeAttributes"
-                  }
-                },
-                {
-                  __typename: "CompositeType",
-                  fields: [
-                    {
-                      name: "path",
-                      description: null,
-                      isOptional: false,
-                      defaultValue: null,
-                      type: { __typename: "RegularType", name: "Path" },
-                      __typename: "TypeField"
-                    }
-                  ],
-                  name: "Dict_1",
-                  description: "A configuration dictionary with typed fields",
-                  typeAttributes: {
-                    isNamed: true,
-                    __typename: "TypeAttributes"
-                  }
-                },
-                {
-                  __typename: "CompositeType",
-                  fields: [
-                    {
-                      name: "log_level",
-                      description: null,
-                      isOptional: true,
-                      defaultValue: "INFO",
-                      type: { __typename: "RegularType", name: "String" },
-                      __typename: "TypeField"
-                    }
-                  ],
-                  name: "Dict_2",
-                  description: "A configuration dictionary with typed fields",
-                  typeAttributes: {
-                    isNamed: true,
-                    __typename: "TypeAttributes"
-                  }
-                },
-                {
-                  __typename: "RegularType",
-                  name: "PandasDataFrame",
-                  description:
-                    "Two-dimensional size-mutable, potentially heterogeneous\n    tabular data structure with labeled axes (rows and columns). See http://pandas.pydata.org/",
-                  typeAttributes: {
-                    isNamed: true,
-                    __typename: "TypeAttributes"
-                  }
-                },
-                {
-                  __typename: "CompositeType",
-                  fields: [
-                    {
-                      name: "default",
-                      description: null,
-                      isOptional: true,
-                      defaultValue:
-                        "<function Field.__init__.<locals>.<lambda> at 0x11d43f510>",
-                      type: {
-                        __typename: "CompositeType",
-                        name: "PandasHelloWorld.ContextDefinitionConfig.Default"
-                      },
-                      __typename: "TypeField"
-                    }
-                  ],
-                  name: "PandasHelloWorld.ContextConfig",
-                  description: "A configuration dictionary with typed fields",
-                  typeAttributes: {
-                    isNamed: true,
-                    __typename: "TypeAttributes"
-                  }
-                },
-                {
-                  __typename: "CompositeType",
-                  fields: [
-                    {
-                      name: "config",
-                      description: null,
-                      isOptional: true,
-                      defaultValue:
-                        "<function Field.__init__.<locals>.<lambda> at 0x11d43fae8>",
-                      type: { __typename: "CompositeType", name: "Dict_2" },
-                      __typename: "TypeField"
-                    },
-                    {
-                      name: "resources",
-                      description: null,
-                      isOptional: true,
-                      defaultValue:
-                        "<function Field.__init__.<locals>.<lambda> at 0x11d43fa60>",
-                      type: {
-                        __typename: "CompositeType",
-                        name:
-                          "PandasHelloWorld.ContextDefinitionConfig.Default.Resources"
-                      },
-                      __typename: "TypeField"
-                    }
-                  ],
-                  name: "PandasHelloWorld.ContextDefinitionConfig.Default",
-                  description: null,
-                  typeAttributes: {
-                    isNamed: true,
-                    __typename: "TypeAttributes"
-                  }
-                },
-                {
-                  __typename: "CompositeType",
-                  fields: [],
-                  name:
-                    "PandasHelloWorld.ContextDefinitionConfig.Default.Resources",
-                  description: null,
-                  typeAttributes: {
-                    isNamed: true,
-                    __typename: "TypeAttributes"
-                  }
-                },
-                {
-                  __typename: "CompositeType",
-                  fields: [
-                    {
-                      name: "context",
-                      description: null,
-                      isOptional: true,
-                      defaultValue:
-                        "<function define_maybe_optional_selector_field.<locals>.<lambda> at 0x11c2e8158>",
-                      type: {
-                        __typename: "CompositeType",
-                        name: "PandasHelloWorld.ContextConfig"
-                      },
-                      __typename: "TypeField"
-                    },
-                    {
-                      name: "solids",
-                      description: null,
-                      isOptional: false,
-                      defaultValue: null,
-                      type: {
-                        __typename: "CompositeType",
-                        name: "PandasHelloWorld.SolidsConfigDictionary"
-                      },
-                      __typename: "TypeField"
-                    },
-                    {
-                      name: "expectations",
-                      description: null,
-                      isOptional: true,
-                      defaultValue:
-                        "<function Field.__init__.<locals>.<lambda> at 0x11c2e81e0>",
-                      type: {
-                        __typename: "CompositeType",
-                        name: "PandasHelloWorld.ExpectationsConfig"
-                      },
-                      __typename: "TypeField"
-                    },
-                    {
-                      name: "execution",
-                      description: null,
-                      isOptional: true,
-                      defaultValue:
-                        "<function Field.__init__.<locals>.<lambda> at 0x11c2e8268>",
-                      type: {
-                        __typename: "CompositeType",
-                        name: "PandasHelloWorld.ExecutionConfig"
-                      },
-                      __typename: "TypeField"
-                    }
-                  ],
-                  name: "PandasHelloWorld.Environment",
-                  description: null,
-                  typeAttributes: {
-                    isNamed: true,
-                    __typename: "TypeAttributes"
-                  }
-                },
-                {
-                  __typename: "CompositeType",
-                  fields: [
-                    {
-                      name: "serialize_intermediates",
-                      description: null,
-                      isOptional: true,
-                      defaultValue: "False",
-                      type: { __typename: "RegularType", name: "Bool" },
-                      __typename: "TypeField"
-                    }
-                  ],
-                  name: "PandasHelloWorld.ExecutionConfig",
-                  description: null,
-                  typeAttributes: {
-                    isNamed: true,
-                    __typename: "TypeAttributes"
-                  }
-                },
-                {
-                  __typename: "CompositeType",
-                  fields: [
-                    {
-                      name: "evaluate",
-                      description: null,
-                      isOptional: true,
-                      defaultValue: "True",
-                      type: { __typename: "RegularType", name: "Bool" },
-                      __typename: "TypeField"
-                    }
-                  ],
-                  name: "PandasHelloWorld.ExpectationsConfig",
-                  description: null,
-                  typeAttributes: {
-                    isNamed: true,
-                    __typename: "TypeAttributes"
-                  }
-                },
-                {
-                  __typename: "CompositeType",
-                  fields: [
-                    {
-                      name: "config",
-                      description: null,
-                      isOptional: false,
-                      defaultValue: null,
-                      type: { __typename: "CompositeType", name: "Dict_1" },
-                      __typename: "TypeField"
-                    }
-                  ],
-                  name: "PandasHelloWorld.SolidConfig.LoadNumCsv",
-                  description: null,
-                  typeAttributes: {
-                    isNamed: true,
-                    __typename: "TypeAttributes"
-                  }
-                },
-                {
-                  __typename: "CompositeType",
-                  fields: [
-                    {
-                      name: "load_num_csv",
-                      description: null,
-                      isOptional: false,
-                      defaultValue: null,
-                      type: {
-                        __typename: "CompositeType",
-                        name: "PandasHelloWorld.SolidConfig.LoadNumCsv"
-                      },
-                      __typename: "TypeField"
-                    }
-                  ],
-                  name: "PandasHelloWorld.SolidsConfigDictionary",
-                  description: null,
-                  typeAttributes: {
-                    isNamed: true,
-                    __typename: "TypeAttributes"
-                  }
-                },
-                {
-                  __typename: "RegularType",
-                  name: "Path",
-                  description: null,
-                  typeAttributes: {
-                    isNamed: true,
-                    __typename: "TypeAttributes"
-                  }
-                },
-                {
-                  __typename: "RegularType",
-                  name: "String",
-                  description: null,
-                  typeAttributes: {
-                    isNamed: true,
-                    __typename: "TypeAttributes"
-                  }
-                }
-              ]
-            }
-          ]
-        }
-      }
-    }
-  },
-
-  {
-    request: {
-      operationName: "TypeExplorerContainerQuery",
-      queryVariableName: "TYPE_EXPLORER_CONTAINER_QUERY",
-      query: TYPE_EXPLORER_CONTAINER_QUERY,
-      variables: {
-        pipelineName: "pandas_hello_world",
-        typeName: "PandasDataFrame"
-      }
-    },
-    result: {
-      data: {
-        type: {
-          __typename: "RegularType",
-          name: "PandasDataFrame",
-          description:
-            "Two-dimensional size-mutable, potentially heterogeneous\n    tabular data structure with labeled axes (rows and columns). See http://pandas.pydata.org/",
-          typeAttributes: {
-            isBuiltin: false,
-            isSystemConfig: false,
-            __typename: "TypeAttributes",
-            isNamed: true
-          }
-        }
-      }
-    }
-  },
-
-  {
-    request: {
-      operationName: "ConfigCodeEditorContainerQuery",
-      queryVariableName: "CONFIG_CODE_EDITOR_CONTAINER_QUERY",
-      query: CONFIG_CODE_EDITOR_CONTAINER_QUERY,
-      variables: { pipelineName: "pandas_hello_world" }
-    },
-    result: {
-      data: {
-        pipelineOrError: {
-          __typename: "Pipeline",
-          types: [
-            { __typename: "RegularType", name: "Bool" },
-            {
-              __typename: "CompositeType",
-              name: "Dict_1",
-              fields: [
-                {
-                  name: "path",
-                  type: { name: "Path", __typename: "RegularType" },
-                  __typename: "TypeField"
-                }
-              ]
-            },
-            {
-              __typename: "CompositeType",
-              name: "Dict_2",
-              fields: [
-                {
-                  name: "log_level",
-                  type: { name: "String", __typename: "RegularType" },
-                  __typename: "TypeField"
-                }
-              ]
-            },
-            { __typename: "RegularType", name: "PandasDataFrame" },
-            {
-              __typename: "CompositeType",
-              name: "PandasHelloWorld.ContextConfig",
-              fields: [
-                {
-                  name: "default",
-                  type: {
-                    name: "PandasHelloWorld.ContextDefinitionConfig.Default",
-                    __typename: "CompositeType"
-                  },
-                  __typename: "TypeField"
-                }
-              ]
-            },
-            {
-              __typename: "CompositeType",
-              name: "PandasHelloWorld.ContextDefinitionConfig.Default",
-              fields: [
-                {
-                  name: "config",
-                  type: { name: "Dict_2", __typename: "CompositeType" },
-                  __typename: "TypeField"
-                },
-                {
-                  name: "resources",
-                  type: {
-                    name:
-                      "PandasHelloWorld.ContextDefinitionConfig.Default.Resources",
-                    __typename: "CompositeType"
-                  },
-                  __typename: "TypeField"
-                }
-              ]
-            },
-            {
-              __typename: "CompositeType",
-              name:
-                "PandasHelloWorld.ContextDefinitionConfig.Default.Resources",
-              fields: []
-            },
-            {
-              __typename: "CompositeType",
-              name: "PandasHelloWorld.Environment",
-              fields: [
-                {
-                  name: "context",
-                  type: {
-                    name: "PandasHelloWorld.ContextConfig",
-                    __typename: "CompositeType"
-                  },
-                  __typename: "TypeField"
-                },
-                {
-                  name: "solids",
-                  type: {
-                    name: "PandasHelloWorld.SolidsConfigDictionary",
-                    __typename: "CompositeType"
-                  },
-                  __typename: "TypeField"
-                },
-                {
-                  name: "expectations",
-                  type: {
-                    name: "PandasHelloWorld.ExpectationsConfig",
-                    __typename: "CompositeType"
-                  },
-                  __typename: "TypeField"
-                },
-                {
-                  name: "execution",
-                  type: {
-                    name: "PandasHelloWorld.ExecutionConfig",
-                    __typename: "CompositeType"
-                  },
-                  __typename: "TypeField"
-                }
-              ]
-            },
-            {
-              __typename: "CompositeType",
-              name: "PandasHelloWorld.ExecutionConfig",
-              fields: [
-                {
-                  name: "serialize_intermediates",
-                  type: { name: "Bool", __typename: "RegularType" },
-                  __typename: "TypeField"
-                }
-              ]
-            },
-            {
-              __typename: "CompositeType",
-              name: "PandasHelloWorld.ExpectationsConfig",
-              fields: [
-                {
-                  name: "evaluate",
-                  type: { name: "Bool", __typename: "RegularType" },
-                  __typename: "TypeField"
-                }
-              ]
-            },
-            {
-              __typename: "CompositeType",
-              name: "PandasHelloWorld.SolidConfig.LoadNumCsv",
-              fields: [
-                {
-                  name: "config",
-                  type: { name: "Dict_1", __typename: "CompositeType" },
-                  __typename: "TypeField"
-                }
-              ]
-            },
-            {
-              __typename: "CompositeType",
-              name: "PandasHelloWorld.SolidsConfigDictionary",
-              fields: [
-                {
-                  name: "load_num_csv",
-                  type: {
-                    name: "PandasHelloWorld.SolidConfig.LoadNumCsv",
-                    __typename: "CompositeType"
-                  },
-                  __typename: "TypeField"
-                }
-              ]
-            },
-            { __typename: "RegularType", name: "Path" },
-            { __typename: "RegularType", name: "String" }
-          ]
-        }
-      }
-    }
-  },
-
-  {
-    request: {
-      operationName: "TypeListContainerQuery",
-      queryVariableName: "TYPE_LIST_CONTAINER_QUERY",
-      query: TYPE_LIST_CONTAINER_QUERY,
-      variables: { pipelineName: "pandas_hello_world" }
-    },
-    result: {
-      data: {
-        pipelineOrError: {
-          __typename: "Pipeline",
-          types: [
-            {
-              name: "Bool",
-              typeAttributes: {
-                isBuiltin: true,
-                isSystemConfig: false,
-                __typename: "TypeAttributes",
-                isNamed: true
-              },
-              description: null,
-              __typename: "RegularType"
-            },
-            {
-              name: "Dict_1",
-              typeAttributes: {
-                isBuiltin: true,
-                isSystemConfig: false,
-                __typename: "TypeAttributes",
-                isNamed: true
-              },
-              description: "A configuration dictionary with typed fields",
-              __typename: "CompositeType"
-            },
-            {
-              name: "Dict_2",
-              typeAttributes: {
-                isBuiltin: true,
-                isSystemConfig: false,
-                __typename: "TypeAttributes",
-                isNamed: true
-              },
-              description: "A configuration dictionary with typed fields",
-              __typename: "CompositeType"
-            },
-            {
-              name: "PandasDataFrame",
-              typeAttributes: {
-                isBuiltin: false,
-                isSystemConfig: false,
-                __typename: "TypeAttributes",
-                isNamed: true
-              },
-              description:
-                "Two-dimensional size-mutable, potentially heterogeneous\n    tabular data structure with labeled axes (rows and columns). See http://pandas.pydata.org/",
-              __typename: "RegularType"
-            },
-            {
-              name: "PandasHelloWorld.ContextConfig",
-              typeAttributes: {
-                isBuiltin: false,
-                isSystemConfig: true,
-                __typename: "TypeAttributes",
-                isNamed: true
-              },
-              description: "A configuration dictionary with typed fields",
-              __typename: "CompositeType"
-            },
-            {
-              name: "PandasHelloWorld.ContextDefinitionConfig.Default",
-              typeAttributes: {
-                isBuiltin: false,
-                isSystemConfig: true,
-                __typename: "TypeAttributes",
-                isNamed: true
-              },
-              description: null,
-              __typename: "CompositeType"
-            },
-            {
-              name:
-                "PandasHelloWorld.ContextDefinitionConfig.Default.Resources",
-              typeAttributes: {
-                isBuiltin: false,
-                isSystemConfig: true,
-                __typename: "TypeAttributes",
-                isNamed: true
-              },
-              description: null,
-              __typename: "CompositeType"
-            },
-            {
-              name: "PandasHelloWorld.Environment",
-              typeAttributes: {
-                isBuiltin: false,
-                isSystemConfig: true,
-                __typename: "TypeAttributes",
-                isNamed: true
-              },
-              description: null,
-              __typename: "CompositeType"
-            },
-            {
-              name: "PandasHelloWorld.ExecutionConfig",
-              typeAttributes: {
-                isBuiltin: false,
-                isSystemConfig: true,
-                __typename: "TypeAttributes",
-                isNamed: true
-              },
-              description: null,
-              __typename: "CompositeType"
-            },
-            {
-              name: "PandasHelloWorld.ExpectationsConfig",
-              typeAttributes: {
-                isBuiltin: false,
-                isSystemConfig: true,
-                __typename: "TypeAttributes",
-                isNamed: true
-              },
-              description: null,
-              __typename: "CompositeType"
-            },
-            {
-              name: "PandasHelloWorld.SolidConfig.LoadNumCsv",
-              typeAttributes: {
-                isBuiltin: false,
-                isSystemConfig: true,
-                __typename: "TypeAttributes",
-                isNamed: true
-              },
-              description: null,
-              __typename: "CompositeType"
-            },
-            {
-              name: "PandasHelloWorld.SolidsConfigDictionary",
-              typeAttributes: {
-                isBuiltin: false,
-                isSystemConfig: true,
-                __typename: "TypeAttributes",
-                isNamed: true
-              },
-              description: null,
-              __typename: "CompositeType"
-            },
-            {
-              name: "Path",
-              typeAttributes: {
-                isBuiltin: true,
-                isSystemConfig: false,
-                __typename: "TypeAttributes",
-                isNamed: true
-              },
-              description: null,
-              __typename: "RegularType"
-            },
-            {
-              name: "String",
-              typeAttributes: {
-                isBuiltin: true,
-                isSystemConfig: false,
-                __typename: "TypeAttributes",
-                isNamed: true
-              },
-              description: null,
-              __typename: "RegularType"
+              ]
             }
           ]
         }
