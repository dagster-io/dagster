--- conflicted
+++ resolved
@@ -62,93 +62,6 @@
     return f"Error: ```{context.failure_event.message}```"
 
 
-<<<<<<< HEAD
-def make_slack_on_pipeline_failure_sensor(
-    channel: str,
-    slack_token: str,
-    text_fn: Callable[[PipelineFailureSensorContext], str] = _default_failure_message_text_fn,
-    blocks_fn: Optional[Callable[[PipelineFailureSensorContext], List[Dict]]] = None,
-    pipeline_selection: Optional[List[str]] = None,
-    name: Optional[str] = None,
-    dagit_base_url: Optional[str] = None,
-    default_status: DefaultSensorStatus = DefaultSensorStatus.STOPPED,
-):
-    """Create a sensor on pipeline failures that will message the given Slack channel.
-
-    Args:
-        channel (str): The channel to send the message to (e.g. "#my_channel")
-        slack_token (str): The slack token.
-            Tokens are typically either user tokens or bot tokens. More in the Slack API
-            documentation here: https://api.slack.com/docs/token-types
-        text_fn (Optional(Callable[[PipelineFailureSensorContext], str])): Function which
-            takes in the ``PipelineFailureSensorContext`` and outputs the message you want to send.
-            Defaults to a text message that contains error message, pipeline name, and run ID.
-            The usage of the `text_fn` changes depending on whether you're using `blocks_fn`. If you
-            are using `blocks_fn`, this is used as a fallback string to display in notifications. If
-            you aren't, this is the main body text of the message. It can be formatted as plain text,
-            or with mrkdwn.
-            See more details in https://api.slack.com/methods/chat.postMessage#text_usage
-        blocks_fn (Callable[[PipelineFailureSensorContext], List[Dict]]): Function which takes in
-            the ``PipelineFailureSensorContext`` and outputs the message blocks you want to send.
-            See information about Blocks in https://api.slack.com/reference/block-kit/blocks
-        pipeline_selection (Optional[List[str]]): Names of the pipelines that will be monitored by
-            this failure sensor. Defaults to None, which means the alert will be sent when any
-            pipeline in the repository fails.
-        name: (Optional[str]): The name of the sensor. Defaults to "slack_on_pipeline_failure".
-        dagit_base_url: (Optional[str]): The base url of your Dagit instance. Specify this to allow
-            messages to include deeplinks to the failed pipeline run.
-        default_status (DefaultSensorStatus): Whether the sensor starts as running or not. The default
-            status can be overridden from Dagit or via the GraphQL API.
-
-    Examples:
-
-        .. code-block:: python
-
-            slack_on_pipeline_failure = make_slack_on_pipeline_failure_sensor(
-                "#my_channel",
-                os.getenv("MY_SLACK_TOKEN")
-            )
-
-            @repository
-            def my_repo():
-                return [my_pipeline + slack_on_pipeline_failure]
-
-        .. code-block:: python
-
-            def my_message_fn(context: PipelineFailureSensorContext) -> str:
-                return "Pipeline {pipeline_name} failed! Error: {error}".format(
-                    pipeline_name=context.pipeline_run.pipeline_name,
-                    error=context.failure_event.message,
-                )
-
-            slack_on_pipeline_failure = make_slack_on_pipeline_failure_sensor(
-                channel="#my_channel",
-                slack_token=os.getenv("MY_SLACK_TOKEN"),
-                text_fn=my_message_fn,
-                dagit_base_url="http://mycoolsite.com",
-            )
-
-
-    """
-
-    slack_client = WebClient(token=slack_token)
-
-    @pipeline_failure_sensor(
-        name=name, pipeline_selection=pipeline_selection, default_status=default_status
-    )
-    def slack_on_pipeline_failure(context: PipelineFailureSensorContext):
-
-        blocks, main_body_text = _build_slack_blocks_and_text(
-            context=context, text_fn=text_fn, blocks_fn=blocks_fn, dagit_base_url=dagit_base_url
-        )
-
-        slack_client.chat_postMessage(channel=channel, blocks=blocks, text=main_body_text)
-
-    return slack_on_pipeline_failure
-
-
-=======
->>>>>>> 6d2bf79f
 def make_slack_on_run_failure_sensor(
     channel: str,
     slack_token: str,
