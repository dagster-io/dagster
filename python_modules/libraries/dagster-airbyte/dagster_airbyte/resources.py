--- conflicted
+++ resolved
@@ -102,12 +102,6 @@
             self.make_request(endpoint="/connections/sync", data={"connectionId": connection_id})
         )
 
-<<<<<<< HEAD
-=======
-    def get_job_status(self, job_id: int) -> dict:
-        return check.not_none(self.make_request(endpoint="/jobs/get", data={"id": job_id}))
-
->>>>>>> c6ff8325
     def get_connection_details(self, connection_id: str) -> dict:
         return check.not_none(
             self.make_request(endpoint="/connections/get", data={"connectionId": connection_id})
