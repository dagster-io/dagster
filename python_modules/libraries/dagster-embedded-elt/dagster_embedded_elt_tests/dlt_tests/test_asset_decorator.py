--- conflicted
+++ resolved
@@ -14,10 +14,7 @@
 )
 from dagster._core.definitions.materialize import materialize
 from dagster._core.definitions.metadata.metadata_value import (
-<<<<<<< HEAD
     TableColumnConstraints,
-=======
->>>>>>> 55b65e9c
     TableSchemaMetadataValue,
     TextMetadataValue,
 )
@@ -570,15 +567,7 @@
 
 
 def test_with_tag_replacements(dlt_pipeline: Pipeline) -> None:
-<<<<<<< HEAD
-    expected_tags = {
-        "customized": "tag",
-        **build_kind_tag("dlt"),
-        **build_kind_tag("duckdb"),
-    }
-=======
     expected_tags = {"customized": "tag", **build_kind_tag("dlt"), **build_kind_tag("duckdb")}
->>>>>>> 55b65e9c
 
     class CustomDagsterDltTranslator(DagsterDltTranslator):
         def get_tags(self, _) -> Optional[Mapping[str, str]]:
