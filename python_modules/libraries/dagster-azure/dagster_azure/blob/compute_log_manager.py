import os
from contextlib import contextmanager
from typing import Optional, Sequence

from azure.identity import DefaultAzureCredential

import dagster._seven as seven
<<<<<<< HEAD
from dagster import Field, Noneable, Permissive, StringSource
from dagster import _check as check
=======
from dagster import (
    Field,
    Noneable,
    StringSource,
    _check as check,
)
>>>>>>> 7a8ba5c3
from dagster._core.storage.cloud_storage_compute_log_manager import (
    CloudStorageComputeLogManager,
    PollingComputeLogSubscriptionManager,
)
from dagster._core.storage.compute_log_manager import ComputeIOType
from dagster._core.storage.local_compute_log_manager import (
    IO_TYPE_EXTENSION,
    LocalComputeLogManager,
)
from dagster._serdes import ConfigurableClass, ConfigurableClassData
from dagster._utils import ensure_dir, ensure_file

from .utils import create_blob_client, generate_blob_sas


class AzureBlobComputeLogManager(CloudStorageComputeLogManager, ConfigurableClass):
    """Logs op compute function stdout and stderr to Azure Blob Storage.

    This is also compatible with Azure Data Lake Storage.

    Users should not instantiate this class directly. Instead, use a YAML block in ``dagster.yaml``
    such as the following:

    .. code-block:: YAML

        compute_logs:
          module: dagster_azure.blob.compute_log_manager
          class: AzureBlobComputeLogManager
          config:
            storage_account: my-storage-account
            container: my-container
            credential: sas-token-or-secret-key
            default_azure_credential:
              exclude_environment_credential: true
            prefix: "dagster-test-"
            local_dir: "/tmp/cool"
            upload_interval: 30

    Args:
        storage_account (str): The storage account name to which to log.
        container (str): The container (or ADLS2 filesystem) to which to log.
        secret_key (Optional[str]): Secret key for the storage account. SAS tokens are not
            supported because we need a secret key to generate a SAS token for a download URL.
        default_azure_credential (Optional[dict]): Use and configure DefaultAzureCredential.
            Cannot be used with sas token or secret key config.
        local_dir (Optional[str]): Path to the local directory in which to stage logs. Default:
            ``dagster._seven.get_system_temp_directory()``.
        prefix (Optional[str]): Prefix for the log file keys.
        upload_interval: (Optional[int]): Interval in seconds to upload partial log files blob storage. By default, will only upload when the capture is complete.
        inst_data (Optional[ConfigurableClassData]): Serializable representation of the compute
            log manager when newed up from config.
    """

    def __init__(
        self,
        storage_account,
        container,
        secret_key=None,
        local_dir=None,
        inst_data=None,
        prefix="dagster",
        upload_interval=None,
        default_azure_credential=None,
    ):
        self._storage_account = check.str_param(storage_account, "storage_account")
        self._container = check.str_param(container, "container")
        self._blob_prefix = self._clean_prefix(check.str_param(prefix, "prefix"))
        self._default_azure_credential = check.opt_dict_param(
            default_azure_credential, "default_azure_credential"
        )
        check.opt_str_param(secret_key, "secret_key")

        if default_azure_credential is None:
            self._blob_client = create_blob_client(storage_account, secret_key)
        else:
            credential = DefaultAzureCredential(**self._default_azure_credential)
            self._blob_client = create_blob_client(storage_account, credential)

        self._container_client = self._blob_client.get_container_client(container)
        self._download_urls = {}

        # proxy calls to local compute log manager (for subscriptions, etc)
        if not local_dir:
            local_dir = seven.get_system_temp_directory()

        self._local_manager = LocalComputeLogManager(local_dir)
        self._subscription_manager = PollingComputeLogSubscriptionManager(self)
        self._upload_interval = check.opt_int_param(upload_interval, "upload_interval")
        self._inst_data = check.opt_inst_param(inst_data, "inst_data", ConfigurableClassData)

    @contextmanager
    def _watch_logs(self, pipeline_run, step_key=None):
        # proxy watching to the local compute log manager, interacting with the filesystem
        with self.local_manager._watch_logs(  # pylint: disable=protected-access
            pipeline_run, step_key
        ):
            yield

    @property
    def inst_data(self):
        return self._inst_data

    @classmethod
    def config_type(cls):
        return {
            "storage_account": StringSource,
            "container": StringSource,
            "secret_key": Field(StringSource, is_required=False),
            "default_azure_credential": Field(
                Noneable(Permissive(description="keyword arguments for DefaultAzureCredential")),
                is_required=False,
            ),
            "local_dir": Field(StringSource, is_required=False),
            "prefix": Field(StringSource, is_required=False, default_value="dagster"),
            "upload_interval": Field(Noneable(int), is_required=False, default_value=None),
        }

    @staticmethod
    def from_config_value(inst_data, config_value):
        return AzureBlobComputeLogManager(inst_data=inst_data, **config_value)

    @property
    def local_manager(self) -> LocalComputeLogManager:
        return self._local_manager

    @property
    def upload_interval(self) -> Optional[int]:
        return self._upload_interval if self._upload_interval else None

    def _clean_prefix(self, prefix):
        parts = prefix.split("/")
        return "/".join([part for part in parts if part])

    def _blob_key(self, log_key, io_type, partial=False):
        check.inst_param(io_type, "io_type", ComputeIOType)
        extension = IO_TYPE_EXTENSION[io_type]
        [*namespace, filebase] = log_key
        filename = f"{filebase}.{extension}"
        if partial:
            filename = f"{filename}.partial"
        paths = [self._blob_prefix, "storage", *namespace, filename]
        return "/".join(paths)  # blob path delimiter

    def delete_logs(
        self, log_key: Optional[Sequence[str]] = None, prefix: Optional[Sequence[str]] = None
    ):
        self.local_manager.delete_logs(log_key=log_key, prefix=prefix)
        if log_key:
            prefix_path = "/".join([self._blob_prefix, "storage", *log_key])
        elif prefix:
            # add the trailing '/' to make sure that ['a'] does not match ['apple']
            prefix_path = "/".join([self._blob_prefix, "storage", *prefix, ""])

        blob_list = {
            b.name for b in list(self._container_client.list_blobs(name_starts_with=prefix_path))
        }

        to_remove = None
        if log_key:
            # filter to the known set of keys
            known_keys = [
                self._blob_key(log_key, ComputeIOType.STDOUT),
                self._blob_key(log_key, ComputeIOType.STDERR),
                self._blob_key(log_key, ComputeIOType.STDOUT, partial=True),
                self._blob_key(log_key, ComputeIOType.STDERR, partial=True),
            ]
            to_remove = [key for key in known_keys if key in blob_list]
        elif prefix:
            to_remove = list(blob_list)
        else:
            check.failed("Must pass in either `log_key` or `prefix` argument to delete_logs")

        if to_remove:
            self._container_client.delete_blobs(*to_remove)

    def download_url_for_type(self, log_key: Sequence[str], io_type: ComputeIOType):
        if not self.is_capture_complete(log_key):
            return None

        blob_key = self._blob_key(log_key, io_type)
        if blob_key in self._download_urls:
            return self._download_urls[blob_key]
        blob = self._container_client.get_blob_client(blob_key)
        sas = generate_blob_sas(
            self._storage_account,
            self._container,
            blob_key,
            account_key=self._blob_client.credential.account_key,
        )
        url = blob.url + sas
        self._download_urls[blob_key] = url
        return url

    def display_path_for_type(self, log_key: Sequence[str], io_type: ComputeIOType):
        if not self.is_capture_complete(log_key):
            return self.local_manager.get_captured_local_path(log_key, IO_TYPE_EXTENSION[io_type])

        blob_key = self._blob_key(log_key, io_type)
        return f"https://{self._storage_account}.blob.core.windows.net/{self._container}/{blob_key}"

    def cloud_storage_has_logs(
        self, log_key: Sequence[str], io_type: ComputeIOType, partial: bool = False
    ) -> bool:
        blob_key = self._blob_key(log_key, io_type, partial=partial)
        blob_objects = self._container_client.list_blobs(blob_key)
        exact_matches = [blob for blob in blob_objects if blob.name == blob_key]
        return len(exact_matches) > 0

    def upload_to_cloud_storage(
        self, log_key: Sequence[str], io_type: ComputeIOType, partial=False
    ):
        path = self.local_manager.get_captured_local_path(log_key, IO_TYPE_EXTENSION[io_type])
        ensure_file(path)
        blob_key = self._blob_key(log_key, io_type, partial=partial)
        with open(path, "rb") as data:
            blob = self._container_client.get_blob_client(blob_key)
            blob.upload_blob(data)

    def download_from_cloud_storage(
        self, log_key: Sequence[str], io_type: ComputeIOType, partial=False
    ):
        path = self.local_manager.get_captured_local_path(
            log_key, IO_TYPE_EXTENSION[io_type], partial=partial
        )
        ensure_dir(os.path.dirname(path))
        blob_key = self._blob_key(log_key, io_type, partial=partial)
        with open(path, "wb") as fileobj:
            blob = self._container_client.get_blob_client(blob_key)
            blob.download_blob().readinto(fileobj)

    def on_subscribe(self, subscription):
        self._subscription_manager.add_subscription(subscription)

    def on_unsubscribe(self, subscription):
        self._subscription_manager.remove_subscription(subscription)<|MERGE_RESOLUTION|>--- conflicted
+++ resolved
@@ -5,17 +5,13 @@
 from azure.identity import DefaultAzureCredential
 
 import dagster._seven as seven
-<<<<<<< HEAD
-from dagster import Field, Noneable, Permissive, StringSource
-from dagster import _check as check
-=======
 from dagster import (
     Field,
     Noneable,
+    Permissive,
     StringSource,
     _check as check,
 )
->>>>>>> 7a8ba5c3
 from dagster._core.storage.cloud_storage_compute_log_manager import (
     CloudStorageComputeLogManager,
     PollingComputeLogSubscriptionManager,
