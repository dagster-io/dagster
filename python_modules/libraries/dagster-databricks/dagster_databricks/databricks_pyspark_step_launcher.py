import io
import os.path
import pickle
import tempfile
import time

from dagster_databricks import databricks_step_main
from dagster_databricks.databricks import (
    DEFAULT_RUN_MAX_WAIT_TIME_SEC,
    DatabricksJobRunner,
    poll_run_state,
)
from dagster_pyspark.utils import build_pyspark_zip
from requests import HTTPError

from dagster import Bool, Field, IntSource, StringSource
from dagster import _check as check
from dagster import resource
from dagster.core.definitions.step_launcher import StepLauncher
from dagster.core.errors import raise_execution_interrupts
from dagster.core.execution.plan.external_step import (
    PICKLED_EVENTS_FILE_NAME,
    PICKLED_STEP_RUN_REF_FILE_NAME,
    step_context_to_step_run_ref,
)
from dagster.serdes import deserialize_value
from dagster.utils.backoff import backoff

from .configs import (
<<<<<<< HEAD
    define_databricks_env_variables,
=======
    define_databricks_permissions,
>>>>>>> 979d6445
    define_databricks_secrets_config,
    define_databricks_storage_config,
    define_databricks_submit_run_config,
)

CODE_ZIP_NAME = "code.zip"
PICKLED_CONFIG_FILE_NAME = "config.pkl"


@resource(
    {
        "run_config": define_databricks_submit_run_config(),
        "permissions": define_databricks_permissions(),
        "databricks_host": Field(
            StringSource,
            is_required=True,
            description="Databricks host, e.g. uksouth.azuredatabricks.com",
        ),
        "databricks_token": Field(
            StringSource,
            is_required=True,
            description="Databricks access token",
        ),
        "env_variables": define_databricks_env_variables(),
        "secrets_to_env_variables": define_databricks_secrets_config(),
        "storage": define_databricks_storage_config(),
        "local_pipeline_package_path": Field(
            StringSource,
            is_required=False,
            description="Absolute path to the package that contains the pipeline definition(s) "
            "whose steps will execute remotely on Databricks. This is a path on the local "
            "fileystem of the process executing the pipeline. Before every step run, the "
            "launcher will zip up the code in this path, upload it to DBFS, and unzip it "
            "into the Python path of the remote Spark process. This gives the remote process "
            "access to up-to-date user code.",
        ),
        "local_dagster_job_package_path": Field(
            StringSource,
            is_required=False,
            description="Absolute path to the package that contains the dagster job definition(s) "
            "whose steps will execute remotely on Databricks. This is a path on the local "
            "fileystem of the process executing the dagster job. Before every step run, the "
            "launcher will zip up the code in this path, upload it to DBFS, and unzip it "
            "into the Python path of the remote Spark process. This gives the remote process "
            "access to up-to-date user code.",
        ),
        "staging_prefix": Field(
            StringSource,
            is_required=False,
            default_value="/dagster_staging",
            description="Directory in DBFS to use for uploaded job code. Must be absolute.",
        ),
        "wait_for_logs": Field(
            Bool,
            is_required=False,
            default_value=False,
            description="If set, and if the specified cluster is configured to export logs, "
            "the system will wait after job completion for the logs to appear in the configured "
            "location. Note that logs are copied every 5 minutes, so enabling this will add "
            "several minutes to the job runtime. NOTE: this integration will export stdout/stderr"
            "from the remote Databricks process automatically, so this option is not generally "
            "necessary.",
        ),
        "max_completion_wait_time_seconds": Field(
            IntSource,
            is_required=False,
            default_value=DEFAULT_RUN_MAX_WAIT_TIME_SEC,
            description="If the Databricks job run takes more than this many seconds, then "
            "consider it failed and terminate the step.",
        ),
        "poll_interval_sec": Field(
            float,
            is_required=False,
            default_value=5.0,
            description="How frequently Dagster will poll Databricks to determine the state of the job.",
        ),
    }
)
def databricks_pyspark_step_launcher(context):
    """Resource for running ops as a Databricks Job.

    When this resource is used, the op will be executed in Databricks using the 'Run Submit'
    API. Pipeline code will be zipped up and copied to a directory in DBFS along with the op's
    execution context.

    Use the 'run_config' configuration to specify the details of the Databricks cluster used, and
    the 'storage' key to configure persistent storage on that cluster. Storage is accessed by
    setting the credentials in the Spark context, as documented `here for S3`_ and `here for ADLS`_.

    .. _`here for S3`: https://docs.databricks.com/data/data-sources/aws/amazon-s3.html#alternative-1-set-aws-keys-in-the-spark-context
    .. _`here for ADLS`: https://docs.microsoft.com/en-gb/azure/databricks/data/data-sources/azure/azure-datalake-gen2#--access-directly-using-the-storage-account-access-key
    """
    return DatabricksPySparkStepLauncher(**context.resource_config)


class DatabricksPySparkStepLauncher(StepLauncher):
    def __init__(
        self,
        run_config,
        permissions,
        databricks_host,
        databricks_token,
        secrets_to_env_variables,
        staging_prefix,
        wait_for_logs,
        max_completion_wait_time_seconds,
        env_variables={},
        storage={},
        poll_interval_sec=5,
        local_pipeline_package_path=None,
        local_dagster_job_package_path=None,
    ):
        self.run_config = check.dict_param(run_config, "run_config")
        self.permissions = check.dict_param(permissions, "permissions")
        self.databricks_host = check.str_param(databricks_host, "databricks_host")
        self.databricks_token = check.str_param(databricks_token, "databricks_token")
        self.secrets = check.list_param(secrets_to_env_variables, "secrets_to_env_variables", dict)
        self.env_variables = check.dict_param(env_variables, "env_variables")
        self.storage = check.dict_param(storage, "storage")
        check.invariant(
            local_dagster_job_package_path is not None or local_pipeline_package_path is not None,
            "Missing config: need to provide either 'local_dagster_job_package_path' or 'local_pipeline_package_path' config entry",
        )
        check.invariant(
            local_dagster_job_package_path is None or local_pipeline_package_path is None,
            "Error in config: Provided both 'local_dagster_job_package_path' and 'local_pipeline_package_path' entries. Need to specify one or the other.",
        )
        self.local_dagster_job_package_path = check.str_param(
            local_pipeline_package_path or local_dagster_job_package_path,
            "local_dagster_job_package_path",
        )
        self.staging_prefix = check.str_param(staging_prefix, "staging_prefix")
        check.invariant(staging_prefix.startswith("/"), "staging_prefix must be an absolute path")
        self.wait_for_logs = check.bool_param(wait_for_logs, "wait_for_logs")

        self.databricks_runner = DatabricksJobRunner(
            host=databricks_host,
            token=databricks_token,
            poll_interval_sec=poll_interval_sec,
            max_wait_time_sec=max_completion_wait_time_seconds,
        )

    def launch_step(self, step_context):
        step_run_ref = step_context_to_step_run_ref(
            step_context, self.local_dagster_job_package_path
        )
        run_id = step_context.pipeline_run.run_id
        log = step_context.log

        step_key = step_run_ref.step_key
        self._upload_artifacts(log, step_run_ref, run_id, step_key)

        task = self._get_databricks_task(run_id, step_key)
        databricks_run_id = self.databricks_runner.submit_run(self.run_config, task)

        if self.permissions:
            self._grant_permissions(log, databricks_run_id)

        try:
            # If this is being called within a `capture_interrupts` context, allow interrupts while
            # waiting for the  execution to complete, so that we can terminate slow or hanging steps
            with raise_execution_interrupts():
                yield from self.step_events_iterator(step_context, step_key, databricks_run_id)
        finally:
            self.log_compute_logs(log, run_id, step_key)
            # this is somewhat obsolete
            if self.wait_for_logs:
                self._log_logs_from_cluster(log, databricks_run_id)

    def log_compute_logs(self, log, run_id, step_key):
        stdout = self.databricks_runner.client.read_file(
            self._dbfs_path(run_id, step_key, "stdout")
        ).decode()
        stderr = self.databricks_runner.client.read_file(
            self._dbfs_path(run_id, step_key, "stderr")
        ).decode()
        log.info(f"Captured stdout for step {step_key}:")
        log.info(stdout)
        log.info(f"Captured stderr for step {step_key}:")
        log.info(stderr)

    def step_events_iterator(self, step_context, step_key: str, databricks_run_id: int):
        """The launched Databricks job writes all event records to a specific dbfs file. This iterator
        regularly reads the contents of the file, adds any events that have not yet been seen to
        the instance, and yields any DagsterEvents.

        By doing this, we simulate having the remote Databricks process able to directly write to
        the local DagsterInstance. Importantly, this means that timestamps (and all other record
        properties) will be sourced from the Databricks process, rather than recording when this
        process happens to log them.
        """

        check.int_param(databricks_run_id, "databricks_run_id")
        processed_events = 0
        start = time.time()
        done = False
        step_context.log.info("Waiting for Databricks run %s to complete..." % databricks_run_id)
        while not done:
            with raise_execution_interrupts():
                step_context.log.debug(
                    "Waiting %.1f seconds...", self.databricks_runner.poll_interval_sec
                )
                time.sleep(self.databricks_runner.poll_interval_sec)
                try:
                    done = poll_run_state(
                        self.databricks_runner.client,
                        step_context.log,
                        start,
                        databricks_run_id,
                        self.databricks_runner.max_wait_time_sec,
                    )
                finally:
                    all_events = self.get_step_events(
                        step_context.run_id, step_key, step_context.previous_attempt_count
                    )
                    # we get all available records on each poll, but we only want to process the
                    # ones we haven't seen before
                    for event in all_events[processed_events:]:
                        # write each event from the DataBricks instance to the local instance
                        step_context.instance.handle_new_event(event)
                        if event.is_dagster_event:
                            yield event.dagster_event
                    processed_events = len(all_events)

        step_context.log.info(f"Databricks run {databricks_run_id} completed.")

    def get_step_events(self, run_id: str, step_key: str, retry_number: int):
        path = self._dbfs_path(run_id, step_key, f"{retry_number}_{PICKLED_EVENTS_FILE_NAME}")

        def _get_step_records():
            serialized_records = self.databricks_runner.client.read_file(path)
            if not serialized_records:
                return []
            return deserialize_value(pickle.loads(serialized_records))

        try:
            # reading from dbfs while it writes can be flaky
            # allow for retry if we get malformed data
            return backoff(
                fn=_get_step_records,
                retry_on=(pickle.UnpicklingError,),
                max_retries=2,
            )
        # if you poll before the Databricks process has had a chance to create the file,
        # we expect to get this error
        except HTTPError as e:
            if e.response.json().get("error_code") == "RESOURCE_DOES_NOT_EXIST":
                return []

        return []

    def _grant_permissions(self, log, databricks_run_id, request_retries=3):
        api_client = self.databricks_runner.client.client.client

        # Retrieve run info
        cluster_id = None
        for i in range(1, request_retries + 1):
            run_info = self.databricks_runner.client.get_run(databricks_run_id)
            # if a new job cluster is created, the cluster_instance key may not be immediately present in the run response
            try:
                cluster_id = run_info["cluster_instance"]["cluster_id"]
                break
            except:
                log.warning(
                    f"Failed to retrieve cluster info for databricks_run_id {databricks_run_id}. "
                    f"Retrying {i} of {request_retries} times."
                )
                time.sleep(5)
        if not cluster_id:
            log.warning(
                f"Failed to retrieve cluster info for databricks_run_id {databricks_run_id} "
                f"{request_retries} times. Skipping permission updates..."
            )
            return

        # Update job permissions
        if "job_permissions" in self.permissions:
            job_permissions = self._format_permissions(self.permissions["job_permissions"])
            job_id = run_info["job_id"]
            log.debug(f"Updating job permissions with following json: {job_permissions}")
            response = api_client.perform_query(
                method="PATCH", path=f"/permissions/jobs/{job_id}", data=job_permissions
            )
            log.info(f"Successfully updated cluster permissions | Response: {response}")

        # Update cluster permissions
        if "cluster_permissions" in self.permissions:
            if "existing" in self.run_config["cluster"]:
                raise ValueError(
                    "Attempting to update permissions of an existing cluster. "
                    "This is dangerous and thus unsupported."
                )
            cluster_permissions = self._format_permissions(self.permissions["cluster_permissions"])
            log.debug(f"Updating cluster permissions with following json: {cluster_permissions}")
            response = api_client.perform_query(
                method="PATCH",
                path=f"/permissions/clusters/{cluster_id}",
                data=cluster_permissions,
            )
            log.info(f"Successfully updated cluster permissions | Response: {response}")

    def _format_permissions(self, input_permissions):
        permissions = {"access_control_list": []}
        for permission_level, accessors in input_permissions.items():
            for accessor in accessors:
                permissions["access_control_list"].append(
                    {**accessor, **{"permission_level": permission_level}}
                )
        return permissions

    def _get_databricks_task(self, run_id, step_key):
        """Construct the 'task' parameter to  be submitted to the Databricks API.

        This will create a 'spark_python_task' dict where `python_file` is a path on DBFS
        pointing to the 'databricks_step_main.py' file, and `parameters` is an array with a single
        element, a path on DBFS pointing to the picked `step_run_ref` data.

        See https://docs.databricks.com/dev-tools/api/latest/jobs.html#jobssparkpythontask.
        """
        python_file = self._dbfs_path(run_id, step_key, self._main_file_name())
        parameters = [
            self._internal_dbfs_path(run_id, step_key, PICKLED_STEP_RUN_REF_FILE_NAME),
            self._internal_dbfs_path(run_id, step_key, PICKLED_CONFIG_FILE_NAME),
            self._internal_dbfs_path(run_id, step_key, CODE_ZIP_NAME),
        ]
        return {"spark_python_task": {"python_file": python_file, "parameters": parameters}}

    def _upload_artifacts(self, log, step_run_ref, run_id, step_key):
        """Upload the step run ref and pyspark code to DBFS to run as a job."""

        log.info("Uploading main file to DBFS")
        main_local_path = self._main_file_local_path()
        with open(main_local_path, "rb") as infile:
            self.databricks_runner.client.put_file(
                infile, self._dbfs_path(run_id, step_key, self._main_file_name()), overwrite=True
            )

        log.info("Uploading dagster job to DBFS")
        with tempfile.TemporaryDirectory() as temp_dir:
            # Zip and upload package containing dagster job
            zip_local_path = os.path.join(temp_dir, CODE_ZIP_NAME)
            build_pyspark_zip(zip_local_path, self.local_dagster_job_package_path)
            with open(zip_local_path, "rb") as infile:
                self.databricks_runner.client.put_file(
                    infile, self._dbfs_path(run_id, step_key, CODE_ZIP_NAME), overwrite=True
                )

        log.info("Uploading step run ref file to DBFS")
        step_pickle_file = io.BytesIO()

        pickle.dump(step_run_ref, step_pickle_file)
        step_pickle_file.seek(0)
        self.databricks_runner.client.put_file(
            step_pickle_file,
            self._dbfs_path(run_id, step_key, PICKLED_STEP_RUN_REF_FILE_NAME),
            overwrite=True,
        )

        databricks_config = DatabricksConfig(
            env_variables=self.env_variables,
            storage=self.storage,
            secrets=self.secrets,
        )
        log.info("Uploading Databricks configuration to DBFS")
        databricks_config_file = io.BytesIO()

        pickle.dump(databricks_config, databricks_config_file)
        databricks_config_file.seek(0)
        self.databricks_runner.client.put_file(
            databricks_config_file,
            self._dbfs_path(run_id, step_key, PICKLED_CONFIG_FILE_NAME),
            overwrite=True,
        )

    def _log_logs_from_cluster(self, log, run_id):
        logs = self.databricks_runner.retrieve_logs_for_run_id(log, run_id)
        if logs is None:
            return
        stdout, stderr = logs
        if stderr:
            log.info(stderr)
        if stdout:
            log.info(stdout)

    def _main_file_name(self):
        return os.path.basename(self._main_file_local_path())

    def _main_file_local_path(self):
        return databricks_step_main.__file__

    def _sanitize_step_key(self, step_key: str) -> str:
        # step_keys of dynamic steps contain brackets, which are invalid characters
        return step_key.replace("[", "__").replace("]", "__")

    def _dbfs_path(self, run_id, step_key, filename):
        path = "/".join(
            [
                self.staging_prefix,
                run_id,
                self._sanitize_step_key(step_key),
                os.path.basename(filename),
            ]
        )
        return "dbfs://{}".format(path)

    def _internal_dbfs_path(self, run_id, step_key, filename):
        """Scripts running on Databricks should access DBFS at /dbfs/."""
        path = "/".join(
            [
                self.staging_prefix,
                run_id,
                self._sanitize_step_key(step_key),
                os.path.basename(filename),
            ]
        )
        return "/dbfs/{}".format(path)


class DatabricksConfig:
    """Represents configuration required by Databricks to run jobs.

    Instances of this class will be created when a Databricks step is launched and will contain
    all configuration and secrets required to set up storage and environment variables within
    the Databricks environment. The instance will be serialized and uploaded to Databricks
    by the step launcher, then deserialized as part of the 'main' script when the job is running
    in Databricks.

    The `setup` method handles the actual setup prior to op execution on the Databricks side.

    This config is separated out from the regular Dagster run config system because the setup
    is done by the 'main' script before entering a Dagster context (i.e. using `run_step_from_ref`).
    We use a separate class to avoid coupling the setup to the format of the `step_run_ref` object.
    """

    def __init__(self, env_variables, storage, secrets):
        """Create a new DatabricksConfig object.

        `storage` and `secrets` should be of the same shape as the `storage` and
        `secrets_to_env_variables` config passed to `databricks_pyspark_step_launcher`.
        """
        self.env_variables = env_variables
        self.storage = storage
        self.secrets = secrets

    def setup(self, dbutils, sc):
        """Set up storage and environment variables on Databricks.

        The `dbutils` and `sc` arguments must be passed in by the 'main' script, as they
        aren't accessible by any other modules.
        """
        self.setup_storage(dbutils, sc)
        self.setup_environment(dbutils)

    def setup_storage(self, dbutils, sc):
        """Set up storage using either S3 or ADLS2."""
        if "s3" in self.storage:
            self.setup_s3_storage(self.storage["s3"], dbutils, sc)
        elif "adls2" in self.storage:
            self.setup_adls2_storage(self.storage["adls2"], dbutils, sc)

    def setup_s3_storage(self, s3_storage, dbutils, sc):
        """Obtain AWS credentials from Databricks secrets and export so both Spark and boto can use them."""

        scope = s3_storage["secret_scope"]

        access_key = dbutils.secrets.get(scope=scope, key=s3_storage["access_key_key"])
        secret_key = dbutils.secrets.get(scope=scope, key=s3_storage["secret_key_key"])

        # Spark APIs will use this.
        # See https://docs.databricks.com/data/data-sources/aws/amazon-s3.html#alternative-1-set-aws-keys-in-the-spark-context.
        sc._jsc.hadoopConfiguration().set(  # pylint: disable=protected-access
            "fs.s3n.awsAccessKeyId", access_key
        )
        sc._jsc.hadoopConfiguration().set(  # pylint: disable=protected-access
            "fs.s3n.awsSecretAccessKey", secret_key
        )

        # Boto will use these.
        os.environ["AWS_ACCESS_KEY_ID"] = access_key
        os.environ["AWS_SECRET_ACCESS_KEY"] = secret_key

    def setup_adls2_storage(self, adls2_storage, dbutils, sc):
        """Obtain an Azure Storage Account key from Databricks secrets and export so Spark can use it."""
        storage_account_key = dbutils.secrets.get(
            scope=adls2_storage["secret_scope"], key=adls2_storage["storage_account_key_key"]
        )
        # Spark APIs will use this.
        # See https://docs.microsoft.com/en-gb/azure/databricks/data/data-sources/azure/azure-datalake-gen2#--access-directly-using-the-storage-account-access-key
        # sc is globally defined in the Databricks runtime and points to the Spark context
        sc._jsc.hadoopConfiguration().set(  # pylint: disable=protected-access
            "fs.azure.account.key.{}.dfs.core.windows.net".format(
                adls2_storage["storage_account_name"]
            ),
            storage_account_key,
        )

    def setup_environment(self, dbutils):
        """Setup any environment variables required by the run.

        Extract any secrets in the run config and export them as environment variables.

        This is important for any `StringSource` config since the environment variables
        won't ordinarily be available in the Databricks execution environment.
        """
        for env_k, env_v in self.env_variables.items():
            os.environ[env_k] = env_v

        for secret in self.secrets:
            name = secret["name"]
            key = secret["key"]
            scope = secret["scope"]
            print(  # pylint: disable=print-call
                "Exporting {} from Databricks secret {}, scope {}".format(name, key, scope)
            )
            val = dbutils.secrets.get(scope=scope, key=key)
            os.environ[name] = val<|MERGE_RESOLUTION|>--- conflicted
+++ resolved
@@ -27,11 +27,8 @@
 from dagster.utils.backoff import backoff
 
 from .configs import (
-<<<<<<< HEAD
     define_databricks_env_variables,
-=======
     define_databricks_permissions,
->>>>>>> 979d6445
     define_databricks_secrets_config,
     define_databricks_storage_config,
     define_databricks_submit_run_config,
