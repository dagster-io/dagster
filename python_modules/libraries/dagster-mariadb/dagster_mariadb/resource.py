--- conflicted
+++ resolved
@@ -1,17 +1,21 @@
+# resource.py
+from collections.abc import Generator
 from contextlib import contextmanager
-<<<<<<< HEAD
-from typing import Any, Optional
-import pymysql
-=======
 from typing import Any, Dict, Generator as TypingGenerator, List, Optional, Tuple
 
->>>>>>> 158f247a
 from dagster import ConfigurableResource
 from dagster._utils.backoff import backoff
 from pydantic import Field
 from sqlalchemy import create_engine, Engine, text
 from sqlalchemy.exc import SQLAlchemyError
-
+from dagster_mariadb.utils import (
+    retry_mariadb_connection_fn,
+    get_pymysql_connection_from_string,
+    MariaDBConnectionUnion,
+    is_pymysql_connection,
+    is_sqlalchemy_connection,
+)
+from urllib.parse import quote_plus as urlquote
 
 class MariaDBResource(ConfigurableResource):
     """Resource for interacting with a MariaDB database using SQLAlchemy.
@@ -78,28 +82,40 @@
         return "".join(parts)
 
     def _get_connection_string(self) -> str:
-        """Build the MariaDB connection string."""
+        """Build the MariaDB connection string with proper URL encoding for special characters."""
         driver = "mariadb+pymysql"
-
-        components = [f"{driver}://{self.user}"]
-
+        components = [f"{driver}://"]
+        
+        # URL encode username if it contains special characters
+        encoded_user = urlquote(self.user)
+        components.append(encoded_user)
+        
         if self.password:
-            components.append(f":{self.password}")
-
-        components.append(f"@{self.host}:{self.port}")
-
+            # URL encode password to handle special characters
+            encoded_password = urlquote(self.password)
+            components.append(f":{encoded_password}")
+        
+        host = self.host or "localhost"
+        port = self.port or 3306
+        components.append(f"@{host}:{port}")
+        
         if self.database:
-            components.append(f"/{self.database}")
-
+            # URL encode database name if it contains special characters
+            encoded_database = urlquote(self.database)
+            components.append(f"/{encoded_database}")
+        
         connection_string = "".join(components)
-
+        
+        # Add additional parameters if present
         if self.additional_parameters:
-            param_pairs: List[str] = []
+            param_pairs = []
             for key, value in self.additional_parameters.items():
-                param_pairs.append(f"{key}={value}")
+                # URL encode parameter values
+                encoded_value = urlquote(str(value))
+                param_pairs.append(f"{key}={encoded_value}")
             if param_pairs:
                 connection_string += "?" + "&".join(param_pairs)
-
+        
         return connection_string
 
     def get_engine(self) -> Engine:
@@ -123,14 +139,6 @@
                     f"Unexpected error creating engine for MariaDB ({self._get_connection_info()}): {e}"
                 ) from e
         return self._engine
-
-    def dispose_engine(self) -> None:
-        """Dispose the cached SQLAlchemy engine and its connection pool."""
-        if self._engine is not None:
-            try:
-                self._engine.dispose()
-            finally:
-                self._engine = None
 
     def _coerce_params(self, params: Optional[Dict[str, Any]]) -> Optional[Dict[str, Any]]:
         """Coerce parameter values to SQLAlchemy-friendly Python native types."""
@@ -185,10 +193,6 @@
         try:
             yield connection
         finally:
-<<<<<<< HEAD
-            connection.close()
-
-=======
             try:
                 connection.close()
             except Exception:
@@ -258,4 +262,180 @@
                 raise RuntimeError(
                     f"Error executing query on MariaDB ({self._get_connection_info()}): {e}"
                 ) from e
->>>>>>> 158f247a
+    def get_pymysql_connection_params(self) -> dict:
+        """Get connection parameters for PyMySQL.
+        
+        Returns:
+            Dictionary of connection parameters
+        """
+        return self._drop_none_values({
+            "host": self.host or "localhost",
+            "port": self.port or 3306,
+            "user": self.user,
+            "password": self.password,
+            "database": self.database,
+            **self.additional_parameters,
+        })
+
+    @contextmanager
+    def get_connection_flexible(
+        self,
+        use_pymysql: bool = False
+    ) -> Generator[MariaDBConnectionUnion, None, None]:
+        """Get either a SQLAlchemy or PyMySQL connection based on preference.
+        
+        Args:
+            use_pymysql: If True, returns PyMySQL connection. 
+                        If False, returns SQLAlchemy connection.
+        
+        Yields:
+            Either a SQLAlchemy Connection or PyMySQL Connection
+            
+        Example:
+            >>> # Get PyMySQL connection
+            >>> with mariadb.get_connection_flexible(use_pymysql=True) as conn:
+            ...     with conn.cursor() as cur:
+            ...         cur.execute("SELECT 1")
+            
+            >>> # Get SQLAlchemy connection  
+            >>> with mariadb.get_connection_flexible(use_pymysql=False) as conn:
+            ...     result = conn.execute(text("SELECT 1"))
+        """
+        if use_pymysql:
+            with self.get_raw_connection() as conn:
+                yield conn
+        else:
+            with self.get_connection() as conn:
+                yield conn
+
+    def execute_query_raw(
+        self,
+        query: str,
+        params: Optional[tuple] = None,
+        fetch_all: bool = True
+    ):
+        """Execute a query using raw PyMySQL connection.
+        
+        Useful for simple queries where you don't need SQLAlchemy overhead.
+        
+        Args:
+            query: SQL query to execute (use %s for parameters)
+            params: Tuple of query parameters
+            fetch_all: If True, returns all results. If False, returns cursor.
+            
+        Returns:
+            Query results or cursor
+            
+        Example:
+            >>> # Simple select
+            >>> results = mariadb.execute_query_raw(
+            ...     "SELECT * FROM users WHERE id = %s",
+            ...     params=(1,)
+            ... )
+            
+            >>> # Insert with commit
+            >>> mariadb.execute_query_raw(
+            ...     "INSERT INTO users (name) VALUES (%s)",
+            ...     params=("John",),
+            ...     fetch_all=False
+            ... )
+        """
+        with self.get_raw_connection() as conn:
+            with conn.cursor() as cursor:
+                cursor.execute(query, params or ())
+                
+                if fetch_all:
+                    results = cursor.fetchall()
+                    conn.commit()
+                    return results
+                else:
+                    conn.commit()
+                    return cursor.rowcount
+
+    def execute_many_raw(
+        self,
+        query: str,
+        params_list: list[tuple]
+    ) -> int:
+        """Execute a query multiple times with different parameters (bulk insert).
+        
+        Uses PyMySQL's executemany for better performance on bulk operations.
+        
+        Args:
+            query: SQL query with parameter placeholders
+            params_list: List of tuples containing parameters for each execution
+            
+        Returns:
+            Total number of affected rows
+            
+        Example:
+            >>> users = [
+            ...     ("Alice", 25),
+            ...     ("Bob", 30),
+            ...     ("Charlie", 35)
+            ... ]
+            >>> rows = mariadb.execute_many_raw(
+            ...     "INSERT INTO users (name, age) VALUES (%s, %s)",
+            ...     users
+            ... )
+            >>> print(f"Inserted {rows} rows")
+        """
+        with self.get_raw_connection() as conn:
+            with conn.cursor() as cursor:
+                cursor.executemany(query, params_list)
+                conn.commit()
+                return cursor.rowcount
+
+    def get_connection_info(self) -> dict:
+        """Get connection information (without password).
+        
+        Returns:
+            Dictionary with connection details
+        """
+        return {
+            "host": self.host or "localhost",
+            "port": self.port or 3306,
+            "user": self.user,
+            "database": self.database,
+            "has_password": bool(self.password),
+        }
+
+    def test_connection(self, use_pymysql: bool = False) -> tuple[bool, Optional[str]]:
+        """Test the connection to MariaDB.
+        
+        Args:
+            use_pymysql: Test with PyMySQL connection instead of SQLAlchemy
+            
+        Returns:
+            Tuple of (success: bool, error_message: Optional[str])
+            
+        Example:
+            >>> success, error = mariadb.test_connection()
+            >>> if success:
+            ...     print("Connection successful!")
+            >>> else:
+            ...     print(f"Connection failed: {error}")
+        """
+        try:
+            if use_pymysql:
+                with self.get_raw_connection() as conn:
+                    with conn.cursor() as cursor:
+                        cursor.execute("SELECT 1")
+            else:
+                with self.get_connection() as conn:
+                    from sqlalchemy import text
+                    conn.execute(text("SELECT 1"))
+            return (True, None)
+        except Exception as e:
+            return (False, str(e))
+
+    def dispose_engine(self) -> None:
+        """Dispose the cached SQLAlchemy engine and its connection pool.
+        
+        Call this when you want to release all connections.
+        """
+        if hasattr(self, '_engine') and self._engine is not None:
+            try:
+                self._engine.dispose()
+            finally:
+                self._engine = None
