--- conflicted
+++ resolved
@@ -1,10 +1,7 @@
 from typing import Any, Callable, Optional
 
 from dagster import AssetsDefinition, multi_asset
-<<<<<<< HEAD
-from dagster._annotations import beta, public
-=======
->>>>>>> 4731d393
+from dagster._annotations import public
 from dagster._core.errors import DagsterInvariantViolationError
 
 
@@ -20,11 +17,7 @@
 from dagster_dbt.dagster_dbt_translator import DagsterDbtTranslator
 
 
-<<<<<<< HEAD
-@beta
 @public
-=======
->>>>>>> 4731d393
 def dbt_cloud_assets(
     *,
     workspace: DbtCloudWorkspace,
