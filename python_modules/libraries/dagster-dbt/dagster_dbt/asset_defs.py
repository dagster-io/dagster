--- conflicted
+++ resolved
@@ -175,7 +175,6 @@
         for parent_unique_id in node_parent_unique_ids:
             parent_node_info = dbt_nodes[parent_unique_id]
             parent_resource_type = parent_node_info["resource_type"]
-<<<<<<< HEAD
 
             # only sources or other assets may be parents
             if parent_resource_type not in ["source"] + asset_resource_types:
@@ -184,18 +183,6 @@
             asset_deps[unique_id].add(parent_unique_id)
 
     return asset_deps
-
-=======
-
-            # only sources or other assets may be parents
-            if parent_resource_type not in ["source"] + asset_resource_types:
-                continue
-
-            asset_deps[unique_id].add(parent_unique_id)
-
-    return asset_deps
-
->>>>>>> 2d86c769
 
 def _get_dbt_op(
     op_name: str,
@@ -295,16 +282,13 @@
 
     package_name: str = ""
 
-<<<<<<< HEAD
     if use_build_command:
         deps = _get_deps(
             dbt_nodes, selected_unique_ids, asset_resource_types=["model", "seed", "snapshot"]
         )
     else:
         deps = _get_deps(dbt_nodes, selected_unique_ids, asset_resource_types=["model"])
-=======
-    deps = _get_deps(dbt_nodes, selected_unique_ids, asset_resource_types=["model"])
->>>>>>> 2d86c769
+
 
     for unique_id, parent_unique_ids in deps.items():
         node_info = dbt_nodes[unique_id]
