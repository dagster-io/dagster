--- conflicted
+++ resolved
@@ -38,14 +38,9 @@
         """
         # ensure local dir is empty
         local_dir = self._local_project_dir(state_path)
-<<<<<<< HEAD
-        shutil.rmtree(local_dir, ignore_errors=True)
-        local_dir.mkdir(parents=True, exist_ok=True)
-=======
         if local_dir.exists():
             shutil.rmtree(local_dir)
-        local_dir.mkdir()
->>>>>>> 0eb675cc
+        local_dir.mkdir(parents=True, exist_ok=True)
 
         # ensure project exists in the dir and is compiled
         self.sync(state_path)
