--- conflicted
+++ resolved
@@ -4,24 +4,18 @@
 from dagster_msteams.client import TeamsClient
 
 from dagster import DefaultSensorStatus
-<<<<<<< HEAD
-from dagster.core.definitions.run_status_sensor_definition import (
+from dagster._core.definitions.run_status_sensor_definition import (
     RunFailureSensorContext,
     run_failure_sensor,
-=======
-from dagster._core.definitions.run_status_sensor_definition import (
-    PipelineFailureSensorContext,
-    pipeline_failure_sensor,
->>>>>>> 44aca624
 )
 
 
-def _default_failure_message(context: PipelineFailureSensorContext) -> str:
+def _default_failure_message(context: RunFailureSensorContext) -> str:
     return "\n".join(
         [
-            f"Pipeline {context.pipeline_run.pipeline_name} failed!",
-            f"Run ID: {context.pipeline_run.run_id}",
-            f"Mode: {context.pipeline_run.mode}",
+            f"Job {context.dagster_run.pipeline_name} failed!",
+            f"Run ID: {context.dagster_run.run_id}",
+            f"Mode: {context.dagster_run.mode}",
             f"Error: {context.failure_event.message}",
         ]
     )
@@ -29,7 +23,7 @@
 
 def make_teams_on_run_failure_sensor(
     hook_url: str,
-    message_fn: Callable[[PipelineFailureSensorContext], str] = _default_failure_message,
+    message_fn: Callable[[RunFailureSensorContext], str] = _default_failure_message,
     http_proxy: Optional[str] = None,
     https_proxy: Optional[str] = None,
     timeout: Optional[float] = 60,
@@ -42,8 +36,8 @@
 
     Args:
         hook_url (str): MS Teams incoming webhook URL.
-        message_fn (Optional(Callable[[PipelineFailureSensorContext], str])): Function which
-            takes in the ``PipelineFailureSensorContext`` and outputs the message you want to send.
+        message_fn (Optional(Callable[[RunFailureSensorContext], str])): Function which
+            takes in the ``RunFailureSensorContext`` and outputs the message you want to send.
             Defaults to a text message that contains error message, pipeline name, and run ID.
         http_proxy : (Optional[str]): Proxy for requests using http protocol.
         https_proxy : (Optional[str]): Proxy for requests using https protocol.
