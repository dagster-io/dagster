--- conflicted
+++ resolved
@@ -17,13 +17,8 @@
 def scaffold_component(
     *, dg_context: DgContext, class_name: str, module_name: str, model: bool
 ) -> None:
-<<<<<<< HEAD
-    root_path = Path(dg_context.default_plugin_module_path)
+    root_path = Path(dg_context.default_registry_module_path)
     click.echo(f"Creating a Dagster component at {root_path}/{module_name}.py.")
-=======
-    root_path = Path(dg_context.default_registry_module_path)
-    click.echo(f"Creating a Dagster component type at {root_path}/{module_name}.py.")
->>>>>>> 1858d2b1
 
     scaffold_subtree(
         path=root_path,
