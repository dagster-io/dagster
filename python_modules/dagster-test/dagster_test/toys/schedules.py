import datetime

from dagster import build_schedule_from_partitioned_job, schedule
<<<<<<< HEAD
from dagster._core.definitions.run_request import RunRequest, SkipReason
=======
from dagster._core.definitions.run_request import RunRequest
>>>>>>> c9959138
from dagster._core.definitions.schedule_definition import ScheduleEvaluationContext
from dagster._core.definitions.time_window_partitions import (
    daily_partitioned_config,
    hourly_partitioned_config,
    monthly_partitioned_config,
    weekly_partitioned_config,
)

from dagster_test.toys.longitudinal import longitudinal
from dagster_test.toys.many_events import many_events
from dagster_test.toys.unreliable import unreliable


def _toys_tz_info():
    # Provides execution_timezone information, which is only used to determine execution time when
    # the scheduler configured is the DagsterCommandLineScheduler
    return "US/Pacific"


def unreliable_job_test_schedule():
    @weekly_partitioned_config(start_date="2020-01-05", timezone=_toys_tz_info())
    def unreliable_config(_start, _end):
        return {}

    unreliable_weekly_job = unreliable.to_job(config=unreliable_config)
    unreliable_weekly_schedule = build_schedule_from_partitioned_job(unreliable_weekly_job)

    return unreliable_weekly_schedule


@schedule(
    job=many_events,
    cron_schedule="0 0 * * *",
    tags={"dagster/priority": "-1", "some_random_tag": "testing"},
)
def configurable_job_schedule(context: ScheduleEvaluationContext):
<<<<<<< HEAD
    return SkipReason("Testing")
=======
    scheduled_date = (
        context.scheduled_execution_time.strftime("%Y-%m-%d")
        if context.scheduled_execution_time
        else datetime.datetime.now().strftime("%Y-%m-%d")
    )
    return RunRequest(
        run_key=None,
        run_config={"ops": {"configurable_op": {"config": {"scheduled_date": scheduled_date}}}},
        tags={"date": scheduled_date, "github_test": "test", "okay_t2": "okay"},
    )
>>>>>>> c9959138


def hourly_materialization_schedule():
    @hourly_partitioned_config(start_date=datetime.datetime(2021, 1, 1), timezone=_toys_tz_info())
    def hourly_materialization_config(_start, _end):
        return {}

    return build_schedule_from_partitioned_job(
        many_events.to_job("many_events_hourly", config=hourly_materialization_config),
    )


def daily_materialization_schedule():
    @daily_partitioned_config(start_date=datetime.datetime(2021, 1, 1), timezone=_toys_tz_info())
    def daily_materialization_config(_start, _end):
        return {}

    return build_schedule_from_partitioned_job(
        many_events.to_job("many_events_daily", config=daily_materialization_config),
    )


def weekly_materialization_schedule():
    @weekly_partitioned_config(start_date=datetime.datetime(2021, 1, 1), timezone=_toys_tz_info())
    def weekly_materialization_config(_start, _end):
        return {}

    return build_schedule_from_partitioned_job(
        many_events.to_job("many_events_weekly", config=weekly_materialization_config),
    )


def monthly_materialization_schedule():
    @monthly_partitioned_config(start_date=datetime.datetime(2021, 1, 1), timezone=_toys_tz_info())
    def monthly_materialization_config(_start, _end):
        return {}

    return build_schedule_from_partitioned_job(
        many_events.to_job("many_events_monthly", config=monthly_materialization_config),
    )


def longitudinal_schedule():
    from .longitudinal import longitudinal_job

    @daily_partitioned_config(start_date="2020-01-01", timezone=_toys_tz_info())
    def longitudinal_config(start, _end):
        return {
            "ops": {
                op.name: {"config": {"partition": start.to_date_string()}}
                for op in longitudinal_job.solids
            }
        }

    job_def = longitudinal.to_job(config=longitudinal_config)
    return build_schedule_from_partitioned_job(job_def)


def get_toys_schedules():
    return [
        unreliable_job_test_schedule(),
        hourly_materialization_schedule(),
        daily_materialization_schedule(),
        weekly_materialization_schedule(),
        monthly_materialization_schedule(),
        longitudinal_schedule(),
        configurable_job_schedule,
    ]<|MERGE_RESOLUTION|>--- conflicted
+++ resolved
@@ -1,11 +1,7 @@
 import datetime
 
 from dagster import build_schedule_from_partitioned_job, schedule
-<<<<<<< HEAD
-from dagster._core.definitions.run_request import RunRequest, SkipReason
-=======
 from dagster._core.definitions.run_request import RunRequest
->>>>>>> c9959138
 from dagster._core.definitions.schedule_definition import ScheduleEvaluationContext
 from dagster._core.definitions.time_window_partitions import (
     daily_partitioned_config,
@@ -42,9 +38,6 @@
     tags={"dagster/priority": "-1", "some_random_tag": "testing"},
 )
 def configurable_job_schedule(context: ScheduleEvaluationContext):
-<<<<<<< HEAD
-    return SkipReason("Testing")
-=======
     scheduled_date = (
         context.scheduled_execution_time.strftime("%Y-%m-%d")
         if context.scheduled_execution_time
@@ -55,7 +48,6 @@
         run_config={"ops": {"configurable_op": {"config": {"scheduled_date": scheduled_date}}}},
         tags={"date": scheduled_date, "github_test": "test", "okay_t2": "okay"},
     )
->>>>>>> c9959138
 
 
 def hourly_materialization_schedule():
