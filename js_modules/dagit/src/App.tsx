--- conflicted
+++ resolved
@@ -99,10 +99,6 @@
       }
     }
   }
-<<<<<<< HEAD
-=======
 
-  ${TopNav.fragments.TopNavPipelinesFragment}
   ${PythonErrorInfo.fragments.PythonErrorFragment}
->>>>>>> 1c341500
 `;