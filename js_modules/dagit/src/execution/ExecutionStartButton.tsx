import * as React from "react";
import styled from "styled-components";
import { Icon, Intent, Spinner, Colors } from "@blueprintjs/core";
import { IconNames } from "@blueprintjs/icons";
import { WebsocketStatusContext } from "../WebsocketStatus";

interface IExecutionStartButtonProps {
  executing: boolean;
  onClick: (event: React.MouseEvent<HTMLDivElement, MouseEvent>) => void;
}

<<<<<<< HEAD
export default function ExecutionStartButton(
  props: IExecutionStartButtonProps
) {
  return (
    <WebsocketStatusContext.Consumer>
      {websocketStatus => {
        if (props.executing) {
          return (
            <Wrapper
              role="button"
              title={"Pipeline execution is in progress..."}
            >
              <div style={{marginRight: 5}}><Spinner intent={Intent.NONE} size={17} /></div>
              Running...
            </Wrapper>
          );
        }
=======
interface IExecutionStartButtonState {
  starting: boolean;
}

export default class ExecutionStartButton extends React.Component<
  IExecutionStartButtonProps,
  IExecutionStartButtonState
> {
  _mounted: boolean = false;

  state = {
    starting: false
  };

  componentDidMount() {
    this._mounted = true;
  }

  componentWillUnmount() {
    this._mounted = false;
  }

  onClick = async () => {
    this.setState({ starting: true });
    await this.props.onClick();
    setTimeout(() => {
      if (!this._mounted) return;
      this.setState({ starting: false });
    }, 300);
  };

  render() {
    return (
      <WebsocketStatusContext.Consumer>
        {websocketStatus => {
          if (this.props.executing || this.state.starting) {
            return (
              <IconWrapper
                role="button"
                title={"Pipeline execution is in progress..."}
              >
                <Spinner intent={Intent.NONE} size={39} />
              </IconWrapper>
            );
          }

          if (websocketStatus !== WebSocket.OPEN) {
            return (
              <IconWrapper
                role="button"
                disabled={true}
                title={"Dagit is disconnected"}
              >
                <Icon icon={IconNames.OFFLINE} iconSize={40} />
              </IconWrapper>
            );
          }
>>>>>>> 94e37458

          return (
            <Wrapper
              role="button"
              title={"Start pipeline execution"}
              onClick={this.onClick}
            >
<<<<<<< HEAD
              <Icon icon={IconNames.OFFLINE} iconSize={17} />
            Start Execution
            </Wrapper>
          );
        }

        return (
          <Wrapper
            role="button"
            title={"Start pipeline execution"}
            onClick={props.onClick}
          >
            <Icon icon={IconNames.PLAY} iconSize={17} />
            Start Execution
          </Wrapper>
        );
      }}
    </WebsocketStatusContext.Consumer>
  );
=======
              <Icon icon={IconNames.PLAY} iconSize={40} />
            </IconWrapper>
          );
        }}
      </WebsocketStatusContext.Consumer>
    );
  }
>>>>>>> 94e37458
}

const Wrapper = styled.div<{ disabled?: boolean }>`
  width: 150px;
  height: 30px;
  border-radius: 3px;
  margin-left: 6px;
  flex-shrink: 0;
  background: ${({ disabled }) =>
    disabled
      ? "linear-gradient(to bottom, rgb(145, 145, 145) 30%, rgb(130, 130, 130) 100%);"
      : "linear-gradient(to bottom, rgb(36, 145, 235) 30%, rgb(27, 112, 187) 100%);"}
  box-shadow: 0 2px 4px rgba(0,0,0,0.3);
  border-top: 1px solid rgba(255,255,255,0.25);
  border-bottom: 1px solid rgba(0,0,0,0.25);
  transition: background 200ms linear;
  justify-content: center;
  align-items: center;
  display: flex;
  color: ${({ disabled }) => (disabled ? "rgba(255,255,255,0.5)" : "white")};;
  cursor: ${({ disabled }) => (disabled ? "normal" : "pointer")};
  z-index: 2;

  &:hover {
    background: ${({ disabled }) =>
      disabled
        ? "linear-gradient(to bottom, rgb(145, 145, 145) 30%, rgb(130, 130, 130) 100%);"
        : "linear-gradient(to bottom, rgb(27, 112, 187) 30%, rgb(21, 89, 150) 100%);"}
  }

  &:active {
    background-color: ${Colors.GRAY3};
  }

  path.bp3-spinner-head {
    stroke: white;
  }
`;<|MERGE_RESOLUTION|>--- conflicted
+++ resolved
@@ -9,25 +9,6 @@
   onClick: (event: React.MouseEvent<HTMLDivElement, MouseEvent>) => void;
 }
 
-<<<<<<< HEAD
-export default function ExecutionStartButton(
-  props: IExecutionStartButtonProps
-) {
-  return (
-    <WebsocketStatusContext.Consumer>
-      {websocketStatus => {
-        if (props.executing) {
-          return (
-            <Wrapper
-              role="button"
-              title={"Pipeline execution is in progress..."}
-            >
-              <div style={{marginRight: 5}}><Spinner intent={Intent.NONE} size={17} /></div>
-              Running...
-            </Wrapper>
-          );
-        }
-=======
 interface IExecutionStartButtonState {
   starting: boolean;
 }
@@ -50,9 +31,9 @@
     this._mounted = false;
   }
 
-  onClick = async () => {
+  onClick = async (event: React.MouseEvent<HTMLDivElement, MouseEvent>) => {
     this.setState({ starting: true });
-    await this.props.onClick();
+    await this.props.onClick(event);
     setTimeout(() => {
       if (!this._mounted) return;
       this.setState({ starting: false });
@@ -65,63 +46,42 @@
         {websocketStatus => {
           if (this.props.executing || this.state.starting) {
             return (
-              <IconWrapper
+              <Wrapper
                 role="button"
                 title={"Pipeline execution is in progress..."}
               >
-                <Spinner intent={Intent.NONE} size={39} />
-              </IconWrapper>
+                <div style={{marginRight: 5}}><Spinner intent={Intent.NONE} size={17} /></div>
+                Running...
+              </Wrapper>
             );
           }
 
           if (websocketStatus !== WebSocket.OPEN) {
             return (
-              <IconWrapper
+              <Wrapper
                 role="button"
-                disabled={true}
-                title={"Dagit is disconnected"}
+                title={"Start pipeline execution"}
               >
-                <Icon icon={IconNames.OFFLINE} iconSize={40} />
-              </IconWrapper>
+                <Icon icon={IconNames.OFFLINE} iconSize={17} />
+              Start Execution
+              </Wrapper>
             );
           }
->>>>>>> 94e37458
-
+  
           return (
             <Wrapper
               role="button"
               title={"Start pipeline execution"}
               onClick={this.onClick}
             >
-<<<<<<< HEAD
-              <Icon icon={IconNames.OFFLINE} iconSize={17} />
-            Start Execution
+              <Icon icon={IconNames.PLAY} iconSize={17} />
+              Start Execution
             </Wrapper>
-          );
-        }
-
-        return (
-          <Wrapper
-            role="button"
-            title={"Start pipeline execution"}
-            onClick={props.onClick}
-          >
-            <Icon icon={IconNames.PLAY} iconSize={17} />
-            Start Execution
-          </Wrapper>
-        );
-      }}
-    </WebsocketStatusContext.Consumer>
-  );
-=======
-              <Icon icon={IconNames.PLAY} iconSize={40} />
-            </IconWrapper>
           );
         }}
       </WebsocketStatusContext.Consumer>
     );
   }
->>>>>>> 94e37458
 }
 
 const Wrapper = styled.div<{ disabled?: boolean }>`
