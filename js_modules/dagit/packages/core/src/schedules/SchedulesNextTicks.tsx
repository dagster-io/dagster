--- conflicted
+++ resolved
@@ -1,8 +1,4 @@
 import {gql, useLazyQuery} from '@apollo/client';
-<<<<<<< HEAD
-import {Button, Menu, MenuItem} from '@blueprintjs/core';
-=======
->>>>>>> 5d583b61
 import * as qs from 'query-string';
 import * as React from 'react';
 import {Link} from 'react-router-dom';
