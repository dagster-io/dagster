--- conflicted
+++ resolved
@@ -1,20 +1,11 @@
-<<<<<<< HEAD
-import {Button, ButtonGroup, IconName} from '@blueprintjs/core';
-import {IconNames} from '@blueprintjs/icons';
-=======
-import {Checkbox} from '@blueprintjs/core';
->>>>>>> 5d583b61
 import * as React from 'react';
 import styled from 'styled-components/macro';
 
 import {useCopyToClipboard} from '../app/browser';
 import {Box} from '../ui/Box';
-<<<<<<< HEAD
-import {Checkbox} from '../ui/Checkbox';
-=======
 import {ButtonWIP} from '../ui/Button';
 import {ButtonGroup} from '../ui/ButtonGroup';
->>>>>>> 5d583b61
+import {Checkbox} from '../ui/Checkbox';
 import {ColorsWIP} from '../ui/Colors';
 import {Group} from '../ui/Group';
 import {IconName, IconWIP} from '../ui/Icon';
