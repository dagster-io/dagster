--- conflicted
+++ resolved
@@ -1,9 +1,4 @@
 import {gql} from '@apollo/client';
-<<<<<<< HEAD
-import {NonIdealState} from '@blueprintjs/core';
-=======
-import {Checkbox} from '@blueprintjs/core';
->>>>>>> 5d583b61
 import * as React from 'react';
 import {Link} from 'react-router-dom';
 import styled from 'styled-components/macro';
