/* tslint:disable */
/* eslint-disable */
// @generated
// This file was automatically generated and should not be edited.

import { PipelineSelector } from "./../../types/globalTypes";

// ====================================================
// GraphQL query operation: AssetGraphQuery
// ====================================================

<<<<<<< HEAD
export interface AssetGraphQuery_assetNodes_dependencyKeys {
  __typename: "AssetKey";
  path: string[];
}

export interface AssetGraphQuery_assetNodes_dependedByKeys {
  __typename: "AssetKey";
  path: string[];
=======
export interface AssetGraphQuery_assetNodes_configField_configType_ArrayConfigType_recursiveConfigTypes_ArrayConfigType {
  __typename: "ArrayConfigType" | "NullableConfigType";
  key: string;
  description: string | null;
  isSelector: boolean;
  typeParamKeys: string[];
}

export interface AssetGraphQuery_assetNodes_configField_configType_ArrayConfigType_recursiveConfigTypes_EnumConfigType {
  __typename: "EnumConfigType";
  key: string;
  description: string | null;
  isSelector: boolean;
  typeParamKeys: string[];
  givenName: string;
}

export interface AssetGraphQuery_assetNodes_configField_configType_ArrayConfigType_recursiveConfigTypes_RegularConfigType {
  __typename: "RegularConfigType";
  key: string;
  description: string | null;
  isSelector: boolean;
  typeParamKeys: string[];
  givenName: string;
}

export interface AssetGraphQuery_assetNodes_configField_configType_ArrayConfigType_recursiveConfigTypes_CompositeConfigType_fields {
  __typename: "ConfigTypeField";
  name: string;
  description: string | null;
  isRequired: boolean;
  configTypeKey: string;
  defaultValueAsJson: string | null;
}

export interface AssetGraphQuery_assetNodes_configField_configType_ArrayConfigType_recursiveConfigTypes_CompositeConfigType {
  __typename: "CompositeConfigType";
  key: string;
  description: string | null;
  isSelector: boolean;
  typeParamKeys: string[];
  fields: AssetGraphQuery_assetNodes_configField_configType_ArrayConfigType_recursiveConfigTypes_CompositeConfigType_fields[];
}

export interface AssetGraphQuery_assetNodes_configField_configType_ArrayConfigType_recursiveConfigTypes_ScalarUnionConfigType {
  __typename: "ScalarUnionConfigType";
  key: string;
  description: string | null;
  isSelector: boolean;
  typeParamKeys: string[];
  scalarTypeKey: string;
  nonScalarTypeKey: string;
}

export interface AssetGraphQuery_assetNodes_configField_configType_ArrayConfigType_recursiveConfigTypes_MapConfigType {
  __typename: "MapConfigType";
  key: string;
  description: string | null;
  isSelector: boolean;
  typeParamKeys: string[];
  keyLabelName: string | null;
}

export type AssetGraphQuery_assetNodes_configField_configType_ArrayConfigType_recursiveConfigTypes = AssetGraphQuery_assetNodes_configField_configType_ArrayConfigType_recursiveConfigTypes_ArrayConfigType | AssetGraphQuery_assetNodes_configField_configType_ArrayConfigType_recursiveConfigTypes_EnumConfigType | AssetGraphQuery_assetNodes_configField_configType_ArrayConfigType_recursiveConfigTypes_RegularConfigType | AssetGraphQuery_assetNodes_configField_configType_ArrayConfigType_recursiveConfigTypes_CompositeConfigType | AssetGraphQuery_assetNodes_configField_configType_ArrayConfigType_recursiveConfigTypes_ScalarUnionConfigType | AssetGraphQuery_assetNodes_configField_configType_ArrayConfigType_recursiveConfigTypes_MapConfigType;

export interface AssetGraphQuery_assetNodes_configField_configType_ArrayConfigType {
  __typename: "ArrayConfigType" | "NullableConfigType";
  key: string;
  description: string | null;
  isSelector: boolean;
  typeParamKeys: string[];
  recursiveConfigTypes: AssetGraphQuery_assetNodes_configField_configType_ArrayConfigType_recursiveConfigTypes[];
}

export interface AssetGraphQuery_assetNodes_configField_configType_EnumConfigType_recursiveConfigTypes_ArrayConfigType {
  __typename: "ArrayConfigType" | "NullableConfigType";
  key: string;
  description: string | null;
  isSelector: boolean;
  typeParamKeys: string[];
}

export interface AssetGraphQuery_assetNodes_configField_configType_EnumConfigType_recursiveConfigTypes_EnumConfigType {
  __typename: "EnumConfigType";
  key: string;
  description: string | null;
  isSelector: boolean;
  typeParamKeys: string[];
  givenName: string;
}

export interface AssetGraphQuery_assetNodes_configField_configType_EnumConfigType_recursiveConfigTypes_RegularConfigType {
  __typename: "RegularConfigType";
  key: string;
  description: string | null;
  isSelector: boolean;
  typeParamKeys: string[];
  givenName: string;
}

export interface AssetGraphQuery_assetNodes_configField_configType_EnumConfigType_recursiveConfigTypes_CompositeConfigType_fields {
  __typename: "ConfigTypeField";
  name: string;
  description: string | null;
  isRequired: boolean;
  configTypeKey: string;
  defaultValueAsJson: string | null;
}

export interface AssetGraphQuery_assetNodes_configField_configType_EnumConfigType_recursiveConfigTypes_CompositeConfigType {
  __typename: "CompositeConfigType";
  key: string;
  description: string | null;
  isSelector: boolean;
  typeParamKeys: string[];
  fields: AssetGraphQuery_assetNodes_configField_configType_EnumConfigType_recursiveConfigTypes_CompositeConfigType_fields[];
}

export interface AssetGraphQuery_assetNodes_configField_configType_EnumConfigType_recursiveConfigTypes_ScalarUnionConfigType {
  __typename: "ScalarUnionConfigType";
  key: string;
  description: string | null;
  isSelector: boolean;
  typeParamKeys: string[];
  scalarTypeKey: string;
  nonScalarTypeKey: string;
}

export interface AssetGraphQuery_assetNodes_configField_configType_EnumConfigType_recursiveConfigTypes_MapConfigType {
  __typename: "MapConfigType";
  key: string;
  description: string | null;
  isSelector: boolean;
  typeParamKeys: string[];
  keyLabelName: string | null;
}

export type AssetGraphQuery_assetNodes_configField_configType_EnumConfigType_recursiveConfigTypes = AssetGraphQuery_assetNodes_configField_configType_EnumConfigType_recursiveConfigTypes_ArrayConfigType | AssetGraphQuery_assetNodes_configField_configType_EnumConfigType_recursiveConfigTypes_EnumConfigType | AssetGraphQuery_assetNodes_configField_configType_EnumConfigType_recursiveConfigTypes_RegularConfigType | AssetGraphQuery_assetNodes_configField_configType_EnumConfigType_recursiveConfigTypes_CompositeConfigType | AssetGraphQuery_assetNodes_configField_configType_EnumConfigType_recursiveConfigTypes_ScalarUnionConfigType | AssetGraphQuery_assetNodes_configField_configType_EnumConfigType_recursiveConfigTypes_MapConfigType;

export interface AssetGraphQuery_assetNodes_configField_configType_EnumConfigType {
  __typename: "EnumConfigType";
  key: string;
  description: string | null;
  isSelector: boolean;
  typeParamKeys: string[];
  givenName: string;
  recursiveConfigTypes: AssetGraphQuery_assetNodes_configField_configType_EnumConfigType_recursiveConfigTypes[];
}

export interface AssetGraphQuery_assetNodes_configField_configType_RegularConfigType_recursiveConfigTypes_ArrayConfigType {
  __typename: "ArrayConfigType" | "NullableConfigType";
  key: string;
  description: string | null;
  isSelector: boolean;
  typeParamKeys: string[];
}

export interface AssetGraphQuery_assetNodes_configField_configType_RegularConfigType_recursiveConfigTypes_EnumConfigType {
  __typename: "EnumConfigType";
  key: string;
  description: string | null;
  isSelector: boolean;
  typeParamKeys: string[];
  givenName: string;
}

export interface AssetGraphQuery_assetNodes_configField_configType_RegularConfigType_recursiveConfigTypes_RegularConfigType {
  __typename: "RegularConfigType";
  key: string;
  description: string | null;
  isSelector: boolean;
  typeParamKeys: string[];
  givenName: string;
}

export interface AssetGraphQuery_assetNodes_configField_configType_RegularConfigType_recursiveConfigTypes_CompositeConfigType_fields {
  __typename: "ConfigTypeField";
  name: string;
  description: string | null;
  isRequired: boolean;
  configTypeKey: string;
  defaultValueAsJson: string | null;
}

export interface AssetGraphQuery_assetNodes_configField_configType_RegularConfigType_recursiveConfigTypes_CompositeConfigType {
  __typename: "CompositeConfigType";
  key: string;
  description: string | null;
  isSelector: boolean;
  typeParamKeys: string[];
  fields: AssetGraphQuery_assetNodes_configField_configType_RegularConfigType_recursiveConfigTypes_CompositeConfigType_fields[];
}

export interface AssetGraphQuery_assetNodes_configField_configType_RegularConfigType_recursiveConfigTypes_ScalarUnionConfigType {
  __typename: "ScalarUnionConfigType";
  key: string;
  description: string | null;
  isSelector: boolean;
  typeParamKeys: string[];
  scalarTypeKey: string;
  nonScalarTypeKey: string;
}

export interface AssetGraphQuery_assetNodes_configField_configType_RegularConfigType_recursiveConfigTypes_MapConfigType {
  __typename: "MapConfigType";
  key: string;
  description: string | null;
  isSelector: boolean;
  typeParamKeys: string[];
  keyLabelName: string | null;
}

export type AssetGraphQuery_assetNodes_configField_configType_RegularConfigType_recursiveConfigTypes = AssetGraphQuery_assetNodes_configField_configType_RegularConfigType_recursiveConfigTypes_ArrayConfigType | AssetGraphQuery_assetNodes_configField_configType_RegularConfigType_recursiveConfigTypes_EnumConfigType | AssetGraphQuery_assetNodes_configField_configType_RegularConfigType_recursiveConfigTypes_RegularConfigType | AssetGraphQuery_assetNodes_configField_configType_RegularConfigType_recursiveConfigTypes_CompositeConfigType | AssetGraphQuery_assetNodes_configField_configType_RegularConfigType_recursiveConfigTypes_ScalarUnionConfigType | AssetGraphQuery_assetNodes_configField_configType_RegularConfigType_recursiveConfigTypes_MapConfigType;

export interface AssetGraphQuery_assetNodes_configField_configType_RegularConfigType {
  __typename: "RegularConfigType";
  key: string;
  description: string | null;
  isSelector: boolean;
  typeParamKeys: string[];
  givenName: string;
  recursiveConfigTypes: AssetGraphQuery_assetNodes_configField_configType_RegularConfigType_recursiveConfigTypes[];
}

export interface AssetGraphQuery_assetNodes_configField_configType_CompositeConfigType_fields {
  __typename: "ConfigTypeField";
  name: string;
  description: string | null;
  isRequired: boolean;
  configTypeKey: string;
  defaultValueAsJson: string | null;
}

export interface AssetGraphQuery_assetNodes_configField_configType_CompositeConfigType_recursiveConfigTypes_ArrayConfigType {
  __typename: "ArrayConfigType" | "NullableConfigType";
  key: string;
  description: string | null;
  isSelector: boolean;
  typeParamKeys: string[];
}

export interface AssetGraphQuery_assetNodes_configField_configType_CompositeConfigType_recursiveConfigTypes_EnumConfigType {
  __typename: "EnumConfigType";
  key: string;
  description: string | null;
  isSelector: boolean;
  typeParamKeys: string[];
  givenName: string;
}

export interface AssetGraphQuery_assetNodes_configField_configType_CompositeConfigType_recursiveConfigTypes_RegularConfigType {
  __typename: "RegularConfigType";
  key: string;
  description: string | null;
  isSelector: boolean;
  typeParamKeys: string[];
  givenName: string;
}

export interface AssetGraphQuery_assetNodes_configField_configType_CompositeConfigType_recursiveConfigTypes_CompositeConfigType_fields {
  __typename: "ConfigTypeField";
  name: string;
  description: string | null;
  isRequired: boolean;
  configTypeKey: string;
  defaultValueAsJson: string | null;
}

export interface AssetGraphQuery_assetNodes_configField_configType_CompositeConfigType_recursiveConfigTypes_CompositeConfigType {
  __typename: "CompositeConfigType";
  key: string;
  description: string | null;
  isSelector: boolean;
  typeParamKeys: string[];
  fields: AssetGraphQuery_assetNodes_configField_configType_CompositeConfigType_recursiveConfigTypes_CompositeConfigType_fields[];
}

export interface AssetGraphQuery_assetNodes_configField_configType_CompositeConfigType_recursiveConfigTypes_ScalarUnionConfigType {
  __typename: "ScalarUnionConfigType";
  key: string;
  description: string | null;
  isSelector: boolean;
  typeParamKeys: string[];
  scalarTypeKey: string;
  nonScalarTypeKey: string;
}

export interface AssetGraphQuery_assetNodes_configField_configType_CompositeConfigType_recursiveConfigTypes_MapConfigType {
  __typename: "MapConfigType";
  key: string;
  description: string | null;
  isSelector: boolean;
  typeParamKeys: string[];
  keyLabelName: string | null;
}

export type AssetGraphQuery_assetNodes_configField_configType_CompositeConfigType_recursiveConfigTypes = AssetGraphQuery_assetNodes_configField_configType_CompositeConfigType_recursiveConfigTypes_ArrayConfigType | AssetGraphQuery_assetNodes_configField_configType_CompositeConfigType_recursiveConfigTypes_EnumConfigType | AssetGraphQuery_assetNodes_configField_configType_CompositeConfigType_recursiveConfigTypes_RegularConfigType | AssetGraphQuery_assetNodes_configField_configType_CompositeConfigType_recursiveConfigTypes_CompositeConfigType | AssetGraphQuery_assetNodes_configField_configType_CompositeConfigType_recursiveConfigTypes_ScalarUnionConfigType | AssetGraphQuery_assetNodes_configField_configType_CompositeConfigType_recursiveConfigTypes_MapConfigType;

export interface AssetGraphQuery_assetNodes_configField_configType_CompositeConfigType {
  __typename: "CompositeConfigType";
  key: string;
  description: string | null;
  isSelector: boolean;
  typeParamKeys: string[];
  fields: AssetGraphQuery_assetNodes_configField_configType_CompositeConfigType_fields[];
  recursiveConfigTypes: AssetGraphQuery_assetNodes_configField_configType_CompositeConfigType_recursiveConfigTypes[];
}

export interface AssetGraphQuery_assetNodes_configField_configType_ScalarUnionConfigType_recursiveConfigTypes_ArrayConfigType {
  __typename: "ArrayConfigType" | "NullableConfigType";
  key: string;
  description: string | null;
  isSelector: boolean;
  typeParamKeys: string[];
}

export interface AssetGraphQuery_assetNodes_configField_configType_ScalarUnionConfigType_recursiveConfigTypes_EnumConfigType {
  __typename: "EnumConfigType";
  key: string;
  description: string | null;
  isSelector: boolean;
  typeParamKeys: string[];
  givenName: string;
}

export interface AssetGraphQuery_assetNodes_configField_configType_ScalarUnionConfigType_recursiveConfigTypes_RegularConfigType {
  __typename: "RegularConfigType";
  key: string;
  description: string | null;
  isSelector: boolean;
  typeParamKeys: string[];
  givenName: string;
}

export interface AssetGraphQuery_assetNodes_configField_configType_ScalarUnionConfigType_recursiveConfigTypes_CompositeConfigType_fields {
  __typename: "ConfigTypeField";
  name: string;
  description: string | null;
  isRequired: boolean;
  configTypeKey: string;
  defaultValueAsJson: string | null;
}

export interface AssetGraphQuery_assetNodes_configField_configType_ScalarUnionConfigType_recursiveConfigTypes_CompositeConfigType {
  __typename: "CompositeConfigType";
  key: string;
  description: string | null;
  isSelector: boolean;
  typeParamKeys: string[];
  fields: AssetGraphQuery_assetNodes_configField_configType_ScalarUnionConfigType_recursiveConfigTypes_CompositeConfigType_fields[];
}

export interface AssetGraphQuery_assetNodes_configField_configType_ScalarUnionConfigType_recursiveConfigTypes_ScalarUnionConfigType {
  __typename: "ScalarUnionConfigType";
  key: string;
  description: string | null;
  isSelector: boolean;
  typeParamKeys: string[];
  scalarTypeKey: string;
  nonScalarTypeKey: string;
}

export interface AssetGraphQuery_assetNodes_configField_configType_ScalarUnionConfigType_recursiveConfigTypes_MapConfigType {
  __typename: "MapConfigType";
  key: string;
  description: string | null;
  isSelector: boolean;
  typeParamKeys: string[];
  keyLabelName: string | null;
}

export type AssetGraphQuery_assetNodes_configField_configType_ScalarUnionConfigType_recursiveConfigTypes = AssetGraphQuery_assetNodes_configField_configType_ScalarUnionConfigType_recursiveConfigTypes_ArrayConfigType | AssetGraphQuery_assetNodes_configField_configType_ScalarUnionConfigType_recursiveConfigTypes_EnumConfigType | AssetGraphQuery_assetNodes_configField_configType_ScalarUnionConfigType_recursiveConfigTypes_RegularConfigType | AssetGraphQuery_assetNodes_configField_configType_ScalarUnionConfigType_recursiveConfigTypes_CompositeConfigType | AssetGraphQuery_assetNodes_configField_configType_ScalarUnionConfigType_recursiveConfigTypes_ScalarUnionConfigType | AssetGraphQuery_assetNodes_configField_configType_ScalarUnionConfigType_recursiveConfigTypes_MapConfigType;

export interface AssetGraphQuery_assetNodes_configField_configType_ScalarUnionConfigType {
  __typename: "ScalarUnionConfigType";
  key: string;
  description: string | null;
  isSelector: boolean;
  typeParamKeys: string[];
  scalarTypeKey: string;
  nonScalarTypeKey: string;
  recursiveConfigTypes: AssetGraphQuery_assetNodes_configField_configType_ScalarUnionConfigType_recursiveConfigTypes[];
}

export interface AssetGraphQuery_assetNodes_configField_configType_MapConfigType_recursiveConfigTypes_ArrayConfigType {
  __typename: "ArrayConfigType" | "NullableConfigType";
  key: string;
  description: string | null;
  isSelector: boolean;
  typeParamKeys: string[];
}

export interface AssetGraphQuery_assetNodes_configField_configType_MapConfigType_recursiveConfigTypes_EnumConfigType {
  __typename: "EnumConfigType";
  key: string;
  description: string | null;
  isSelector: boolean;
  typeParamKeys: string[];
  givenName: string;
}

export interface AssetGraphQuery_assetNodes_configField_configType_MapConfigType_recursiveConfigTypes_RegularConfigType {
  __typename: "RegularConfigType";
  key: string;
  description: string | null;
  isSelector: boolean;
  typeParamKeys: string[];
  givenName: string;
}

export interface AssetGraphQuery_assetNodes_configField_configType_MapConfigType_recursiveConfigTypes_CompositeConfigType_fields {
  __typename: "ConfigTypeField";
  name: string;
  description: string | null;
  isRequired: boolean;
  configTypeKey: string;
  defaultValueAsJson: string | null;
}

export interface AssetGraphQuery_assetNodes_configField_configType_MapConfigType_recursiveConfigTypes_CompositeConfigType {
  __typename: "CompositeConfigType";
  key: string;
  description: string | null;
  isSelector: boolean;
  typeParamKeys: string[];
  fields: AssetGraphQuery_assetNodes_configField_configType_MapConfigType_recursiveConfigTypes_CompositeConfigType_fields[];
}

export interface AssetGraphQuery_assetNodes_configField_configType_MapConfigType_recursiveConfigTypes_ScalarUnionConfigType {
  __typename: "ScalarUnionConfigType";
  key: string;
  description: string | null;
  isSelector: boolean;
  typeParamKeys: string[];
  scalarTypeKey: string;
  nonScalarTypeKey: string;
}

export interface AssetGraphQuery_assetNodes_configField_configType_MapConfigType_recursiveConfigTypes_MapConfigType {
  __typename: "MapConfigType";
  key: string;
  description: string | null;
  isSelector: boolean;
  typeParamKeys: string[];
  keyLabelName: string | null;
}

export type AssetGraphQuery_assetNodes_configField_configType_MapConfigType_recursiveConfigTypes = AssetGraphQuery_assetNodes_configField_configType_MapConfigType_recursiveConfigTypes_ArrayConfigType | AssetGraphQuery_assetNodes_configField_configType_MapConfigType_recursiveConfigTypes_EnumConfigType | AssetGraphQuery_assetNodes_configField_configType_MapConfigType_recursiveConfigTypes_RegularConfigType | AssetGraphQuery_assetNodes_configField_configType_MapConfigType_recursiveConfigTypes_CompositeConfigType | AssetGraphQuery_assetNodes_configField_configType_MapConfigType_recursiveConfigTypes_ScalarUnionConfigType | AssetGraphQuery_assetNodes_configField_configType_MapConfigType_recursiveConfigTypes_MapConfigType;

export interface AssetGraphQuery_assetNodes_configField_configType_MapConfigType {
  __typename: "MapConfigType";
  key: string;
  description: string | null;
  isSelector: boolean;
  typeParamKeys: string[];
  keyLabelName: string | null;
  recursiveConfigTypes: AssetGraphQuery_assetNodes_configField_configType_MapConfigType_recursiveConfigTypes[];
}

export type AssetGraphQuery_assetNodes_configField_configType = AssetGraphQuery_assetNodes_configField_configType_ArrayConfigType | AssetGraphQuery_assetNodes_configField_configType_EnumConfigType | AssetGraphQuery_assetNodes_configField_configType_RegularConfigType | AssetGraphQuery_assetNodes_configField_configType_CompositeConfigType | AssetGraphQuery_assetNodes_configField_configType_ScalarUnionConfigType | AssetGraphQuery_assetNodes_configField_configType_MapConfigType;

export interface AssetGraphQuery_assetNodes_configField {
  __typename: "ConfigTypeField";
  name: string;
  configType: AssetGraphQuery_assetNodes_configField_configType;
>>>>>>> 974af9fc
}

export interface AssetGraphQuery_assetNodes_assetKey {
  __typename: "AssetKey";
  path: string[];
}

export interface AssetGraphQuery_assetNodes_repository_location {
  __typename: "RepositoryLocation";
  id: string;
  name: string;
}

export interface AssetGraphQuery_assetNodes_repository {
  __typename: "Repository";
  id: string;
  name: string;
  location: AssetGraphQuery_assetNodes_repository_location;
}

export interface AssetGraphQuery_assetNodes {
  __typename: "AssetNode";
  id: string;
<<<<<<< HEAD
  dependencyKeys: AssetGraphQuery_assetNodes_dependencyKeys[];
  dependedByKeys: AssetGraphQuery_assetNodes_dependedByKeys[];
=======
  configField: AssetGraphQuery_assetNodes_configField | null;
>>>>>>> 974af9fc
  graphName: string | null;
  jobNames: string[];
  opNames: string[];
  description: string | null;
  partitionDefinition: string | null;
  computeKind: string | null;
  assetKey: AssetGraphQuery_assetNodes_assetKey;
  repository: AssetGraphQuery_assetNodes_repository;
}

export interface AssetGraphQuery {
  assetNodes: AssetGraphQuery_assetNodes[];
}

export interface AssetGraphQueryVariables {
  pipelineSelector?: PipelineSelector | null;
}<|MERGE_RESOLUTION|>--- conflicted
+++ resolved
@@ -9,7 +9,6 @@
 // GraphQL query operation: AssetGraphQuery
 // ====================================================
 
-<<<<<<< HEAD
 export interface AssetGraphQuery_assetNodes_dependencyKeys {
   __typename: "AssetKey";
   path: string[];
@@ -18,7 +17,8 @@
 export interface AssetGraphQuery_assetNodes_dependedByKeys {
   __typename: "AssetKey";
   path: string[];
-=======
+}
+
 export interface AssetGraphQuery_assetNodes_configField_configType_ArrayConfigType_recursiveConfigTypes_ArrayConfigType {
   __typename: "ArrayConfigType" | "NullableConfigType";
   key: string;
@@ -484,7 +484,6 @@
   __typename: "ConfigTypeField";
   name: string;
   configType: AssetGraphQuery_assetNodes_configField_configType;
->>>>>>> 974af9fc
 }
 
 export interface AssetGraphQuery_assetNodes_assetKey {
@@ -508,12 +507,9 @@
 export interface AssetGraphQuery_assetNodes {
   __typename: "AssetNode";
   id: string;
-<<<<<<< HEAD
   dependencyKeys: AssetGraphQuery_assetNodes_dependencyKeys[];
   dependedByKeys: AssetGraphQuery_assetNodes_dependedByKeys[];
-=======
   configField: AssetGraphQuery_assetNodes_configField | null;
->>>>>>> 974af9fc
   graphName: string | null;
   jobNames: string[];
   opNames: string[];
