--- conflicted
+++ resolved
@@ -113,45 +113,9 @@
             <Description>{markdownToPlaintext(definition.description).split('\n')[0]}</Description>
           )}
           <Stats>
-            {event ? (
+            {runOrError?.__typename === 'Run' && event ? (
               <>
-                {runOrError?.__typename === 'Run' && (
-                  <StatsRow>
-                    <Link
-                      data-tooltip={runOrError.pipelineName}
-                      data-tooltip-style={RunLinkTooltipStyle}
-                      style={{overflow: 'hidden', textOverflow: 'ellipsis', paddingRight: 8}}
-                      target={inAssetCatalog ? '_blank' : undefined}
-                      onClick={(e) => e.stopPropagation()}
-                      to={
-                        repoAddress.name
-                          ? workspacePath(
-                              repoAddress.name,
-                              repoAddress.location,
-                              `jobs/${runOrError.pipelineName}`,
-                            )
-                          : workspacePipelinePathGuessRepo(runOrError.pipelineName, true, '')
-                      }
-                    >
-                      {runOrError.pipelineName}
-                    </Link>
-                    <Link
-                      style={{fontFamily: FontFamily.monospace, fontSize: 14}}
-                      to={`/instance/runs/${runOrError.runId}?${qs.stringify({
-                        timestamp: event.stepStats.endTime,
-                        selection: event.stepStats.stepKey,
-                        logs: `step:${event.stepStats.stepKey}`,
-                      })}`}
-                      onClick={(e) => e.stopPropagation()}
-                      target="_blank"
-                    >
-                      {titleForRun({runId: runOrError.runId})}
-                    </Link>
-                  </StatsRow>
-                )}
-
                 <StatsRow>
-<<<<<<< HEAD
                   {runOrError.pipelineName !== __REPOSITORY_MEGA_JOB ? (
                     <Link
                       data-tooltip={runOrError.pipelineName}
@@ -186,7 +150,8 @@
                   >
                     {titleForRun({runId: runOrError.runId})}
                   </Link>
-=======
+                </StatsRow>
+                <StatsRow>
                   {event.stepStats.endTime ? (
                     <TimestampDisplay
                       timestamp={event.stepStats.endTime}
@@ -199,7 +164,6 @@
                     startUnix={event.stepStats.startTime}
                     endUnix={event.stepStats.endTime}
                   />
->>>>>>> f7c57993
                 </StatsRow>
               </>
             ) : (
