import {gql} from '@apollo/client';
<<<<<<< HEAD
import {Button, Code, Intent, Position} from '@blueprintjs/core';
=======
import {Checkbox, Code, Intent, Position} from '@blueprintjs/core';
>>>>>>> 5d583b61
import {Tooltip2 as Tooltip} from '@blueprintjs/popover2';
import * as React from 'react';
import styled from 'styled-components/macro';

import {showCustomAlert} from '../app/CustomAlertProvider';
import {useConfirmation} from '../app/CustomConfirmationProvider';
import {useFeatureFlags} from '../app/Flags';
import {PythonErrorInfo, PYTHON_ERROR_FRAGMENT} from '../app/PythonErrorInfo';
import {errorStackToYamlPath} from '../configeditor/ConfigEditorUtils';
import {
  ConfigEditorRunConfigSchemaFragment,
  ConfigEditorRunConfigSchemaFragment_allConfigTypes_CompositeConfigType,
} from '../configeditor/types/ConfigEditorRunConfigSchemaFragment';
import {ButtonWIP} from '../ui/Button';
import {ButtonLink} from '../ui/ButtonLink';
import {Checkbox} from '../ui/Checkbox';
import {ColorsWIP} from '../ui/Colors';
import {IconWIP} from '../ui/Icon';
import {SplitPanelContainer} from '../ui/SplitPanelContainer';

import {
  RunPreviewValidationFragment,
  RunPreviewValidationFragment_PipelineConfigValidationInvalid_errors,
} from './types/RunPreviewValidationFragment';

type ValidationError = RunPreviewValidationFragment_PipelineConfigValidationInvalid_errors;
type ValidationErrorOrNode = ValidationError | React.ReactNode;

function isValidationError(e: ValidationErrorOrNode): e is ValidationError {
  return e && typeof e === 'object' && '__typename' in e ? true : false;
}

const stateToHint = {
  invalid: {
    title: `You need to fix this configuration section.`,
    intent: Intent.DANGER,
  },
  missing: {
    title: `You need to add this configuration section.`,
    intent: Intent.DANGER,
  },
  present: {
    title: `This section is present and valid.`,
    intent: Intent.SUCCESS,
  },
  none: {title: `This section is empty and valid.`, intent: Intent.PRIMARY},
};

const RemoveExtraConfigButton = ({
  onRemoveExtraPaths,
  extraNodes,
}: {
  extraNodes: string[];
  onRemoveExtraPaths: (paths: string[]) => void;
}) => {
  const confirm = useConfirmation();

  const knownKeyExtraPaths: {[key: string]: string[]} = {};
  const otherPaths: string[] = [];

  for (const path of extraNodes) {
    const parts = path.split('.');

    // If the length is 2, the first part of the path is a known key, such as "solids", "resouces",
    // or "loggers", and the user has provided extra config for one of those. We will keep track of
    // these in `knownKeyExtraPaths` just so we can display them with an extra description.
    if (parts.length === 2) {
      const [type, name] = parts;
      if (!knownKeyExtraPaths[type]) {
        knownKeyExtraPaths[type] = [];
      }
      knownKeyExtraPaths[type].push(name);
    } else {
      otherPaths.push(path);
    }
  }

  return (
    <div style={{marginTop: 5}}>
      <ButtonWIP
        onClick={async () => {
          await confirm({
            title: 'Remove extra config',
            description: (
              <div>
                <p>
                  You have provided extra configuration in your run config which does not conform to
                  your pipeline{`'`}s config schema.
                </p>
                {Object.entries(knownKeyExtraPaths).length > 0 &&
                  Object.entries(knownKeyExtraPaths).map(([key, value]) => (
                    <>
                      <p>Extra {key}:</p>
                      <ul>
                        {value.map((v) => (
                          <li key={v}>
                            <Code>{v}</Code>
                          </li>
                        ))}
                      </ul>
                    </>
                  ))}
                {otherPaths.length > 0 && (
                  <>
                    <p>Other extra paths:</p>
                    <ul>
                      {otherPaths.map((v) => (
                        <li key={v}>
                          <Code>{v}</Code>
                        </li>
                      ))}
                    </ul>
                  </>
                )}
                <p>
                  Clicking confirm will automatically remove this extra configuration from your run
                  config.
                </p>{' '}
              </div>
            ),
          });
          onRemoveExtraPaths(extraNodes);
        }}
      >
        Remove Extra Config
      </ButtonWIP>
    </div>
  );
};

const ScaffoldConfigButton = ({
  onScaffoldMissingConfig,
  missingNodes,
}: {
  missingNodes: string[];
  onScaffoldMissingConfig: () => void;
}) => {
  const confirm = useConfirmation();

  const confirmationMessage = (
    <div>
      {missingNodes.length > 0 && (
        <>
          <p>Missing paths:</p>
          <ul>
            {missingNodes.map((v) => (
              <li key={v}>
                <Code>{v}</Code>
              </li>
            ))}
          </ul>
        </>
      )}
      <p>
        Clicking confirm will automatically scaffold this missing configuration into your run config
        with default values. You will need to change the values appropriately.
      </p>
    </div>
  );

  const onClick = async () => {
    await confirm({
      title: 'Scaffold extra config',
      description: confirmationMessage,
    });
    onScaffoldMissingConfig();
  };

  return (
    <div style={{marginTop: 5}}>
      <ButtonWIP onClick={onClick}>Scaffold Missing Config</ButtonWIP>
    </div>
  );
};

interface RunPreviewProps {
  validation: RunPreviewValidationFragment | null;
  document: any | null;

  runConfigSchema?: ConfigEditorRunConfigSchemaFragment;
  onHighlightPath: (path: string[]) => void;
  onRemoveExtraPaths: (paths: string[]) => void;
  onScaffoldMissingConfig: () => void;
  solidSelection: string[] | null;
}

export const RunPreview: React.FC<RunPreviewProps> = (props) => {
  const {
    document,
    validation,
    onHighlightPath,
    onRemoveExtraPaths,
    onScaffoldMissingConfig,
    solidSelection,
    runConfigSchema,
  } = props;
  const [errorsOnly, setErrorsOnly] = React.useState(false);
  const {flagPipelineModeTuples} = useFeatureFlags();

  const rootCompositeChildren = React.useMemo(() => {
    if (!runConfigSchema) {
      return {};
    }

    const {allConfigTypes, rootConfigType} = runConfigSchema;
    const children: {
      [fieldName: string]: ConfigEditorRunConfigSchemaFragment_allConfigTypes_CompositeConfigType;
    } = {};

    const root = allConfigTypes.find((t) => t.key === rootConfigType.key);
    if (root?.__typename !== 'CompositeConfigType') {
      return children;
    }

    root.fields.forEach((field) => {
      const allConfigVersion = allConfigTypes.find((t) => t.key === field.configTypeKey);
      if (allConfigVersion?.__typename !== 'CompositeConfigType') {
        return;
      }
      children[field.name] = allConfigVersion;
    });

    return children;
  }, [runConfigSchema]);

  const extraNodes: string[] = [];
  const missingNodes: string[] = [];
  const errorsAndPaths: {
    pathKey: string;
    error: ValidationErrorOrNode;
  }[] = [];

  if (validation && validation.__typename === 'PipelineConfigValidationInvalid') {
    validation.errors.forEach((e) => {
      const path = errorStackToYamlPath(e.stack.entries);

      errorsAndPaths.push({pathKey: path.join('.'), error: e});

      if (e.__typename === 'MissingFieldConfigError') {
        missingNodes.push([...path, e.field.name].join('.'));
      } else if (e.__typename === 'MissingFieldsConfigError') {
        for (const field of e.fields) {
          missingNodes.push([...path, field.name].join('.'));
        }
      } else if (e.__typename === 'FieldNotDefinedConfigError') {
        extraNodes.push([...path, e.fieldName].join('.'));
      } else if (e.__typename === 'FieldsNotDefinedConfigError') {
        for (const fieldName of e.fieldNames) {
          extraNodes.push([...path, fieldName].join('.'));
        }
      } else if (e.__typename === 'RuntimeMismatchConfigError') {
        // If an entry at a path is the wrong type,
        // it is equivalent to it being missing
        missingNodes.push(path.join('.'));
      }
    });
  }

  if (validation?.__typename === 'InvalidSubsetError') {
    errorsAndPaths.push({pathKey: '', error: validation.message});
  }

  if (validation?.__typename === 'PythonError') {
    const info = <PythonErrorInfo error={validation} />;
    errorsAndPaths.push({
      pathKey: '',
      error: (
        <span>
          PythonError:{' '}
          <ButtonLink onClick={() => showCustomAlert({body: info})}>Click for details</ButtonLink>
        </span>
      ),
    });
  }

  const {resources, solids, ...rest} = rootCompositeChildren;

  const itemsIn = (parents: string[], items: {name: string; isRequired: boolean}[]) => {
    const boxes = items
      .map((item) => {
        // If a solid selection is in use, discard anything not in it.
        if (solidSelection?.length && !solidSelection?.includes(item.name)) {
          return null;
        }

        const path = [...parents, item.name];
        const pathKey = path.join('.');
        const pathErrors = errorsAndPaths
          .filter((e) => e.pathKey === pathKey || e.pathKey.startsWith(`${pathKey}.`))
          .map((e) => e.error);

        const isPresent = pathExistsInObject(path, document);
        const containsMissing = missingNodes.some((missingNode) =>
          missingNode.includes(path.join('.')),
        );
        const isInvalid = pathErrors.length || containsMissing;
        const isMissing = path.some((_, idx) =>
          missingNodes.includes(path.slice(0, idx + 1).join('.')),
        );
        if (errorsOnly && !isInvalid) {
          return false;
        }
        const state =
          isMissing && item.isRequired
            ? 'missing'
            : isInvalid
            ? 'invalid'
            : isPresent
            ? 'present'
            : 'none';

        return (
          <Tooltip
            position={Position.BOTTOM}
            content={stateToHint[state].title}
            intent={stateToHint[state].intent}
            key={item.name}
          >
            <Item
              key={item.name}
              state={state}
              onClick={() => {
                const first = pathErrors.find(isValidationError);
                onHighlightPath(first ? errorStackToYamlPath(first.stack.entries) : path);
              }}
            >
              {item.name}
            </Item>
          </Tooltip>
        );
      })
      .filter(Boolean);

    if (!boxes.length) {
      return <ItemsEmptyNotice>Nothing to display.</ItemsEmptyNotice>;
    }
    return boxes;
  };

  return (
    <SplitPanelContainer
      identifier="run-preview"
      axis="horizontal"
      first={
        <ErrorListContainer>
          <Section>
            <SectionTitle>Errors</SectionTitle>
            {errorsAndPaths.map((item, idx) => (
              <ErrorRow key={idx} error={item.error} onHighlight={onHighlightPath} />
            ))}
          </Section>

          {(extraNodes.length > 0 || missingNodes.length > 0) && (
            <Section>
              <SectionTitle>Bulk Actions:</SectionTitle>
              {extraNodes.length ? (
                <RemoveExtraConfigButton
                  onRemoveExtraPaths={onRemoveExtraPaths}
                  extraNodes={extraNodes}
                />
              ) : null}
              {missingNodes.length ? (
                <ScaffoldConfigButton
                  onScaffoldMissingConfig={onScaffoldMissingConfig}
                  missingNodes={missingNodes}
                />
              ) : null}
            </Section>
          )}
        </ErrorListContainer>
      }
      firstInitialPercent={50}
      firstMinSize={150}
      second={
        <>
          <div style={{overflowY: 'scroll', width: '100%', height: '100%'}}>
            <RuntimeAndResourcesSection>
              <Section>
                <SectionTitle>Runtime</SectionTitle>
                <ItemSet>
                  {itemsIn(
                    [],
                    Object.keys(rest).map((name) => ({name, isRequired: false})),
                  )}
                </ItemSet>
              </Section>
              {(resources?.fields.length || 0) > 0 && (
                <Section>
                  <SectionTitle>Resources</SectionTitle>
                  <ItemSet>{itemsIn(['resources'], resources?.fields || [])}</ItemSet>
                </Section>
              )}
            </RuntimeAndResourcesSection>
            <Section>
              <SectionTitle>{flagPipelineModeTuples ? 'Ops' : 'Solids'}</SectionTitle>
              <ItemSet>{itemsIn(['solids'], solids?.fields || [])}</ItemSet>
            </Section>
            <div style={{height: 50}} />
          </div>
          <div
            style={{
              position: 'absolute',
              top: 0,
              right: 0,
              padding: '12px 15px 0px 10px',
              background: 'rgba(255,255,255,0.7)',
            }}
          >
            <Checkbox
              label="Errors Only"
              checked={errorsOnly}
              onChange={() => setErrorsOnly(!errorsOnly)}
            />
          </div>
        </>
      }
    />
  );
};

export const RUN_PREVIEW_VALIDATION_FRAGMENT = gql`
  fragment RunPreviewValidationFragment on PipelineConfigValidationResult {
    __typename
    ... on PipelineConfigValidationInvalid {
      errors {
        __typename
        reason
        message
        stack {
          entries {
            __typename
            ... on EvaluationStackPathEntry {
              fieldName
            }
            ... on EvaluationStackListItemEntry {
              listIndex
            }
          }
        }
        ... on MissingFieldConfigError {
          field {
            name
          }
        }
        ... on MissingFieldsConfigError {
          fields {
            name
          }
        }
        ... on FieldNotDefinedConfigError {
          fieldName
        }
        ... on FieldsNotDefinedConfigError {
          fieldNames
        }
      }
    }
    ... on PipelineNotFoundError {
      message
    }
    ... on InvalidSubsetError {
      message
    }
    ...PythonErrorFragment
  }

  ${PYTHON_ERROR_FRAGMENT}
`;

const SectionTitle = styled.div`
  color: ${ColorsWIP.Gray400};
  text-transform: uppercase;
  font-size: 12px;
`;

const Section = styled.div`
  margin-top: 14px;
  margin-left: 10px;
`;

const ItemSet = styled.div`
  display: flex;
  flex-direction: row;
  flex-wrap: wrap;
`;

const ItemsEmptyNotice = styled.div`
  font-size: 13px;
  padding-top: 7px;
  padding-bottom: 7px;
`;

const ItemBorder = {
  invalid: `1px solid #CE1126`,
  missing: `1px solid #CE1126`,
  present: `1px solid #AFCCE1`,
  none: `1px solid ${ColorsWIP.Gray100}`,
};

const ItemBackground = {
  invalid: ColorsWIP.Red200,
  missing: ColorsWIP.Red200,
  present: '#C8E1F4',
  none: ColorsWIP.Gray100,
};

const ItemBackgroundHover = {
  invalid: '#E15858',
  missing: '#E15858',
  present: '#AFCCE1',
  none: ColorsWIP.Gray100,
};

const ItemColor = {
  invalid: ColorsWIP.White,
  missing: ColorsWIP.White,
  present: ColorsWIP.Dark,
  none: ColorsWIP.Dark,
};

const Item = styled.div<{
  state: 'present' | 'missing' | 'invalid' | 'none';
}>`
  white-space: nowrap;
  font-size: 13px;
  color: ${({state}) => ItemColor[state]};
  background: ${({state}) => ItemBackground[state]};
  border-radius: 3px;
  border: ${({state}) => ItemBorder[state]};
  padding: 3px 5px;
  margin: 3px;
  transition: background 150ms linear, color 150ms linear;
  cursor: ${({state}) => (state === 'present' ? 'default' : 'not-allowed')};
  overflow: hidden;
  text-overflow: ellipsis;

  &:hover {
    transition: none;
    background: ${({state}) => ItemBackgroundHover[state]};
  }
`;

const ErrorListContainer = styled.div`
  margin-left: 10px;
  overflow-y: scroll;
  height: 100%;
`;

const ErrorRowContainer = styled.div<{hoverable: boolean}>`
  text-align: left;
  font-size: 13px;
  white-space: pre-wrap;
  word-break: break-word;
  display: flex;
  flex-direction: row;
  align-items: flex-start;
  border-bottom: 1px solid #ccc;
  padding: 7px 0;
  padding-right: 7px;
  margin-bottom: 8px;
  &:last-child {
    border-bottom: 0;
    margin-bottom: 15px;
  }
  ${({hoverable}) =>
    hoverable &&
    `&:hover {
      background: ${ColorsWIP.Gray50};
    }
  `}
`;

const RuntimeAndResourcesSection = styled.div`
  display: flex;
  @media (max-width: 800px) {
    flex-direction: column;
  }
`;

const ErrorRow: React.FunctionComponent<{
  error: ValidationError | React.ReactNode;
  onHighlight: (path: string[]) => void;
}> = ({error, onHighlight}) => {
  let message = error;
  let target: ValidationError | null = null;
  if (isValidationError(error)) {
    message = error.message;
    target = error;
  }

  let displayed = message;
  if (typeof message === 'string' && message.length > 400) {
    displayed = truncateErrorMessage(message);
  }

  return (
    <ErrorRowContainer
      hoverable={!!target}
      onClick={() => target && onHighlight(errorStackToYamlPath(target.stack.entries))}
    >
      <div style={{paddingRight: 4}}>
        <IconWIP name="error" color={ColorsWIP.Red500} />
      </div>
      <div>
        {displayed}
        {displayed !== message && (
          <>
            &nbsp;
            <ButtonLink
              onClick={() =>
                showCustomAlert({
                  body: <div style={{whiteSpace: 'pre-wrap'}}>{message}</div>,
                })
              }
            >
              View all
            </ButtonLink>
          </>
        )}
      </div>
    </ErrorRowContainer>
  );
};

function truncateErrorMessage(message: string) {
  let split = message.indexOf('{');
  if (split === -1) {
    split = message.indexOf('. ');
  }
  if (split === -1) {
    split = 400;
  }
  return message.substr(0, split) + '... ';
}

function pathExistsInObject(path: string[], object: any): boolean {
  if (!object || typeof object !== 'object') {
    return false;
  }
  if (path.length === 0) {
    return true;
  }
  const [first, ...rest] = path;
  return pathExistsInObject(rest, object[first]);
}<|MERGE_RESOLUTION|>--- conflicted
+++ resolved
@@ -1,9 +1,5 @@
 import {gql} from '@apollo/client';
-<<<<<<< HEAD
-import {Button, Code, Intent, Position} from '@blueprintjs/core';
-=======
-import {Checkbox, Code, Intent, Position} from '@blueprintjs/core';
->>>>>>> 5d583b61
+import {Code, Intent, Position} from '@blueprintjs/core';
 import {Tooltip2 as Tooltip} from '@blueprintjs/popover2';
 import * as React from 'react';
 import styled from 'styled-components/macro';
