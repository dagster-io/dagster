import {gql} from '@apollo/client';
import {Box, Colors, Icon, Caption, Subheading, Mono} from '@dagster-io/ui';
import * as React from 'react';
import {Link} from 'react-router-dom';

import {ASSET_NODE_FRAGMENT} from '../asset-graph/AssetNode';
import {
  displayNameForAssetKey,
  isSourceAsset,
  LiveData,
<<<<<<< HEAD
  isAssetGroup,
=======
  isHiddenAssetGroupJob,
>>>>>>> bc3fde4c
  __ASSET_GROUP_PREFIX,
} from '../asset-graph/Utils';
import {AssetGraphQuery_assetNodes} from '../asset-graph/types/AssetGraphQuery';
import {DagsterTypeSummary} from '../dagstertype/DagsterType';
import {Description} from '../pipelines/Description';
import {PipelineReference} from '../pipelines/PipelineReference';
import {buildRepoAddress} from '../workspace/buildRepoAddress';
import {RepoAddress} from '../workspace/types';
import {workspacePathFromAddress} from '../workspace/workspacePath';

import {AssetDefinedInMultipleReposNotice} from './AssetDefinedInMultipleReposNotice';
import {
  AssetMetadataTable,
  ASSET_NODE_OP_METADATA_FRAGMENT,
  metadataForAssetNode,
} from './AssetMetadata';
import {AssetNodeList} from './AssetNodeList';
import {PartitionHealthSummary, usePartitionHealthData} from './PartitionHealthSummary';
import {AssetNodeDefinitionFragment} from './types/AssetNodeDefinitionFragment';

export const AssetNodeDefinition: React.FC<{
  assetNode: AssetNodeDefinitionFragment;
  upstream: AssetGraphQuery_assetNodes[];
  downstream: AssetGraphQuery_assetNodes[];
  liveDataByNode: LiveData;
}> = ({assetNode, upstream, downstream, liveDataByNode}) => {
  const partitionHealthData = usePartitionHealthData([assetNode.assetKey]);
  const {assetMetadata, assetType} = metadataForAssetNode(assetNode);

  const repoAddress = buildRepoAddress(
    assetNode.repository.name,
    assetNode.repository.location.name,
  );

  return (
    <>
      <AssetDefinedInMultipleReposNotice assetId={assetNode.id} loadedFromRepo={repoAddress} />
      <Box flex={{direction: 'row'}}>
        <Box
          style={{flex: 1, minWidth: 0}}
          flex={{direction: 'column'}}
          border={{side: 'right', width: 1, color: Colors.KeylineGray}}
        >
          <Box
            padding={{vertical: 16, horizontal: 24}}
            border={{side: 'bottom', width: 1, color: Colors.KeylineGray}}
            flex={{justifyContent: 'space-between', gap: 8}}
          >
            <Subheading>Description</Subheading>
            <DefinitionLocation assetNode={assetNode} repoAddress={repoAddress} />
          </Box>
          <Box padding={{vertical: 16, horizontal: 24}} style={{flex: 1, minHeight: 120}}>
            <Description
              description={assetNode.description || 'No description provided.'}
              maxHeight={260}
            />
          </Box>
          {assetNode.partitionDefinition && (
            <>
              <Box
                padding={{vertical: 16, horizontal: 24}}
                border={{side: 'horizontal', width: 1, color: Colors.KeylineGray}}
                flex={{justifyContent: 'space-between', gap: 8}}
              >
                <Subheading>Partitions</Subheading>
              </Box>
              <Box
                padding={{top: 16, horizontal: 24, bottom: 24}}
                flex={{direction: 'column', gap: 16}}
              >
                <p>{assetNode.partitionDefinition}</p>
                <PartitionHealthSummary assetKey={assetNode.assetKey} data={partitionHealthData} />
              </Box>
            </>
          )}

          <Box
            padding={{vertical: 16, horizontal: 24}}
            border={{side: 'horizontal', width: 1, color: Colors.KeylineGray}}
            flex={{justifyContent: 'space-between', gap: 8}}
          >
<<<<<<< HEAD
            <Subheading>Upstream Assets ({upstream.length})</Subheading>
=======
            <Subheading>Upstream Assets ({assetNode.dependencies.length})</Subheading>
>>>>>>> bc3fde4c
          </Box>
          <AssetNodeList items={upstream} liveDataByNode={liveDataByNode} />

          <Box
            padding={{vertical: 16, horizontal: 24}}
            border={{side: 'horizontal', width: 1, color: Colors.KeylineGray}}
            flex={{justifyContent: 'space-between', gap: 8}}
          >
<<<<<<< HEAD
            <Subheading>Downstream Assets ({downstream.length})</Subheading>
=======
            <Subheading>Downstream Assets ({assetNode.dependedBy.length})</Subheading>
>>>>>>> bc3fde4c
          </Box>
          <AssetNodeList items={downstream} liveDataByNode={liveDataByNode} />
        </Box>
        <Box style={{flex: 0.5, minWidth: 0}} flex={{direction: 'column'}}>
          <Box
            padding={{vertical: 16, horizontal: 24}}
            border={{side: 'bottom', width: 1, color: Colors.KeylineGray}}
          >
            <Subheading>Type</Subheading>
          </Box>
          {assetType ? (
            <DagsterTypeSummary type={assetType} />
          ) : (
            <Box padding={{vertical: 16, horizontal: 24}}>
              <Description description="No type data provided." />
            </Box>
          )}
          {assetMetadata.length > 0 && (
            <>
              <Box
                padding={{vertical: 16, horizontal: 24}}
                border={{side: 'horizontal', width: 1, color: Colors.KeylineGray}}
                flex={{justifyContent: 'space-between', gap: 8}}
              >
                <Subheading>Metadata</Subheading>
              </Box>
              <Box style={{flex: 1}}>
                <AssetMetadataTable assetMetadata={assetMetadata} />
              </Box>
            </>
          )}
        </Box>
      </Box>
    </>
  );
};

const DefinitionLocation: React.FC<{
  assetNode: AssetNodeDefinitionFragment;
  repoAddress: RepoAddress;
}> = ({assetNode, repoAddress}) => (
  <Box flex={{alignItems: 'baseline', gap: 16, wrap: 'wrap'}} style={{lineHeight: 0}}>
    {assetNode.jobNames
      .filter((jobName) => !isHiddenAssetGroupJob(jobName))
      .map((jobName) => (
        <Mono key={jobName}>
          <PipelineReference
            isJob
            showIcon
            pipelineName={jobName}
            pipelineHrefContext={repoAddress}
          />
        </Mono>
      ))}
    <OpNamesDisplay assetNode={assetNode} repoAddress={repoAddress} />
    {isSourceAsset(assetNode) && (
      <Caption style={{lineHeight: '16px', marginTop: 2}}>Source Asset</Caption>
    )}
  </Box>
);

const OpNamesDisplay = (props: {
  assetNode: AssetNodeDefinitionFragment;
  repoAddress: RepoAddress;
}) => {
  const {assetNode, repoAddress} = props;
  const {assetKey, graphName, opNames} = assetNode;
  const opCount = opNames.length;

  if (!opCount) {
    return null;
  }

  if (!graphName) {
    const firstOp = opNames[0];
    if (displayNameForAssetKey(assetKey) === firstOp) {
      return null;
    }
    const opPath = workspacePathFromAddress(repoAddress, `/ops/${firstOp}`);
    return (
      <Box flex={{gap: 4, alignItems: 'center'}}>
        <Icon name="op" size={16} />
        <Mono>
          <Link to={opPath}>{firstOp}</Link>
        </Mono>
      </Box>
    );
  }

  const graphPath = workspacePathFromAddress(
    repoAddress,
    `/graphs/${__ASSET_GROUP_PREFIX}/${graphName}/`,
  );

  return (
    <Box flex={{gap: 4, alignItems: 'center'}}>
      <Icon name="job" size={16} />
      <Mono>
        <Link to={graphPath}>{graphName}</Link> ({opCount === 1 ? '1 op' : `${opCount} ops`})
      </Mono>
    </Box>
  );
};

export const ASSET_NODE_DEFINITION_FRAGMENT = gql`
  fragment AssetNodeDefinitionFragment on AssetNode {
    id
    description
    graphName
    opNames
    jobNames
    repository {
      id
      name
      location {
        id
        name
      }
    }
    ...AssetNodeFragment
    ...AssetNodeOpMetadataFragment
  }
  ${ASSET_NODE_FRAGMENT}
  ${ASSET_NODE_OP_METADATA_FRAGMENT}
`;<|MERGE_RESOLUTION|>--- conflicted
+++ resolved
@@ -8,11 +8,7 @@
   displayNameForAssetKey,
   isSourceAsset,
   LiveData,
-<<<<<<< HEAD
-  isAssetGroup,
-=======
   isHiddenAssetGroupJob,
->>>>>>> bc3fde4c
   __ASSET_GROUP_PREFIX,
 } from '../asset-graph/Utils';
 import {AssetGraphQuery_assetNodes} from '../asset-graph/types/AssetGraphQuery';
@@ -94,11 +90,7 @@
             border={{side: 'horizontal', width: 1, color: Colors.KeylineGray}}
             flex={{justifyContent: 'space-between', gap: 8}}
           >
-<<<<<<< HEAD
             <Subheading>Upstream Assets ({upstream.length})</Subheading>
-=======
-            <Subheading>Upstream Assets ({assetNode.dependencies.length})</Subheading>
->>>>>>> bc3fde4c
           </Box>
           <AssetNodeList items={upstream} liveDataByNode={liveDataByNode} />
 
@@ -107,11 +99,7 @@
             border={{side: 'horizontal', width: 1, color: Colors.KeylineGray}}
             flex={{justifyContent: 'space-between', gap: 8}}
           >
-<<<<<<< HEAD
             <Subheading>Downstream Assets ({downstream.length})</Subheading>
-=======
-            <Subheading>Downstream Assets ({assetNode.dependedBy.length})</Subheading>
->>>>>>> bc3fde4c
           </Box>
           <AssetNodeList items={downstream} liveDataByNode={liveDataByNode} />
         </Box>
