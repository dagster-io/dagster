import {gql, useQuery} from '@apollo/client';
import flatMap from 'lodash/flatMap';
import uniq from 'lodash/uniq';
import * as React from 'react';

import {useQueryPersistedState} from '../hooks/useQueryPersistedState';
import {METADATA_ENTRY_FRAGMENT} from '../runs/MetadataEntry';
import {Box} from '../ui/Box';
import {ButtonGroup} from '../ui/ButtonGroup';
import {ColorsWIP} from '../ui/Colors';
import {NonIdealState} from '../ui/NonIdealState';
import {Spinner} from '../ui/Spinner';
import {Subheading} from '../ui/Text';

import {ASSET_LINEAGE_FRAGMENT} from './AssetLineageElements';
import {AssetMaterializationTable} from './AssetMaterializationTable';
import {AssetValueGraph} from './AssetValueGraph';
import {AssetKey, AssetNumericHistoricalData} from './types';
import {AssetMaterializationFragment} from './types/AssetMaterializationFragment';
import {
  AssetMaterializationsQuery,
  AssetMaterializationsQueryVariables,
} from './types/AssetMaterializationsQuery';
import {HistoricalMaterialization, useMaterializationBuckets} from './useMaterializationBuckets';

interface Props {
  assetKey: AssetKey;
<<<<<<< HEAD
=======
  asOf?: string | null;
>>>>>>> 9dff74f5
  asSidebarSection?: boolean;
}
const LABEL_STEP_EXECUTION_TIME = 'Step Execution Time';

export const AssetMaterializations: React.FC<Props> = ({assetKey, asSidebarSection}) => {
  const {data, loading} = useQuery<AssetMaterializationsQuery, AssetMaterializationsQueryVariables>(
    ASSET_MATERIALIZATIONS_QUERY,
    {
      variables: {
        assetKey: {path: assetKey.path},
        limit: 200,
      },
    },
  );

  const asset = data?.assetOrError.__typename === 'Asset' ? data?.assetOrError : null;
  const assetMaterializations = asset?.assetMaterializations || [];
  const hasPartitions = assetMaterializations.some((m) => m.partition);
  const hasLineage = assetMaterializations.some(
    (m) => m.materializationEvent.assetLineage.length > 0,
  );

  const [{xAxis, asOf}, setParams] = useQueryPersistedState<{
    xAxis: 'partition' | 'time';
    asOf: string;
  }>({
    defaults: {xAxis: hasPartitions ? 'partition' : 'time'},
  });

  const bucketed = useMaterializationBuckets({
    materializations: assetMaterializations,
    hasPartitions,
    shouldBucketPartitions: xAxis === 'partition',
  });

  const reversed = React.useMemo(() => [...bucketed].reverse(), [bucketed]);
  const activeItems = React.useMemo(() => new Set([xAxis]), [xAxis]);

  if (process.env.NODE_ENV === 'test') {
    return <span />; // chartjs and our useViewport hook don't play nicely with jest
  }

  if (loading) {
    return (
      <Box padding={{vertical: 20}}>
        <Spinner purpose="section" />
      </Box>
    );
  }

  if (!reversed.length) {
    return (
      <Box padding={{vertical: 20}}>
        <NonIdealState
          icon="asset"
          title="No materializations"
          description="No materializations were found for this asset."
        />
      </Box>
    );
  }

  if (asSidebarSection) {
    return (
      <AssetMaterializationGraphs xAxis={xAxis} asSidebarSection assetMaterializations={reversed} />
    );
  }

  return (
    <Box style={{display: 'flex'}}>
      <Box style={{flex: 1}}>
        <Box
          flex={{justifyContent: 'space-between', alignItems: 'center'}}
          padding={{vertical: 16, horizontal: 24}}
          border={{side: 'top', width: 1, color: ColorsWIP.KeylineGray}}
        >
          <Subheading>Materializations</Subheading>
          {hasPartitions ? (
            <div style={{margin: '-6px 0 '}}>
              <ButtonGroup
                activeItems={activeItems}
                buttons={[
                  {id: 'partition', label: 'By partition'},
                  {id: 'time', label: 'By timestamp'},
                ]}
                onClick={(id: string) => setParams({xAxis: id as 'partition' | 'time', asOf: asOf})}
              />
            </div>
          ) : null}
        </Box>
        <AssetMaterializationTable
          hasPartitions={hasPartitions}
          hasLineage={hasLineage}
          materializations={bucketed}
          focused={
            bucketed.find((b) => Number(b.latest.materializationEvent.timestamp) <= Number(asOf))
              ?.latest.materializationEvent.timestamp
          }
          setFocused={(asOf) => setParams({xAxis, asOf: asOf})}
        />
      </Box>
      <Box style={{width: '40%'}} border={{side: 'left', color: ColorsWIP.KeylineGray, width: 1}}>
        <AssetMaterializationGraphs
          xAxis={xAxis}
          asSidebarSection={asSidebarSection}
          assetMaterializations={reversed}
        />
      </Box>
    </Box>
  );
};

const AssetMaterializationGraphs: React.FC<{
  assetMaterializations: HistoricalMaterialization[];
  xAxis: 'partition' | 'time';
  asSidebarSection?: boolean;
}> = (props) => {
  const {assetMaterializations, xAxis} = props;
  const [xHover, setXHover] = React.useState<string | number | null>(null);
  const latest = assetMaterializations.map((m) => m.latest);

  const graphDataByMetadataLabel = extractNumericData(latest, xAxis);
  const [graphedLabels, setGraphedLabels] = React.useState(() =>
    Object.keys(graphDataByMetadataLabel).slice(0, 4),
  );

  return (
    <>
      <div
        style={{
          display: 'flex',
          flexWrap: 'wrap',
          justifyContent: 'stretch',
          flexDirection: 'column',
        }}
      >
        {[...graphedLabels].sort().map((label) => (
          <AssetValueGraph
            key={label}
            label={label}
            width={'100%'}
            data={graphDataByMetadataLabel[label]}
            xHover={xHover}
            onHoverX={(x) => x !== xHover && setXHover(x)}
          />
        ))}
      </div>
      {xAxis === 'partition' && (
        <Box padding={{vertical: 16, horizontal: 24}} style={{color: ColorsWIP.Gray400}}>
          When graphing values by partition, the highest data point for each materialized event
          label is displayed.
        </Box>
      )}
    </>
  );
};

/**
 * Helper function that iterates over the asset materializations and assembles time series data
 * and stats for all numeric metadata entries. This function makes the following guaruntees:
 *
 * - If a metadata entry is sparsely emitted, points are still included for missing x values
 *   with y = NaN. (For compatiblity with react-chartjs-2)
 * - If a metadata entry is generated many times for the same partition, and xAxis = partition,
 *   the MAX value emitted is used as the data point.
 *
 * Assumes that the data is pre-sorted in ascending partition order if using xAxis = partition.
 */
const extractNumericData = (
  assetMaterializations: AssetMaterializationFragment[],
  xAxis: 'time' | 'partition',
) => {
  const series: AssetNumericHistoricalData = {};

  // Build a set of the numeric metadata entry labels (note they may be sparsely emitted)
  const numericMetadataLabels = uniq(
    flatMap(assetMaterializations, (e) =>
      e.materializationEvent.materialization.metadataEntries
        .filter(
          (k) =>
            k.__typename === 'EventIntMetadataEntry' || k.__typename === 'EventFloatMetadataEntry',
        )
        .map((k) => k.label),
    ),
  );

  const append = (label: string, {x, y}: {x: number | string; y: number}) => {
    series[label] = series[label] || {minX: 0, maxX: 0, minY: 0, maxY: 0, values: [], xAxis};

    if (xAxis === 'partition') {
      // If the xAxis is partition keys, the graph may only contain one value for each partition.
      // If the existing sample for the partition was null, replace it. Otherwise take the
      // most recent value.
      const existingForPartition = series[label].values.find((v) => v.x === x);
      if (existingForPartition) {
        if (!isNaN(y)) {
          existingForPartition.y = y;
        }
        return;
      }
    }
    series[label].values.push({
      xNumeric: typeof x === 'number' ? x : series[label].values.length,
      x,
      y,
    });
  };

  for (const {partition, materializationEvent} of assetMaterializations) {
    const x = xAxis === 'partition' ? partition : Number(materializationEvent.timestamp);
    if (x === null) {
      // exclude materializations where partition = null from partitioned graphs
      continue;
    }

    // Add an entry for every numeric metadata label
    for (const label of numericMetadataLabels) {
      const entry = materializationEvent.materialization.metadataEntries.find(
        (l) => l.label === label,
      );
      if (!entry) {
        append(label, {x, y: NaN});
        continue;
      }

      let y = NaN;
      if (entry.__typename === 'EventIntMetadataEntry') {
        if (entry.intValue !== null) {
          y = entry.intValue;
        } else {
          // will incur precision loss here
          y = parseInt(entry.intRepr);
        }
      }
      if (entry.__typename === 'EventFloatMetadataEntry' && entry.floatValue !== null) {
        y = entry.floatValue;
      }

      append(label, {x, y});
    }

    // Add step execution time as a custom dataset
    const {startTime, endTime} = materializationEvent.stepStats || {};
    append(LABEL_STEP_EXECUTION_TIME, {x, y: endTime && startTime ? endTime - startTime : NaN});
  }

  for (const serie of Object.values(series)) {
    const xs = serie.values.map((v) => v.xNumeric);
    const ys = serie.values.map((v) => v.y).filter((v) => !isNaN(v));
    serie.minXNumeric = Math.min(...xs);
    serie.maxXNumeric = Math.max(...xs);
    serie.minY = Math.min(...ys);
    serie.maxY = Math.max(...ys);
  }
  return series;
};

const ASSET_MATERIALIZATIONS_QUERY = gql`
  query AssetMaterializationsQuery($assetKey: AssetKeyInput!, $limit: Int!, $before: String) {
    assetOrError(assetKey: $assetKey) {
      ... on Asset {
        id
        key {
          path
        }
        assetMaterializations(limit: $limit, beforeTimestampMillis: $before) {
          ...AssetMaterializationFragment
        }
      }
    }
  }
  fragment AssetMaterializationFragment on AssetMaterialization {
    partition
    runOrError {
      ... on PipelineRun {
        id
        runId
        mode
        repositoryOrigin {
          id
          repositoryName
          repositoryLocationName
        }
        status
        pipelineName
        pipelineSnapshotId
      }
    }
    materializationEvent {
      runId
      timestamp
      stepKey
      stepStats {
        endTime
        startTime
      }
      materialization {
        label
        description
        metadataEntries {
          ...MetadataEntryFragment
        }
      }
      assetLineage {
        ...AssetLineageFragment
      }
    }
  }
  ${METADATA_ENTRY_FRAGMENT}
  ${ASSET_LINEAGE_FRAGMENT}
`;<|MERGE_RESOLUTION|>--- conflicted
+++ resolved
@@ -25,10 +25,7 @@
 
 interface Props {
   assetKey: AssetKey;
-<<<<<<< HEAD
-=======
   asOf?: string | null;
->>>>>>> 9dff74f5
   asSidebarSection?: boolean;
 }
 const LABEL_STEP_EXECUTION_TIME = 'Step Execution Time';
