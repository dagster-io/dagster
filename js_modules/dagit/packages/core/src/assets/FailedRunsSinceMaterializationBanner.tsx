--- conflicted
+++ resolved
@@ -10,31 +10,6 @@
 }) => {
   const {runWhichFailedToMaterialize} = liveData || {};
 
-<<<<<<< HEAD
-=======
-  if (runsSinceMaterialization) {
-    const {jobNames, count} = runsSinceMaterialization;
-    const jobNamesCleaned = jobNames.map((j) =>
-      isAssetGroup(j) ? 'Asset materialization runs' : j,
-    );
-    const jobNamesSummary =
-      jobNamesCleaned.length > 1
-        ? `${jobNamesCleaned.slice(0, -1).join(', ')} and ${jobNamesCleaned.slice(-1)[0]}`
-        : jobNamesCleaned[0];
-
-    const jobsPage = runsPathWithFilters(
-      jobNames.length === 1 ? [{token: 'job', value: jobNames[0]}] : [],
-    );
-    return (
-      <Warning>
-        <span>
-          {`${jobNamesSummary} ran `}
-          <Link to={jobsPage}>{count} times</Link> but did not materialize this asset
-        </span>
-      </Warning>
-    );
-  }
->>>>>>> 98cdc503
   if (runWhichFailedToMaterialize) {
     return (
       <Warning errorBackground>
