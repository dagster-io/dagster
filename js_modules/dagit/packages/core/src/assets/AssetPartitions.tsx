--- conflicted
+++ resolved
@@ -124,14 +124,10 @@
       return [];
     }
 
-<<<<<<< HEAD
     const {selectedRanges} = selections[idx];
     const allKeys = sortedPartitions[idx];
-
-=======
-    const {dimension, selectedRanges} = selections[idx];
-    const allKeys = dimension.partitionKeys;
->>>>>>> ecf784f8
+    console.log({allKeys, selectedRanges});
+
     const getSelectionKeys = () =>
       uniq(selectedRanges.flatMap(([start, end]) => allKeys.slice(start.idx, end.idx + 1)));
 
@@ -241,6 +237,7 @@
                 )}
               </div>
               <SortButton
+                data-testid={`sort-${idx}`}
                 onClick={() => {
                   setSelectionSorts((sorts) => {
                     const copy = [...sorts];
