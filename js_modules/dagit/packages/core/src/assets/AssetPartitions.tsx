import {Box, Colors, Icon, Spinner, Subheading} from '@dagster-io/ui';
import * as React from 'react';

import {LiveDataForNode} from '../asset-graph/Utils';
import {PartitionRangeWizard} from '../partitions/PartitionRangeWizard';
import {PartitionStateCheckboxes} from '../partitions/PartitionStateCheckboxes';
import {PartitionState} from '../partitions/PartitionStatus';
import {RepositorySelector} from '../types/globalTypes';

import {AssetPartitionDetailEmpty, AssetPartitionDetailLoader} from './AssetPartitionDetail';
import {AssetPartitionList} from './AssetPartitionList';
import {AssetViewParams} from './AssetView';
import {CurrentRunsBanner} from './CurrentRunsBanner';
import {FailedRunsSinceMaterializationBanner} from './FailedRunsSinceMaterializationBanner';
import {explodePartitionKeysInRanges, isTimeseriesPartition} from './MultipartitioningSupport';
import {AssetKey} from './types';
import {usePartitionDimensionRanges} from './usePartitionDimensionRanges';
import {PartitionHealthDimensionRange, usePartitionHealthData} from './usePartitionHealthData';

interface Props {
  assetKey: AssetKey;
  assetPartitionNames?: string[];
  liveData?: LiveDataForNode;
  params: AssetViewParams;
  paramsTimeWindowOnly: boolean;
  setParams: (params: AssetViewParams) => void;

  // This timestamp is a "hint", when it changes this component will refetch
  // to retrieve new data. Just don't want to poll the entire table query.
  assetLastMaterializedAt: string | undefined;

  repository?: RepositorySelector;
  opName?: string | null;
}

export const AssetPartitions: React.FC<Props> = ({
  assetKey,
  assetPartitionNames,
  assetLastMaterializedAt,
  params,
  setParams,
  liveData,
}) => {
<<<<<<< HEAD
  console.log(assetLastMaterializedAt);
  const [assetHealth] = usePartitionHealthData([assetKey], assetLastMaterializedAt);
  const [ranges, setRanges] = usePartitionDimensionRanges(assetHealth, assetPartitionNames, 'view');
=======
  const [assetHealth] = usePartitionHealthData([assetKey]);
  const [ranges, setRanges] = usePartitionDimensionRanges(assetHealth, assetPartitionNames);
>>>>>>> 6929ec1c

  const [stateFilters, setStateFilters] = React.useState<PartitionState[]>([
    PartitionState.MISSING,
    PartitionState.SUCCESS_MISSING,
    PartitionState.SUCCESS,
  ]);

  const timeRangeIdx = ranges.findIndex((r) => isTimeseriesPartition(r.dimension.partitionKeys[0]));
  const timeRange = timeRangeIdx !== -1 ? ranges[timeRangeIdx] : null;

  const allInRanges = React.useMemo(() => {
    return assetHealth ? explodePartitionKeysInRanges(ranges, assetHealth.stateForKey) : [];
  }, [ranges, assetHealth]);

  const allSelected = React.useMemo(
    () => allInRanges.filter((p) => stateFilters.includes(p.state)),
    [allInRanges, stateFilters],
  );

  const focusedDimensionKeys = params.partition
    ? ranges.length > 1
      ? params.partition.split('|').filter(Boolean)
      : [params.partition] // "|" character is allowed in 1D partition keys for historical reasons
    : [];

  const dimensionKeysOrdered = (range: PartitionHealthDimensionRange) => {
    return isTimeseriesPartition(range.selected[0])
      ? [...range.selected].reverse()
      : range.selected;
  };
  const dimensionRowsForRange = (range: PartitionHealthDimensionRange, idx: number) => {
    if (timeRange && timeRange.selected.length === 0) {
      return [];
    }
    return dimensionKeysOrdered(range)
      .map((dimensionKey) => {
        const state =
          focusedDimensionKeys.length >= idx
            ? assetHealth.stateForPartialKey([...focusedDimensionKeys.slice(0, idx), dimensionKey])
            : assetHealth.stateForSingleDimension(idx, dimensionKey, ranges[idx - 1]?.selected);

        return {dimensionKey, state};
      })
      .filter((row) => stateFilters.includes(row.state));
  };

  return (
    <>
      <FailedRunsSinceMaterializationBanner
        liveData={liveData}
        border={{side: 'bottom', width: 1, color: Colors.KeylineGray}}
      />

      <CurrentRunsBanner
        liveData={liveData}
        border={{side: 'bottom', width: 1, color: Colors.KeylineGray}}
      />
      {timeRange && (
        <Box
          padding={{vertical: 16, horizontal: 24}}
          border={{side: 'bottom', width: 1, color: Colors.KeylineGray}}
        >
          <PartitionRangeWizard
            partitionKeys={timeRange.dimension.partitionKeys}
            partitionStateForKey={(dimensionKey) =>
              assetHealth.stateForSingleDimension(timeRangeIdx, dimensionKey)
            }
            selected={timeRange.selected}
            setSelected={(selected) =>
              setRanges(ranges.map((r) => (r === timeRange ? {...r, selected} : r)))
            }
          />
        </Box>
      )}

      <Box
        padding={{vertical: 16, horizontal: 24}}
        flex={{direction: 'row', justifyContent: 'space-between'}}
        border={{side: 'bottom', width: 1, color: Colors.KeylineGray}}
      >
        <div>{allSelected.length.toLocaleString()} Partitions Selected</div>
        <PartitionStateCheckboxes
          partitionKeysForCounts={allInRanges}
          allowed={[PartitionState.MISSING, PartitionState.SUCCESS_MISSING, PartitionState.SUCCESS]}
          value={stateFilters}
          onChange={setStateFilters}
        />
      </Box>
      <Box style={{flex: 1, minHeight: 0, outline: 'none'}} flex={{direction: 'row'}} tabIndex={-1}>
        {ranges.map((range, idx) => (
          <Box
            key={range.dimension.name}
            style={{display: 'flex', flex: 1, paddingRight: 1, minWidth: 200}}
            flex={{direction: 'column'}}
            border={{side: 'right', color: Colors.KeylineGray, width: 1}}
            background={Colors.Gray50}
          >
            {range.dimension.name !== 'default' && (
              <Box
                padding={{horizontal: 24, vertical: 8}}
                flex={{gap: 8, alignItems: 'center'}}
                background={Colors.White}
                border={{side: 'bottom', width: 1, color: Colors.KeylineGray}}
              >
                <Icon name="partition" />
                <Subheading>{range.dimension.name}</Subheading>
              </Box>
            )}

            {!assetHealth ? (
              <Box flex={{alignItems: 'center', justifyContent: 'center'}} style={{flex: 1}}>
                <Spinner purpose="section" />
              </Box>
            ) : (
              <AssetPartitionList
                partitions={dimensionRowsForRange(range, idx)}
                focusedDimensionKey={focusedDimensionKeys[idx]}
                setFocusedDimensionKey={(dimensionKey) => {
                  const nextFocusedDimensionKeys: string[] = [];
                  for (let ii = 0; ii < idx; ii++) {
                    nextFocusedDimensionKeys.push(
                      focusedDimensionKeys[ii] || dimensionKeysOrdered(ranges[ii])[0],
                    );
                  }
                  if (dimensionKey) {
                    nextFocusedDimensionKeys.push(dimensionKey);
                  }
                  setParams({
                    ...params,
                    partition: nextFocusedDimensionKeys.join('|'),
                  });
                }}
              />
            )}
          </Box>
        ))}

        <Box style={{flex: 3, minWidth: 0}} flex={{direction: 'column'}}>
          {params.partition && focusedDimensionKeys.length === ranges.length ? (
            <AssetPartitionDetailLoader assetKey={assetKey} partitionKey={params.partition} />
          ) : (
            <AssetPartitionDetailEmpty />
          )}
        </Box>
      </Box>
    </>
  );
};<|MERGE_RESOLUTION|>--- conflicted
+++ resolved
@@ -41,14 +41,8 @@
   setParams,
   liveData,
 }) => {
-<<<<<<< HEAD
-  console.log(assetLastMaterializedAt);
   const [assetHealth] = usePartitionHealthData([assetKey], assetLastMaterializedAt);
-  const [ranges, setRanges] = usePartitionDimensionRanges(assetHealth, assetPartitionNames, 'view');
-=======
-  const [assetHealth] = usePartitionHealthData([assetKey]);
   const [ranges, setRanges] = usePartitionDimensionRanges(assetHealth, assetPartitionNames);
->>>>>>> 6929ec1c
 
   const [stateFilters, setStateFilters] = React.useState<PartitionState[]>([
     PartitionState.MISSING,
