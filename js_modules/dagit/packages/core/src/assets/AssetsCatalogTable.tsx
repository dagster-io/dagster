import {gql, useQuery} from '@apollo/client';
<<<<<<< HEAD
import {
  Button,
  ButtonGroup,
  InputGroup as BlueprintInputGroup,
  Menu,
  MenuItem,
  NonIdealState,
} from '@blueprintjs/core';
=======
import {Checkbox, InputGroup as BlueprintInputGroup, Menu, MenuItem} from '@blueprintjs/core';
>>>>>>> 5d583b61
import {Tooltip2 as Tooltip} from '@blueprintjs/popover2';
import {uniqBy} from 'lodash';
import * as React from 'react';
import {Link, useHistory} from 'react-router-dom';
import styled from 'styled-components/macro';

import {useFeatureFlags} from '../app/Flags';
import {usePermissions} from '../app/Permissions';
import {PythonErrorInfo, PYTHON_ERROR_FRAGMENT} from '../app/PythonErrorInfo';
import {QueryCountdown} from '../app/QueryCountdown';
import {useDocumentTitle} from '../hooks/useDocumentTitle';
import {PipelineReference} from '../pipelines/PipelineReference';
import {Box} from '../ui/Box';
<<<<<<< HEAD
import {Checkbox} from '../ui/Checkbox';
=======
import {ButtonWIP} from '../ui/Button';
import {ButtonGroup} from '../ui/ButtonGroup';
>>>>>>> 5d583b61
import {ColorsWIP} from '../ui/Colors';
import {Group} from '../ui/Group';
import {IconWIP} from '../ui/Icon';
import {Loading} from '../ui/Loading';
import {markdownToPlaintext} from '../ui/Markdown';
import {MenuItemWIP, MenuWIP} from '../ui/Menu';
import {NonIdealState} from '../ui/NonIdealState';
import {Popover} from '../ui/Popover';
import {Table} from '../ui/Table';
import {Tag} from '../ui/Tag';
import {assetKeyToString} from '../workspace/asset-graph/Utils';

import {AssetWipeDialog} from './AssetWipeDialog';
import {AssetsFilter, filterAssets} from './AssetsFilter';
import {AssetsTableMaterializationsQuery} from './types/AssetsTableMaterializationsQuery';
import {AssetsTableNodesQuery} from './types/AssetsTableNodesQuery';
import {useAssetView} from './useAssetView';

type AssetKey = {path: string[]};
type AssetTag = {key: string; value: string};
export type Asset = {
  id: string;
  key: AssetKey;
  tags: AssetTag[];
  jobName?: string | null;
  opName?: string | null;
  description?: string | null;
};

const EXPERIMENTAL_TAGS_WARNING = (
  <Box style={{maxWidth: 300}}>
    Tags are an experimental feature of asset materializations. See the{' '}
    <a
      href="https://docs.dagster.io/_apidocs/solids#dagster.AssetMaterialization"
      style={{color: ColorsWIP.White}}
    >
      AssetMaterialization documentation
    </a>{' '}
    for more about adding asset tags.
  </Box>
);

const POLL_INTERVAL = 15000;

export const AssetsCatalogTable: React.FC<{prefixPath?: string[]}> = ({prefixPath}) => {
  const materializationsQuery = useQuery<AssetsTableMaterializationsQuery>(
    ASSETS_TABLE_MATERIALIZATIONS_QUERY,
    {
      notifyOnNetworkStatusChange: true,
      pollInterval: POLL_INTERVAL,
    },
  );
  const nodesQuery = useQuery<AssetsTableNodesQuery>(ASSETS_TABLE_NODES_QUERY, {
    notifyOnNetworkStatusChange: true,
    pollInterval: POLL_INTERVAL,
  });

  const [q, setQ] = React.useState<string>('');
  const [view, setView] = useAssetView();

  const isFlattened = view !== 'directory';
  const history = useHistory();
  const setIsFlattened = (flat: boolean) => {
    setView(flat ? 'flat' : 'directory');
    if (flat && prefixPath) {
      history.push('/instance/assets');
    }
  };

  return (
    <div style={{flexGrow: 1}}>
      <Loading allowStaleData queryResult={materializationsQuery}>
        {({assetsOrError}) => (
          <Loading allowStaleData queryResult={nodesQuery}>
            {({assetNodes}) => {
              if (assetsOrError.__typename === 'PythonError') {
                return (
                  <Wrapper>
                    <PythonErrorInfo error={assetsOrError} />
                  </Wrapper>
                );
              }

              const allAssets: Asset[] = uniqBy(
                [
                  ...assetNodes.map((node) => ({...node, tags: [], key: node.assetKey})),
                  ...assetsOrError.nodes,
                ],
                (item) => assetKeyToString(item.key),
              );

              const assets = prefixPath
                ? allAssets.filter(
                    (asset: Asset) =>
                      prefixPath.length < asset.key.path.length &&
                      prefixPath.every((part: string, i: number) => part === asset.key.path[i]),
                  )
                : allAssets;

              const matching = isFlattened
                ? filterAssets(assets, q)
                : assets.filter((asset) => !q || matches(asset.key.path.join('/'), q));

              if (!assets.length) {
                return (
                  <Wrapper>
                    <NonIdealState
                      icon="layers"
                      title="Assets"
                      description={
                        <p>
                          {prefixPath && prefixPath.length ? (
                            <span>
                              There are no matching materialized assets with the specified asset
                              key.
                            </span>
                          ) : (
                            <span>There are no known materialized assets.</span>
                          )}
                          Any asset keys that have been specified with an{' '}
                          <code>AssetMaterialization</code> during a pipeline run will appear here.
                          See the{' '}
                          <a href="https://docs.dagster.io/_apidocs/solids#dagster.AssetMaterialization">
                            AssetMaterialization documentation
                          </a>{' '}
                          for more information.
                        </p>
                      }
                    />
                  </Wrapper>
                );
              }

              const showSwitcher = prefixPath || assets.some((asset) => asset.key.path.length > 1);
              return (
                <Wrapper>
                  <Box flex={{justifyContent: 'space-between'}} padding={{horizontal: 24}}>
                    <div>
                      {showSwitcher ? (
                        <Group spacing={8} direction="row">
                          <ButtonGroup
                            activeItems={new Set([view])}
                            buttons={[
                              {id: 'flat', icon: 'view_list', tooltip: 'List view'},
                              {id: 'directory', icon: 'folder_open', tooltip: 'Folder view'},
                            ]}
                            onClick={(id) => setIsFlattened(id === 'flat')}
                          />
                          {isFlattened ? (
                            <AssetsFilter assets={assets} query={q} onSetQuery={setQ} />
                          ) : (
                            <AssetSearch assets={allAssets} />
                          )}
                        </Group>
                      ) : isFlattened ? (
                        <AssetsFilter assets={assets} query={q} onSetQuery={setQ} />
                      ) : (
                        <AssetSearch assets={allAssets} />
                      )}
                    </div>
                    <QueryCountdown
                      pollInterval={POLL_INTERVAL}
                      queryResult={materializationsQuery}
                    />
                  </Box>
                  <AssetsTable
                    assets={matching}
                    currentPath={prefixPath || []}
                    setQuery={setQ}
                    isFlattened={isFlattened}
                  />
                </Wrapper>
              );
            }}
          </Loading>
        )}
      </Loading>
    </div>
  );
};

const matches = (haystack: string, needle: string) =>
  needle
    .toLowerCase()
    .split(' ')
    .filter((x) => x)
    .every((word) => haystack.toLowerCase().includes(word));

const AssetSearch: React.FC<{assets: Asset[]}> = ({assets}) => {
  const history = useHistory();
  const [open, setOpen] = React.useState(false);
  const [highlight, setHighlight] = React.useState<number>(0);
  const [q, setQ] = React.useState<string>('');

  React.useEffect(() => {
    setHighlight(0);
    if (q) {
      setOpen(true);
    }
  }, [q]);

  const selectOption = (asset: Asset) => {
    history.push(`/instance/assets/${asset.key.path.join('/')}`);
  };

  const matching = assets
    .filter((asset) => !q || matches(asset.key.path.join('/'), q))
    .slice(0, 10);

  const onKeyDown = (e: React.KeyboardEvent<any>) => {
    // Enter and Return confirm the currently selected suggestion or
    // confirm the freeform text you've typed if no suggestions are shown.
    if (e.key === 'Enter' || e.key === 'Return' || e.key === 'Tab') {
      if (matching.length) {
        const picked = matching[highlight];
        if (!picked) {
          throw new Error('Selection out of sync with suggestions');
        }
        selectOption(picked);
        e.preventDefault();
        e.stopPropagation();
      }
      return;
    }

    // Escape closes the options. The options re-open if you type another char or click.
    if (e.key === 'Escape') {
      setHighlight(0);
      setOpen(false);
      return;
    }

    const lastResult = matching.length - 1;
    if (e.key === 'ArrowUp') {
      e.preventDefault();
      setHighlight(highlight === 0 ? lastResult : highlight - 1);
    } else if (e.key === 'ArrowDown') {
      e.preventDefault();
      setHighlight(highlight === lastResult ? 0 : highlight + 1);
    }
  };

  return (
    <div style={{width: 600}}>
      <Popover
        isOpen={open && matching.length > 0}
        position="bottom-left"
        fill
        content={
          <MenuWIP style={{maxWidth: 600, minWidth: 600}}>
            {matching.map((asset, idx) => (
              <MenuItemWIP
                key={idx}
                onMouseDown={(e: React.MouseEvent<any>) => {
                  e.preventDefault();
                  e.stopPropagation();
                  selectOption(asset);
                }}
                active={highlight === idx}
                icon="table_view"
                text={
                  <div>
                    <div>{asset.key.path.join('/')}</div>
                  </div>
                }
              />
            ))}
          </MenuWIP>
        }
      >
        <InputGroup
          type="text"
          value={q}
          width={600}
          fill={false}
          placeholder={`Search all asset_keys...`}
          onChange={(e: React.ChangeEvent<any>) => setQ(e.target.value)}
          onFocus={() => setOpen(true)}
          onBlur={() => setOpen(false)}
          onKeyDown={onKeyDown}
        />
      </Popover>
    </div>
  );
};

type State = {
  checkedPaths: Set<string>;
  lastPath?: string[];
};
const initialState: State = {
  checkedPaths: new Set(),
  lastPath: undefined,
};
enum ActionType {
  TOGGLE_ONE = 'toggle-one',
  TOGGLE_SLICE = 'toggle-slice',
  TOGGLE_ALL = 'toggle-all',
}
type Action = {
  type: ActionType;
  payload: {
    checked: boolean;
    path?: string[];
    allPaths: string[][];
  };
};
const reducer = (state: State, action: Action): State => {
  const copy = new Set(Array.from(state.checkedPaths));
  switch (action.type) {
    case 'toggle-one': {
      const {checked, path} = action.payload;
      checked ? copy.add(JSON.stringify(path)) : copy.delete(JSON.stringify(path));
      return {checkedPaths: copy, lastPath: path};
    }

    case 'toggle-slice': {
      const {checked, path: actionPath, allPaths} = action.payload;
      const actionPathKey = JSON.stringify(actionPath);
      const lastPathKey = JSON.stringify(state.lastPath);
      const allPathKeys = allPaths.map((path) => JSON.stringify(path));
      const indexOfLast = allPathKeys.findIndex((key) => key === lastPathKey);
      const indexOfChecked = allPathKeys.findIndex((key) => key === actionPathKey);
      if (indexOfLast === undefined || indexOfChecked === undefined) {
        return state;
      }

      const [start, end] = [indexOfLast, indexOfChecked].sort();
      allPathKeys
        .slice(start, end + 1)
        .forEach((pathKey) => (checked ? copy.add(pathKey) : copy.delete(pathKey)));
      return {
        lastPath: actionPath,
        checkedPaths: copy,
      };
    }

    case 'toggle-all': {
      const {checked, allPaths} = action.payload;
      return {
        checkedPaths: checked ? new Set(allPaths.map((path) => JSON.stringify(path))) : new Set(),
        lastPath: undefined,
      };
    }
    default:
      return state;
  }
};

const AssetsTable = ({
  assets,
  currentPath,
  isFlattened,
  setQuery,
}: {
  assets: Asset[];
  currentPath: string[];
  setQuery: (q: string) => void;
  isFlattened: boolean;
}) => {
  useDocumentTitle(currentPath.length ? `Assets: ${currentPath.join(' \u203A ')}` : 'Assets');
  const [toWipe, setToWipe] = React.useState<AssetKey[] | undefined>();
  const {canWipeAssets} = usePermissions();
  const {flagAssetGraph} = useFeatureFlags();
  const [state, dispatch] = React.useReducer(reducer, initialState);
  const {checkedPaths} = state;

  const hasTags = !!assets.filter((asset) => asset.tags.length).length;
  const pathMap: {[key: string]: Asset[]} = {};
  assets.forEach((asset) => {
    const path = isFlattened
      ? asset.key.path
      : asset.key.path.slice(currentPath.length, currentPath.length + 1);
    const pathKey = JSON.stringify(path);
    pathMap[pathKey] = [...(pathMap[pathKey] || []), asset];
  });
  const sorted = Object.keys(pathMap)
    .sort()
    .map((x) => JSON.parse(x));

  const onTagClick = (tag: AssetTag) => {
    setQuery(`tag:${tag.key}=${tag.value}`);
  };
  const onChangeAll = (e: React.FormEvent<HTMLInputElement>) => {
    if (e.target instanceof HTMLInputElement) {
      const checked = checkedPaths.size !== sorted.length;
      onToggleAll(checked);
    }
  };
  const onToggleAll = (checked: boolean) => {
    dispatch({
      type: ActionType.TOGGLE_ALL,
      payload: {checked, allPaths: sorted},
    });
  };
  const onToggle = (e: React.FormEvent<HTMLInputElement>, path: string[]) => {
    if (e.target instanceof HTMLInputElement) {
      const {checked} = e.target;
      const shiftKey =
        e.nativeEvent instanceof MouseEvent && e.nativeEvent.getModifierState('Shift');
      if (shiftKey && state.lastPath) {
        dispatch({
          type: ActionType.TOGGLE_SLICE,
          payload: {checked, path, allPaths: sorted},
        });
      } else {
        dispatch({
          type: ActionType.TOGGLE_ONE,
          payload: {checked, path, allPaths: sorted},
        });
      }
    }
  };

  const selectedAssets = new Set<Asset>();
  sorted.forEach((path) => {
    const key = JSON.stringify(path);
    if (checkedPaths.has(key)) {
      const assets = pathMap[key] || [];
      assets.forEach((asset) => selectedAssets.add(asset));
    }
  });

  return (
    <Box margin={{top: 20}}>
      <Table>
        <thead>
          <tr>
            {canWipeAssets ? (
              <th style={{width: 50}}>
                <div style={{display: 'flex', alignItems: 'center'}}>
                  <Checkbox
                    style={{marginBottom: 0, marginTop: 1}}
                    indeterminate={checkedPaths.size > 0 && checkedPaths.size !== sorted.length}
                    checked={checkedPaths.size === sorted.length}
                    onChange={onChangeAll}
                  />
                  <AssetActions
                    selected={Array.from(selectedAssets)}
                    clearSelection={() => onToggleAll(false)}
                  />
                </div>
              </th>
            ) : null}
            <th>Asset Key</th>
            {hasTags ? (
              <th>
                <Group direction="row" spacing={8} alignItems="center">
                  Tags
                  <Tooltip position="top" content={EXPERIMENTAL_TAGS_WARNING}>
                    <IconWIP name="info" />
                  </Tooltip>
                </Group>
              </th>
            ) : null}
            {flagAssetGraph ? <th>Description</th> : null}
            {flagAssetGraph ? <th style={{maxWidth: 250}}>Defined In</th> : null}
            {canWipeAssets ? <th>Actions</th> : null}
          </tr>
        </thead>
        <tbody>
          {sorted.map((path, idx) => {
            const isSelected = checkedPaths.has(JSON.stringify(path));
            return (
              <AssetEntryRow
                key={idx}
                currentPath={currentPath}
                path={path}
                assets={pathMap[JSON.stringify(path)] || []}
                shouldShowTags={hasTags}
                shouldShowAssetGraphColumns={flagAssetGraph}
                isFlattened={isFlattened}
                isSelected={isSelected}
                onSelectToggle={onToggle}
                onTagClick={onTagClick}
                onWipe={(assets: Asset[]) => setToWipe(assets.map((asset) => asset.key))}
                canWipe={canWipeAssets}
              />
            );
          })}
        </tbody>
      </Table>
      <AssetWipeDialog
        assetKeys={toWipe || []}
        isOpen={!!toWipe}
        onClose={() => setToWipe(undefined)}
        onComplete={() => setToWipe(undefined)}
        requery={(_) => [
          {query: ASSETS_TABLE_NODES_QUERY},
          {query: ASSETS_TABLE_MATERIALIZATIONS_QUERY},
        ]}
      />
    </Box>
  );
};

const AssetEntryRow: React.FC<{
  currentPath?: string[];
  path: string[];
  isSelected: boolean;
  isFlattened: boolean;
  onSelectToggle: (e: React.FormEvent<HTMLInputElement>, path: string[]) => void;
  shouldShowTags: boolean;
  shouldShowAssetGraphColumns: boolean;
  assets: Asset[];
  onTagClick: (tag: AssetTag) => void;
  onWipe: (assets: Asset[]) => void;
  canWipe: boolean;
}> = React.memo(
  ({
    currentPath,
    path,
    shouldShowTags,
    shouldShowAssetGraphColumns,
    assets,
    onTagClick,
    isSelected,
    isFlattened,
    onSelectToggle,
    onWipe,
    canWipe,
  }) => {
    const fullPath = [...(currentPath || []), ...path];
    const isAssetEntry = assets.length === 1 && fullPath.join('/') === assets[0].key.path.join('/');
    const linkUrl = `/instance/assets/${fullPath.map(encodeURIComponent).join('/')}`;
    const first = assets[0];

    return (
      <tr>
        {canWipe ? (
          <td style={{paddingRight: '4px'}}>
            <Checkbox checked={isSelected} onChange={(e) => onSelectToggle(e, path)} />
          </td>
        ) : null}
        <td>
          <Link to={linkUrl}>
            <Box flex={{alignItems: 'center'}}>
              {path
                .map((p, i) => <span key={i}>{p}</span>)
                .reduce(
                  (accum, curr, ii) => [
                    ...accum,
                    ii > 0 ? (
                      <React.Fragment key={`${ii}-space`}>&nbsp;{`>`}&nbsp;</React.Fragment>
                    ) : null,
                    curr,
                  ],
                  [] as React.ReactNode[],
                )}
              {isAssetEntry || isFlattened ? null : '/'}
            </Box>
          </Link>
        </td>
        {shouldShowTags ? (
          <td>
            {isAssetEntry && first.tags.length ? (
              <Box flex={{direction: 'row', wrap: 'wrap', gap: 8}}>
                {first.tags.map((tag, idx) => (
                  <Tag tag={tag} key={idx} onClick={() => onTagClick(tag)} />
                ))}
              </Box>
            ) : null}
          </td>
        ) : null}
        {shouldShowAssetGraphColumns ? (
          <td>{first.description && markdownToPlaintext(first.description).split('\n')[0]}</td>
        ) : null}
        {shouldShowAssetGraphColumns ? (
          <td>
            {first.jobName && (
              <PipelineReference
                showIcon
                pipelineName={first.jobName}
                pipelineHrefContext="repo-unknown"
                mode={'default'}
              />
            )}
          </td>
        ) : null}
        {canWipe ? (
          <td>
            {isAssetEntry ? (
              <Popover
                content={
                  <Menu>
                    <MenuItem
                      text="Wipe ..."
                      icon="trash"
                      target="_blank"
                      onClick={() => onWipe(assets)}
                    />
                  </Menu>
                }
                position="bottom-right"
              >
                <ButtonWIP icon={<IconWIP name="expand_more" />} />
              </Popover>
            ) : (
              <ButtonWIP icon={<IconWIP name="expand_more" />} />
            )}
          </td>
        ) : null}
      </tr>
    );
  },
);

const AssetActions: React.FC<{
  selected: Asset[];
  clearSelection: () => void;
}> = React.memo(({selected, clearSelection}) => {
  const [showBulkWipeDialog, setShowBulkWipeDialog] = React.useState<boolean>(false);
  const {canWipeAssets} = usePermissions();

  if (!canWipeAssets) {
    return null;
  }

  const disabled = selected.length === 0;
  const prompt = disabled
    ? 'Select assets to wipe'
    : selected.length === 1
    ? 'Wipe 1 asset'
    : `Wipe ${selected.length} assets`;

  return (
    <>
      <Tooltip position="right" content={prompt}>
        <ButtonWIP
          disabled={disabled}
          icon={<IconWIP name="delete" />}
          intent={disabled ? 'none' : 'danger'}
          outlined={!disabled}
          onClick={() => setShowBulkWipeDialog(true)}
        >
          {disabled ? null : selected.length}
        </ButtonWIP>
      </Tooltip>
      <AssetWipeDialog
        assetKeys={selected.map((asset) => asset.key)}
        isOpen={showBulkWipeDialog}
        onClose={() => setShowBulkWipeDialog(false)}
        onComplete={() => {
          setShowBulkWipeDialog(false);
          clearSelection();
        }}
        requery={(_) => [
          {query: ASSETS_TABLE_NODES_QUERY},
          {query: ASSETS_TABLE_MATERIALIZATIONS_QUERY},
        ]}
      />
    </>
  );
});

const Wrapper = styled.div`
  flex: 1 1;
  display: flex;
  flex-direction: column;
  width: 100%;
  height: 100%;
  min-width: 0;
  overflow: auto;
  position: relative;
  z-index: 0;
  table th {
    vertical-align: middle;
  }
`;

const ASSETS_TABLE_NODES_QUERY = gql`
  query AssetsTableNodesQuery {
    assetNodes {
      id
      opName
      jobName
      description
      assetKey {
        path
      }
    }
  }
`;

const ASSETS_TABLE_MATERIALIZATIONS_QUERY = gql`
  query AssetsTableMaterializationsQuery {
    assetsOrError {
      __typename
      ... on AssetConnection {
        nodes {
          id
          key {
            path
          }
          tags {
            key
            value
          }
        }
      }
      ...PythonErrorFragment
    }
  }

  ${PYTHON_ERROR_FRAGMENT}
`;

const InputGroup = styled(BlueprintInputGroup)`
  input,
  input:focus {
    outline: none;
    box-shadow: none;
    border: 1px solid #ececec;
  }
`;<|MERGE_RESOLUTION|>--- conflicted
+++ resolved
@@ -1,16 +1,5 @@
 import {gql, useQuery} from '@apollo/client';
-<<<<<<< HEAD
-import {
-  Button,
-  ButtonGroup,
-  InputGroup as BlueprintInputGroup,
-  Menu,
-  MenuItem,
-  NonIdealState,
-} from '@blueprintjs/core';
-=======
-import {Checkbox, InputGroup as BlueprintInputGroup, Menu, MenuItem} from '@blueprintjs/core';
->>>>>>> 5d583b61
+import {InputGroup as BlueprintInputGroup, Menu, MenuItem} from '@blueprintjs/core';
 import {Tooltip2 as Tooltip} from '@blueprintjs/popover2';
 import {uniqBy} from 'lodash';
 import * as React from 'react';
@@ -24,12 +13,9 @@
 import {useDocumentTitle} from '../hooks/useDocumentTitle';
 import {PipelineReference} from '../pipelines/PipelineReference';
 import {Box} from '../ui/Box';
-<<<<<<< HEAD
-import {Checkbox} from '../ui/Checkbox';
-=======
 import {ButtonWIP} from '../ui/Button';
 import {ButtonGroup} from '../ui/ButtonGroup';
->>>>>>> 5d583b61
+import {Checkbox} from '../ui/Checkbox';
 import {ColorsWIP} from '../ui/Colors';
 import {Group} from '../ui/Group';
 import {IconWIP} from '../ui/Icon';
