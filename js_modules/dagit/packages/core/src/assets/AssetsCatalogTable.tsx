import {gql, useQuery} from '@apollo/client';
<<<<<<< HEAD
import {
  Button,
  ButtonGroup,
  Checkbox,
  InputGroup as BlueprintInputGroup,
  Menu,
  MenuItem,
} from '@blueprintjs/core';
=======
import {Checkbox, InputGroup as BlueprintInputGroup, Menu, MenuItem} from '@blueprintjs/core';
>>>>>>> 5d583b61
import {Tooltip2 as Tooltip} from '@blueprintjs/popover2';
import {uniqBy} from 'lodash';
import * as React from 'react';
import {Link, useHistory} from 'react-router-dom';
import styled from 'styled-components/macro';

import {useFeatureFlags} from '../app/Flags';
import {usePermissions} from '../app/Permissions';
import {PythonErrorInfo, PYTHON_ERROR_FRAGMENT} from '../app/PythonErrorInfo';
import {QueryCountdown} from '../app/QueryCountdown';
import {useDocumentTitle} from '../hooks/useDocumentTitle';
import {PipelineReference} from '../pipelines/PipelineReference';
import {Box} from '../ui/Box';
import {ButtonWIP} from '../ui/Button';
import {ButtonGroup} from '../ui/ButtonGroup';
import {ColorsWIP} from '../ui/Colors';
import {Group} from '../ui/Group';
import {IconWIP} from '../ui/Icon';
import {Loading} from '../ui/Loading';
import {markdownToPlaintext} from '../ui/Markdown';
import {MenuItemWIP, MenuWIP} from '../ui/Menu';
import {NonIdealState} from '../ui/NonIdealState';
import {Popover} from '../ui/Popover';
import {Table} from '../ui/Table';
import {Tag} from '../ui/Tag';
import {assetKeyToString} from '../workspace/asset-graph/Utils';

import {AssetWipeDialog} from './AssetWipeDialog';
import {AssetsFilter, filterAssets} from './AssetsFilter';
import {AssetsTableMaterializationsQuery} from './types/AssetsTableMaterializationsQuery';
import {AssetsTableNodesQuery} from './types/AssetsTableNodesQuery';
import {useAssetView} from './useAssetView';

type AssetKey = {path: string[]};
type AssetTag = {key: string; value: string};
export type Asset = {
  id: string;
  key: AssetKey;
  tags: AssetTag[];
  jobName?: string | null;
  opName?: string | null;
  description?: string | null;
};

const EXPERIMENTAL_TAGS_WARNING = (
  <Box style={{maxWidth: 300}}>
    Tags are an experimental feature of asset materializations. See the{' '}
    <a
      href="https://docs.dagster.io/_apidocs/solids#dagster.AssetMaterialization"
      style={{color: ColorsWIP.White}}
    >
      AssetMaterialization documentation
    </a>{' '}
    for more about adding asset tags.
  </Box>
);

const POLL_INTERVAL = 15000;

export const AssetsCatalogTable: React.FC<{prefixPath?: string[]}> = ({prefixPath}) => {
  const materializationsQuery = useQuery<AssetsTableMaterializationsQuery>(
    ASSETS_TABLE_MATERIALIZATIONS_QUERY,
    {
      notifyOnNetworkStatusChange: true,
      pollInterval: POLL_INTERVAL,
    },
  );
  const nodesQuery = useQuery<AssetsTableNodesQuery>(ASSETS_TABLE_NODES_QUERY, {
    notifyOnNetworkStatusChange: true,
    pollInterval: POLL_INTERVAL,
  });

  const [q, setQ] = React.useState<string>('');
  const [view, setView] = useAssetView();

  const isFlattened = view !== 'directory';
  const history = useHistory();
  const setIsFlattened = (flat: boolean) => {
    setView(flat ? 'flat' : 'directory');
    if (flat && prefixPath) {
      history.push('/instance/assets');
    }
  };

  return (
    <div style={{flexGrow: 1}}>
      <Loading allowStaleData queryResult={materializationsQuery}>
        {({assetsOrError}) => (
          <Loading allowStaleData queryResult={nodesQuery}>
            {({assetNodes}) => {
              if (assetsOrError.__typename === 'PythonError') {
                return (
                  <Wrapper>
                    <PythonErrorInfo error={assetsOrError} />
                  </Wrapper>
                );
              }

              const allAssets: Asset[] = uniqBy(
                [
                  ...assetNodes.map((node) => ({...node, tags: [], key: node.assetKey})),
                  ...assetsOrError.nodes,
                ],
                (item) => assetKeyToString(item.key),
              );

              const assets = prefixPath
                ? allAssets.filter(
                    (asset: Asset) =>
                      prefixPath.length < asset.key.path.length &&
                      prefixPath.every((part: string, i: number) => part === asset.key.path[i]),
                  )
                : allAssets;

              const matching = isFlattened
                ? filterAssets(assets, q)
                : assets.filter((asset) => !q || matches(asset.key.path.join('/'), q));

              if (!assets.length) {
                return (
                  <Wrapper>
                    <NonIdealState
                      icon="layers"
                      title="Assets"
                      description={
                        <p>
                          {prefixPath && prefixPath.length ? (
                            <span>
                              There are no matching materialized assets with the specified asset
                              key.
                            </span>
                          ) : (
                            <span>There are no known materialized assets.</span>
                          )}
                          Any asset keys that have been specified with an{' '}
                          <code>AssetMaterialization</code> during a pipeline run will appear here.
                          See the{' '}
                          <a href="https://docs.dagster.io/_apidocs/solids#dagster.AssetMaterialization">
                            AssetMaterialization documentation
                          </a>{' '}
                          for more information.
                        </p>
                      }
                    />
                  </Wrapper>
                );
              }

              const showSwitcher = prefixPath || assets.some((asset) => asset.key.path.length > 1);
              return (
                <Wrapper>
                  <Box flex={{justifyContent: 'space-between'}} padding={{horizontal: 24}}>
                    <div>
                      {showSwitcher ? (
                        <Group spacing={8} direction="row">
                          <ButtonGroup
                            activeItems={new Set([view])}
                            buttons={[
                              {id: 'flat', icon: 'view_list', tooltip: 'List view'},
                              {id: 'directory', icon: 'folder_open', tooltip: 'Folder view'},
                            ]}
                            onClick={(id) => setIsFlattened(id === 'flat')}
                          />
                          {isFlattened ? (
                            <AssetsFilter assets={assets} query={q} onSetQuery={setQ} />
                          ) : (
                            <AssetSearch assets={allAssets} />
                          )}
                        </Group>
                      ) : isFlattened ? (
                        <AssetsFilter assets={assets} query={q} onSetQuery={setQ} />
                      ) : (
                        <AssetSearch assets={allAssets} />
                      )}
                    </div>
                    <QueryCountdown
                      pollInterval={POLL_INTERVAL}
                      queryResult={materializationsQuery}
                    />
                  </Box>
                  <AssetsTable
                    assets={matching}
                    currentPath={prefixPath || []}
                    setQuery={setQ}
                    isFlattened={isFlattened}
                  />
                </Wrapper>
              );
            }}
          </Loading>
        )}
      </Loading>
    </div>
  );
};

const matches = (haystack: string, needle: string) =>
  needle
    .toLowerCase()
    .split(' ')
    .filter((x) => x)
    .every((word) => haystack.toLowerCase().includes(word));

const AssetSearch: React.FC<{assets: Asset[]}> = ({assets}) => {
  const history = useHistory();
  const [open, setOpen] = React.useState(false);
  const [highlight, setHighlight] = React.useState<number>(0);
  const [q, setQ] = React.useState<string>('');

  React.useEffect(() => {
    setHighlight(0);
    if (q) {
      setOpen(true);
    }
  }, [q]);

  const selectOption = (asset: Asset) => {
    history.push(`/instance/assets/${asset.key.path.join('/')}`);
  };

  const matching = assets
    .filter((asset) => !q || matches(asset.key.path.join('/'), q))
    .slice(0, 10);

  const onKeyDown = (e: React.KeyboardEvent<any>) => {
    // Enter and Return confirm the currently selected suggestion or
    // confirm the freeform text you've typed if no suggestions are shown.
    if (e.key === 'Enter' || e.key === 'Return' || e.key === 'Tab') {
      if (matching.length) {
        const picked = matching[highlight];
        if (!picked) {
          throw new Error('Selection out of sync with suggestions');
        }
        selectOption(picked);
        e.preventDefault();
        e.stopPropagation();
      }
      return;
    }

    // Escape closes the options. The options re-open if you type another char or click.
    if (e.key === 'Escape') {
      setHighlight(0);
      setOpen(false);
      return;
    }

    const lastResult = matching.length - 1;
    if (e.key === 'ArrowUp') {
      e.preventDefault();
      setHighlight(highlight === 0 ? lastResult : highlight - 1);
    } else if (e.key === 'ArrowDown') {
      e.preventDefault();
      setHighlight(highlight === lastResult ? 0 : highlight + 1);
    }
  };

  return (
    <div style={{width: 600}}>
      <Popover
        isOpen={open && matching.length > 0}
        position="bottom-left"
        fill
        content={
          <MenuWIP style={{maxWidth: 600, minWidth: 600}}>
            {matching.map((asset, idx) => (
              <MenuItemWIP
                key={idx}
                onMouseDown={(e: React.MouseEvent<any>) => {
                  e.preventDefault();
                  e.stopPropagation();
                  selectOption(asset);
                }}
                active={highlight === idx}
                icon="asset"
                text={
                  <div>
                    <div>{asset.key.path.join('/')}</div>
                  </div>
                }
              />
            ))}
          </MenuWIP>
        }
      >
        <InputGroup
          type="text"
          value={q}
          width={600}
          fill={false}
          placeholder={`Search all asset_keys...`}
          onChange={(e: React.ChangeEvent<any>) => setQ(e.target.value)}
          onFocus={() => setOpen(true)}
          onBlur={() => setOpen(false)}
          onKeyDown={onKeyDown}
        />
      </Popover>
    </div>
  );
};

type State = {
  checkedPaths: Set<string>;
  lastPath?: string[];
};
const initialState: State = {
  checkedPaths: new Set(),
  lastPath: undefined,
};
enum ActionType {
  TOGGLE_ONE = 'toggle-one',
  TOGGLE_SLICE = 'toggle-slice',
  TOGGLE_ALL = 'toggle-all',
}
type Action = {
  type: ActionType;
  payload: {
    checked: boolean;
    path?: string[];
    allPaths: string[][];
  };
};
const reducer = (state: State, action: Action): State => {
  const copy = new Set(Array.from(state.checkedPaths));
  switch (action.type) {
    case 'toggle-one': {
      const {checked, path} = action.payload;
      checked ? copy.add(JSON.stringify(path)) : copy.delete(JSON.stringify(path));
      return {checkedPaths: copy, lastPath: path};
    }

    case 'toggle-slice': {
      const {checked, path: actionPath, allPaths} = action.payload;
      const actionPathKey = JSON.stringify(actionPath);
      const lastPathKey = JSON.stringify(state.lastPath);
      const allPathKeys = allPaths.map((path) => JSON.stringify(path));
      const indexOfLast = allPathKeys.findIndex((key) => key === lastPathKey);
      const indexOfChecked = allPathKeys.findIndex((key) => key === actionPathKey);
      if (indexOfLast === undefined || indexOfChecked === undefined) {
        return state;
      }

      const [start, end] = [indexOfLast, indexOfChecked].sort();
      allPathKeys
        .slice(start, end + 1)
        .forEach((pathKey) => (checked ? copy.add(pathKey) : copy.delete(pathKey)));
      return {
        lastPath: actionPath,
        checkedPaths: copy,
      };
    }

    case 'toggle-all': {
      const {checked, allPaths} = action.payload;
      return {
        checkedPaths: checked ? new Set(allPaths.map((path) => JSON.stringify(path))) : new Set(),
        lastPath: undefined,
      };
    }
    default:
      return state;
  }
};

const AssetsTable = ({
  assets,
  currentPath,
  isFlattened,
  setQuery,
}: {
  assets: Asset[];
  currentPath: string[];
  setQuery: (q: string) => void;
  isFlattened: boolean;
}) => {
  useDocumentTitle(currentPath.length ? `Assets: ${currentPath.join(' \u203A ')}` : 'Assets');
  const [toWipe, setToWipe] = React.useState<AssetKey[] | undefined>();
  const {canWipeAssets} = usePermissions();
  const {flagAssetGraph} = useFeatureFlags();
  const [state, dispatch] = React.useReducer(reducer, initialState);
  const {checkedPaths} = state;

  const hasTags = !!assets.filter((asset) => asset.tags.length).length;
  const pathMap: {[key: string]: Asset[]} = {};
  assets.forEach((asset) => {
    const path = isFlattened
      ? asset.key.path
      : asset.key.path.slice(currentPath.length, currentPath.length + 1);
    const pathKey = JSON.stringify(path);
    pathMap[pathKey] = [...(pathMap[pathKey] || []), asset];
  });
  const sorted = Object.keys(pathMap)
    .sort()
    .map((x) => JSON.parse(x));

  const onTagClick = (tag: AssetTag) => {
    setQuery(`tag:${tag.key}=${tag.value}`);
  };
  const onChangeAll = (e: React.FormEvent<HTMLInputElement>) => {
    if (e.target instanceof HTMLInputElement) {
      const checked = checkedPaths.size !== sorted.length;
      onToggleAll(checked);
    }
  };
  const onToggleAll = (checked: boolean) => {
    dispatch({
      type: ActionType.TOGGLE_ALL,
      payload: {checked, allPaths: sorted},
    });
  };
  const onToggle = (e: React.FormEvent<HTMLInputElement>, path: string[]) => {
    if (e.target instanceof HTMLInputElement) {
      const {checked} = e.target;
      const shiftKey =
        e.nativeEvent instanceof MouseEvent && e.nativeEvent.getModifierState('Shift');
      if (shiftKey && state.lastPath) {
        dispatch({
          type: ActionType.TOGGLE_SLICE,
          payload: {checked, path, allPaths: sorted},
        });
      } else {
        dispatch({
          type: ActionType.TOGGLE_ONE,
          payload: {checked, path, allPaths: sorted},
        });
      }
    }
  };

  const selectedAssets = new Set<Asset>();
  sorted.forEach((path) => {
    const key = JSON.stringify(path);
    if (checkedPaths.has(key)) {
      const assets = pathMap[key] || [];
      assets.forEach((asset) => selectedAssets.add(asset));
    }
  });

  return (
    <Box margin={{top: 20}}>
      <Table>
        <thead>
          <tr>
            {canWipeAssets ? (
              <th style={{width: 50}}>
                <div style={{display: 'flex', alignItems: 'center'}}>
                  <Checkbox
                    style={{marginBottom: 0, marginTop: 1}}
                    indeterminate={checkedPaths.size > 0 && checkedPaths.size !== sorted.length}
                    checked={checkedPaths.size === sorted.length}
                    onChange={onChangeAll}
                  />
                  <AssetActions
                    selected={Array.from(selectedAssets)}
                    clearSelection={() => onToggleAll(false)}
                  />
                </div>
              </th>
            ) : null}
            <th>Asset Key</th>
            {hasTags ? (
              <th>
                <Group direction="row" spacing={8} alignItems="center">
                  Tags
                  <Tooltip position="top" content={EXPERIMENTAL_TAGS_WARNING}>
                    <IconWIP name="info" />
                  </Tooltip>
                </Group>
              </th>
            ) : null}
            {flagAssetGraph ? <th>Description</th> : null}
            {flagAssetGraph ? <th style={{maxWidth: 250}}>Defined In</th> : null}
            {canWipeAssets ? <th>Actions</th> : null}
          </tr>
        </thead>
        <tbody>
          {sorted.map((path, idx) => {
            const isSelected = checkedPaths.has(JSON.stringify(path));
            return (
              <AssetEntryRow
                key={idx}
                currentPath={currentPath}
                path={path}
                assets={pathMap[JSON.stringify(path)] || []}
                shouldShowTags={hasTags}
                shouldShowAssetGraphColumns={flagAssetGraph}
                isFlattened={isFlattened}
                isSelected={isSelected}
                onSelectToggle={onToggle}
                onTagClick={onTagClick}
                onWipe={(assets: Asset[]) => setToWipe(assets.map((asset) => asset.key))}
                canWipe={canWipeAssets}
              />
            );
          })}
        </tbody>
      </Table>
      <AssetWipeDialog
        assetKeys={toWipe || []}
        isOpen={!!toWipe}
        onClose={() => setToWipe(undefined)}
        onComplete={() => setToWipe(undefined)}
        requery={(_) => [
          {query: ASSETS_TABLE_NODES_QUERY},
          {query: ASSETS_TABLE_MATERIALIZATIONS_QUERY},
        ]}
      />
    </Box>
  );
};

const AssetEntryRow: React.FC<{
  currentPath?: string[];
  path: string[];
  isSelected: boolean;
  isFlattened: boolean;
  onSelectToggle: (e: React.FormEvent<HTMLInputElement>, path: string[]) => void;
  shouldShowTags: boolean;
  shouldShowAssetGraphColumns: boolean;
  assets: Asset[];
  onTagClick: (tag: AssetTag) => void;
  onWipe: (assets: Asset[]) => void;
  canWipe: boolean;
}> = React.memo(
  ({
    currentPath,
    path,
    shouldShowTags,
    shouldShowAssetGraphColumns,
    assets,
    onTagClick,
    isSelected,
    isFlattened,
    onSelectToggle,
    onWipe,
    canWipe,
  }) => {
    const fullPath = [...(currentPath || []), ...path];
    const isAssetEntry = assets.length === 1 && fullPath.join('/') === assets[0].key.path.join('/');
    const linkUrl = `/instance/assets/${fullPath.map(encodeURIComponent).join('/')}`;
    const first = assets[0];

    return (
      <tr>
        {canWipe ? (
          <td style={{paddingRight: '4px'}}>
            <Checkbox checked={isSelected} onChange={(e) => onSelectToggle(e, path)} />
          </td>
        ) : null}
        <td>
          <Link to={linkUrl}>
            <Box flex={{alignItems: 'center'}}>
              {path
                .map((p, i) => <span key={i}>{p}</span>)
                .reduce(
                  (accum, curr, ii) => [
                    ...accum,
                    ii > 0 ? (
                      <React.Fragment key={`${ii}-space`}>&nbsp;{`>`}&nbsp;</React.Fragment>
                    ) : null,
                    curr,
                  ],
                  [] as React.ReactNode[],
                )}
              {isAssetEntry || isFlattened ? null : '/'}
            </Box>
          </Link>
        </td>
        {shouldShowTags ? (
          <td>
            {isAssetEntry && first.tags.length ? (
              <Box flex={{direction: 'row', wrap: 'wrap', gap: 8}}>
                {first.tags.map((tag, idx) => (
                  <Tag tag={tag} key={idx} onClick={() => onTagClick(tag)} />
                ))}
              </Box>
            ) : null}
          </td>
        ) : null}
        {shouldShowAssetGraphColumns ? (
          <td>{first.description && markdownToPlaintext(first.description).split('\n')[0]}</td>
        ) : null}
        {shouldShowAssetGraphColumns ? (
          <td>
            {first.jobName && (
              <PipelineReference
                showIcon
                pipelineName={first.jobName}
                pipelineHrefContext="repo-unknown"
                mode={'default'}
              />
            )}
          </td>
        ) : null}
        {canWipe ? (
          <td>
            {isAssetEntry ? (
              <Popover
                content={
                  <Menu>
                    <MenuItem
                      text="Wipe ..."
                      icon="trash"
                      target="_blank"
                      onClick={() => onWipe(assets)}
                    />
                  </Menu>
                }
                position="bottom-right"
              >
                <ButtonWIP icon={<IconWIP name="expand_more" />} />
              </Popover>
            ) : (
              <ButtonWIP icon={<IconWIP name="expand_more" />} />
            )}
          </td>
        ) : null}
      </tr>
    );
  },
);

const AssetActions: React.FC<{
  selected: Asset[];
  clearSelection: () => void;
}> = React.memo(({selected, clearSelection}) => {
  const [showBulkWipeDialog, setShowBulkWipeDialog] = React.useState<boolean>(false);
  const {canWipeAssets} = usePermissions();

  if (!canWipeAssets) {
    return null;
  }

  const disabled = selected.length === 0;
  const prompt = disabled
    ? 'Select assets to wipe'
    : selected.length === 1
    ? 'Wipe 1 asset'
    : `Wipe ${selected.length} assets`;

  return (
    <>
      <Tooltip position="right" content={prompt}>
        <ButtonWIP
          disabled={disabled}
          icon={<IconWIP name="delete" />}
          intent={disabled ? 'none' : 'danger'}
          outlined={!disabled}
          onClick={() => setShowBulkWipeDialog(true)}
        >
          {disabled ? null : selected.length}
        </ButtonWIP>
      </Tooltip>
      <AssetWipeDialog
        assetKeys={selected.map((asset) => asset.key)}
        isOpen={showBulkWipeDialog}
        onClose={() => setShowBulkWipeDialog(false)}
        onComplete={() => {
          setShowBulkWipeDialog(false);
          clearSelection();
        }}
        requery={(_) => [
          {query: ASSETS_TABLE_NODES_QUERY},
          {query: ASSETS_TABLE_MATERIALIZATIONS_QUERY},
        ]}
      />
    </>
  );
});

const Wrapper = styled.div`
  flex: 1 1;
  display: flex;
  flex-direction: column;
  width: 100%;
  height: 100%;
  min-width: 0;
  overflow: auto;
  position: relative;
  z-index: 0;
  table th {
    vertical-align: middle;
  }
`;

const ASSETS_TABLE_NODES_QUERY = gql`
  query AssetsTableNodesQuery {
    assetNodes {
      id
      opName
      jobName
      description
      assetKey {
        path
      }
    }
  }
`;

const ASSETS_TABLE_MATERIALIZATIONS_QUERY = gql`
  query AssetsTableMaterializationsQuery {
    assetsOrError {
      __typename
      ... on AssetConnection {
        nodes {
          id
          key {
            path
          }
          tags {
            key
            value
          }
        }
      }
      ...PythonErrorFragment
    }
  }

  ${PYTHON_ERROR_FRAGMENT}
`;

const InputGroup = styled(BlueprintInputGroup)`
  input,
  input:focus {
    outline: none;
    box-shadow: none;
    border: 1px solid #ececec;
  }
`;<|MERGE_RESOLUTION|>--- conflicted
+++ resolved
@@ -1,16 +1,5 @@
 import {gql, useQuery} from '@apollo/client';
-<<<<<<< HEAD
-import {
-  Button,
-  ButtonGroup,
-  Checkbox,
-  InputGroup as BlueprintInputGroup,
-  Menu,
-  MenuItem,
-} from '@blueprintjs/core';
-=======
 import {Checkbox, InputGroup as BlueprintInputGroup, Menu, MenuItem} from '@blueprintjs/core';
->>>>>>> 5d583b61
 import {Tooltip2 as Tooltip} from '@blueprintjs/popover2';
 import {uniqBy} from 'lodash';
 import * as React from 'react';
