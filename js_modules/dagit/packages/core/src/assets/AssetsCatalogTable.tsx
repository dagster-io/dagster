import {gql, useQuery} from '@apollo/client';
import {
  Button,
  Checkbox,
  InputGroup as BlueprintInputGroup,
  Menu,
  MenuItem,
  NonIdealState,
} from '@blueprintjs/core';
import {Tooltip2 as Tooltip} from '@blueprintjs/popover2';
import {uniqBy} from 'lodash';
import * as React from 'react';
import {Link, useHistory} from 'react-router-dom';
import styled from 'styled-components/macro';

import {useFeatureFlags} from '../app/Flags';
import {usePermissions} from '../app/Permissions';
import {PythonErrorInfo, PYTHON_ERROR_FRAGMENT} from '../app/PythonErrorInfo';
import {QueryCountdown} from '../app/QueryCountdown';
import {useDocumentTitle} from '../hooks/useDocumentTitle';
import {PipelineReference} from '../pipelines/PipelineReference';
import {Box} from '../ui/Box';
import {ButtonGroup} from '../ui/ButtonGroup';
import {ColorsWIP} from '../ui/Colors';
import {Group} from '../ui/Group';
import {IconWIP} from '../ui/Icon';
import {Loading} from '../ui/Loading';
import {markdownToPlaintext} from '../ui/Markdown';
import {MenuItemWIP, MenuWIP} from '../ui/Menu';
import {Popover} from '../ui/Popover';
import {Table} from '../ui/Table';
import {Tag} from '../ui/Tag';
import {assetKeyToString} from '../workspace/asset-graph/Utils';

import {AssetWipeDialog} from './AssetWipeDialog';
import {AssetsFilter, filterAssets} from './AssetsFilter';
import {AssetsTableMaterializationsQuery} from './types/AssetsTableMaterializationsQuery';
import {AssetsTableNodesQuery} from './types/AssetsTableNodesQuery';
import {useAssetView} from './useAssetView';

type AssetKey = {path: string[]};
type AssetTag = {key: string; value: string};
export type Asset = {
  id: string;
  key: AssetKey;
  tags: AssetTag[];
  jobName?: string | null;
  opName?: string | null;
  description?: string | null;
};

const EXPERIMENTAL_TAGS_WARNING = (
  <Box style={{maxWidth: 300}}>
    Tags are an experimental feature of asset materializations. See the{' '}
    <a
      href="https://docs.dagster.io/_apidocs/solids#dagster.AssetMaterialization"
      style={{color: ColorsWIP.White}}
    >
      AssetMaterialization documentation
    </a>{' '}
    for more about adding asset tags.
  </Box>
);

const POLL_INTERVAL = 15000;

export const AssetsCatalogTable: React.FC<{prefixPath?: string[]}> = ({prefixPath}) => {
  const materializationsQuery = useQuery<AssetsTableMaterializationsQuery>(
    ASSETS_TABLE_MATERIALIZATIONS_QUERY,
    {
      notifyOnNetworkStatusChange: true,
      pollInterval: POLL_INTERVAL,
    },
  );
  const nodesQuery = useQuery<AssetsTableNodesQuery>(ASSETS_TABLE_NODES_QUERY, {
    notifyOnNetworkStatusChange: true,
    pollInterval: POLL_INTERVAL,
  });

  const [q, setQ] = React.useState<string>('');
  const [view, setView] = useAssetView();

  const isFlattened = view !== 'directory';
  const history = useHistory();
  const setIsFlattened = (flat: boolean) => {
    setView(flat ? 'flat' : 'directory');
    if (flat && prefixPath) {
      history.push('/instance/assets');
    }
  };

  return (
    <div style={{flexGrow: 1}}>
<<<<<<< HEAD
      <Loading allowStaleData queryResult={queryResult}>
        {({assetsOrError}) => {
          if (assetsOrError.__typename === 'PythonError') {
            return (
              <Wrapper>
                <PythonErrorInfo error={assetsOrError} />
              </Wrapper>
            );
          }

          const allAssets = assetsOrError.nodes;
          const assets = prefixPath
            ? assetsOrError.nodes.filter(
                (asset: Asset) =>
                  prefixPath.length < asset.key.path.length &&
                  prefixPath.every((part: string, i: number) => part === asset.key.path[i]),
              )
            : assetsOrError.nodes;

          const matching = isFlattened
            ? filterAssets(assets, q)
            : assets.filter((asset) => !q || matches(asset.key.path.join('/'), q));

          if (!assets.length) {
            return (
              <Wrapper>
                <NonIdealState
                  icon="panel-table"
                  title="Assets"
                  description={
                    <p>
                      {prefixPath && prefixPath.length ? (
                        <span>
                          There are no matching materialized assets with the specified asset key.
                        </span>
                      ) : (
                        <span>There are no known materialized assets.</span>
                      )}
                      Any asset keys that have been specified with an{' '}
                      <code>AssetMaterialization</code> during a pipeline run will appear here. See
                      the{' '}
                      <a href="https://docs.dagster.io/_apidocs/solids#dagster.AssetMaterialization">
                        AssetMaterialization documentation
                      </a>{' '}
                      for more information.
                    </p>
                  }
                />
              </Wrapper>
            );
          }

          const showSwitcher = prefixPath || assets.some((asset) => asset.key.path.length > 1);
          return (
            <Wrapper>
              <Box flex={{justifyContent: 'space-between'}} padding={{horizontal: 24}}>
                <div>
                  {showSwitcher ? (
                    <Group spacing={8} direction="row">
                      <ButtonGroup
                        activeItems={new Set([view])}
                        buttons={[
                          {id: 'flat', icon: 'view_list'},
                          {id: 'directory', icon: 'folder_open'},
                        ]}
                        onClick={(id) => setIsFlattened(id === 'flat')}
                      />
                      {isFlattened ? (
=======
      <Loading allowStaleData queryResult={materializationsQuery}>
        {({assetsOrError}) => (
          <Loading allowStaleData queryResult={nodesQuery}>
            {({assetNodes}) => {
              if (assetsOrError.__typename === 'PythonError') {
                return (
                  <Wrapper>
                    <PythonErrorInfo error={assetsOrError} />
                  </Wrapper>
                );
              }

              const allAssets: Asset[] = uniqBy(
                [
                  ...assetNodes.map((node) => ({...node, tags: [], key: node.assetKey})),
                  ...assetsOrError.nodes,
                ],
                (item) => assetKeyToString(item.key),
              );

              const assets = prefixPath
                ? allAssets.filter(
                    (asset: Asset) =>
                      prefixPath.length < asset.key.path.length &&
                      prefixPath.every((part: string, i: number) => part === asset.key.path[i]),
                  )
                : allAssets;

              const matching = isFlattened
                ? filterAssets(assets, q)
                : assets.filter((asset) => !q || matches(asset.key.path.join('/'), q));

              if (!assets.length) {
                return (
                  <Wrapper>
                    <NonIdealState
                      icon="panel-table"
                      title="Assets"
                      description={
                        <p>
                          {prefixPath && prefixPath.length ? (
                            <span>
                              There are no matching materialized assets with the specified asset
                              key.
                            </span>
                          ) : (
                            <span>There are no known materialized assets.</span>
                          )}
                          Any asset keys that have been specified with an{' '}
                          <code>AssetMaterialization</code> during a pipeline run will appear here.
                          See the{' '}
                          <a href="https://docs.dagster.io/_apidocs/solids#dagster.AssetMaterialization">
                            AssetMaterialization documentation
                          </a>{' '}
                          for more information.
                        </p>
                      }
                    />
                  </Wrapper>
                );
              }

              const showSwitcher = prefixPath || assets.some((asset) => asset.key.path.length > 1);
              return (
                <Wrapper>
                  <Box flex={{justifyContent: 'space-between'}} padding={{horizontal: 24}}>
                    <div>
                      {showSwitcher ? (
                        <Group spacing={8} direction="row">
                          <ButtonGroup>
                            <Button
                              icon="list"
                              title="Flat"
                              active={isFlattened}
                              onClick={() => setIsFlattened(true)}
                            />
                            <Button
                              icon="folder-close"
                              title="Directory"
                              active={!isFlattened}
                              onClick={() => setIsFlattened(false)}
                            />
                          </ButtonGroup>
                          {isFlattened ? (
                            <AssetsFilter assets={assets} query={q} onSetQuery={setQ} />
                          ) : (
                            <AssetSearch assets={allAssets} />
                          )}
                        </Group>
                      ) : isFlattened ? (
>>>>>>> 33ee8403
                        <AssetsFilter assets={assets} query={q} onSetQuery={setQ} />
                      ) : (
                        <AssetSearch assets={allAssets} />
                      )}
                    </div>
                    <QueryCountdown
                      pollInterval={POLL_INTERVAL}
                      queryResult={materializationsQuery}
                    />
                  </Box>
                  <AssetsTable
                    assets={matching}
                    currentPath={prefixPath || []}
                    setQuery={setQ}
                    isFlattened={isFlattened}
                  />
                </Wrapper>
              );
            }}
          </Loading>
        )}
      </Loading>
    </div>
  );
};

const matches = (haystack: string, needle: string) =>
  needle
    .toLowerCase()
    .split(' ')
    .filter((x) => x)
    .every((word) => haystack.toLowerCase().includes(word));

const AssetSearch: React.FC<{assets: Asset[]}> = ({assets}) => {
  const history = useHistory();
  const [open, setOpen] = React.useState(false);
  const [highlight, setHighlight] = React.useState<number>(0);
  const [q, setQ] = React.useState<string>('');

  React.useEffect(() => {
    setHighlight(0);
    if (q) {
      setOpen(true);
    }
  }, [q]);

  const selectOption = (asset: Asset) => {
    history.push(`/instance/assets/${asset.key.path.join('/')}`);
  };

  const matching = assets
    .filter((asset) => !q || matches(asset.key.path.join('/'), q))
    .slice(0, 10);

  const onKeyDown = (e: React.KeyboardEvent<any>) => {
    // Enter and Return confirm the currently selected suggestion or
    // confirm the freeform text you've typed if no suggestions are shown.
    if (e.key === 'Enter' || e.key === 'Return' || e.key === 'Tab') {
      if (matching.length) {
        const picked = matching[highlight];
        if (!picked) {
          throw new Error('Selection out of sync with suggestions');
        }
        selectOption(picked);
        e.preventDefault();
        e.stopPropagation();
      }
      return;
    }

    // Escape closes the options. The options re-open if you type another char or click.
    if (e.key === 'Escape') {
      setHighlight(0);
      setOpen(false);
      return;
    }

    const lastResult = matching.length - 1;
    if (e.key === 'ArrowUp') {
      e.preventDefault();
      setHighlight(highlight === 0 ? lastResult : highlight - 1);
    } else if (e.key === 'ArrowDown') {
      e.preventDefault();
      setHighlight(highlight === lastResult ? 0 : highlight + 1);
    }
  };

  return (
    <div style={{width: 600}}>
      <Popover
        isOpen={open && matching.length > 0}
        position="bottom-left"
        fill
        content={
          <MenuWIP style={{maxWidth: 600, minWidth: 600}}>
            {matching.map((asset, idx) => (
              <MenuItemWIP
                key={idx}
                onMouseDown={(e: React.MouseEvent<any>) => {
                  e.preventDefault();
                  e.stopPropagation();
                  selectOption(asset);
                }}
                active={highlight === idx}
                icon="table_view"
                text={
                  <div>
                    <div>{asset.key.path.join('/')}</div>
                  </div>
                }
              />
            ))}
          </MenuWIP>
        }
      >
        <InputGroup
          type="text"
          value={q}
          width={600}
          fill={false}
          placeholder={`Search all asset_keys...`}
          onChange={(e: React.ChangeEvent<any>) => setQ(e.target.value)}
          onFocus={() => setOpen(true)}
          onBlur={() => setOpen(false)}
          onKeyDown={onKeyDown}
        />
      </Popover>
    </div>
  );
};

type State = {
  checkedPaths: Set<string>;
  lastPath?: string[];
};
const initialState: State = {
  checkedPaths: new Set(),
  lastPath: undefined,
};
enum ActionType {
  TOGGLE_ONE = 'toggle-one',
  TOGGLE_SLICE = 'toggle-slice',
  TOGGLE_ALL = 'toggle-all',
}
type Action = {
  type: ActionType;
  payload: {
    checked: boolean;
    path?: string[];
    allPaths: string[][];
  };
};
const reducer = (state: State, action: Action): State => {
  const copy = new Set(Array.from(state.checkedPaths));
  switch (action.type) {
    case 'toggle-one': {
      const {checked, path} = action.payload;
      checked ? copy.add(JSON.stringify(path)) : copy.delete(JSON.stringify(path));
      return {checkedPaths: copy, lastPath: path};
    }

    case 'toggle-slice': {
      const {checked, path: actionPath, allPaths} = action.payload;
      const actionPathKey = JSON.stringify(actionPath);
      const lastPathKey = JSON.stringify(state.lastPath);
      const allPathKeys = allPaths.map((path) => JSON.stringify(path));
      const indexOfLast = allPathKeys.findIndex((key) => key === lastPathKey);
      const indexOfChecked = allPathKeys.findIndex((key) => key === actionPathKey);
      if (indexOfLast === undefined || indexOfChecked === undefined) {
        return state;
      }

      const [start, end] = [indexOfLast, indexOfChecked].sort();
      allPathKeys
        .slice(start, end + 1)
        .forEach((pathKey) => (checked ? copy.add(pathKey) : copy.delete(pathKey)));
      return {
        lastPath: actionPath,
        checkedPaths: copy,
      };
    }

    case 'toggle-all': {
      const {checked, allPaths} = action.payload;
      return {
        checkedPaths: checked ? new Set(allPaths.map((path) => JSON.stringify(path))) : new Set(),
        lastPath: undefined,
      };
    }
    default:
      return state;
  }
};

const AssetsTable = ({
  assets,
  currentPath,
  isFlattened,
  setQuery,
}: {
  assets: Asset[];
  currentPath: string[];
  setQuery: (q: string) => void;
  isFlattened: boolean;
}) => {
  useDocumentTitle(currentPath.length ? `Assets: ${currentPath.join(' \u203A ')}` : 'Assets');
  const [toWipe, setToWipe] = React.useState<AssetKey[] | undefined>();
  const {canWipeAssets} = usePermissions();
  const {flagAssetGraph} = useFeatureFlags();
  const [state, dispatch] = React.useReducer(reducer, initialState);
  const {checkedPaths} = state;

  const hasTags = !!assets.filter((asset) => asset.tags.length).length;
  const pathMap: {[key: string]: Asset[]} = {};
  assets.forEach((asset) => {
    const path = isFlattened
      ? asset.key.path
      : asset.key.path.slice(currentPath.length, currentPath.length + 1);
    const pathKey = JSON.stringify(path);
    pathMap[pathKey] = [...(pathMap[pathKey] || []), asset];
  });
  const sorted = Object.keys(pathMap)
    .sort()
    .map((x) => JSON.parse(x));

  const onTagClick = (tag: AssetTag) => {
    setQuery(`tag:${tag.key}=${tag.value}`);
  };
  const onChangeAll = (e: React.FormEvent<HTMLInputElement>) => {
    if (e.target instanceof HTMLInputElement) {
      const checked = checkedPaths.size !== sorted.length;
      onToggleAll(checked);
    }
  };
  const onToggleAll = (checked: boolean) => {
    dispatch({
      type: ActionType.TOGGLE_ALL,
      payload: {checked, allPaths: sorted},
    });
  };
  const onToggle = (e: React.FormEvent<HTMLInputElement>, path: string[]) => {
    if (e.target instanceof HTMLInputElement) {
      const {checked} = e.target;
      const shiftKey =
        e.nativeEvent instanceof MouseEvent && e.nativeEvent.getModifierState('Shift');
      if (shiftKey && state.lastPath) {
        dispatch({
          type: ActionType.TOGGLE_SLICE,
          payload: {checked, path, allPaths: sorted},
        });
      } else {
        dispatch({
          type: ActionType.TOGGLE_ONE,
          payload: {checked, path, allPaths: sorted},
        });
      }
    }
  };

  const selectedAssets = new Set<Asset>();
  sorted.forEach((path) => {
    const key = JSON.stringify(path);
    if (checkedPaths.has(key)) {
      const assets = pathMap[key] || [];
      assets.forEach((asset) => selectedAssets.add(asset));
    }
  });

  return (
    <Box margin={{top: 20}}>
      <Table>
        <thead>
          <tr>
            {canWipeAssets ? (
              <th style={{width: 50}}>
                <div style={{display: 'flex', alignItems: 'center'}}>
                  <Checkbox
                    style={{marginBottom: 0, marginTop: 1}}
                    indeterminate={checkedPaths.size > 0 && checkedPaths.size !== sorted.length}
                    checked={checkedPaths.size === sorted.length}
                    onChange={onChangeAll}
                  />
                  <AssetActions
                    selected={Array.from(selectedAssets)}
                    clearSelection={() => onToggleAll(false)}
                  />
                </div>
              </th>
            ) : null}
            <th>Asset Key</th>
            {hasTags ? (
              <th>
                <Group direction="row" spacing={8} alignItems="center">
                  Tags
                  <Tooltip position="top" content={EXPERIMENTAL_TAGS_WARNING}>
                    <IconWIP name="info" />
                  </Tooltip>
                </Group>
              </th>
            ) : null}
            {flagAssetGraph ? <th>Description</th> : null}
            {flagAssetGraph ? <th style={{maxWidth: 250}}>Defined In</th> : null}
            {canWipeAssets ? <th>Actions</th> : null}
          </tr>
        </thead>
        <tbody>
          {sorted.map((path, idx) => {
            const isSelected = checkedPaths.has(JSON.stringify(path));
            return (
              <AssetEntryRow
                key={idx}
                currentPath={currentPath}
                path={path}
                assets={pathMap[JSON.stringify(path)] || []}
                shouldShowTags={hasTags}
                shouldShowAssetGraphColumns={flagAssetGraph}
                isFlattened={isFlattened}
                isSelected={isSelected}
                onSelectToggle={onToggle}
                onTagClick={onTagClick}
                onWipe={(assets: Asset[]) => setToWipe(assets.map((asset) => asset.key))}
                canWipe={canWipeAssets}
              />
            );
          })}
        </tbody>
      </Table>
      <AssetWipeDialog
        assetKeys={toWipe || []}
        isOpen={!!toWipe}
        onClose={() => setToWipe(undefined)}
        onComplete={() => setToWipe(undefined)}
        requery={(_) => [
          {query: ASSETS_TABLE_NODES_QUERY},
          {query: ASSETS_TABLE_MATERIALIZATIONS_QUERY},
        ]}
      />
    </Box>
  );
};

const AssetEntryRow: React.FC<{
  currentPath?: string[];
  path: string[];
  isSelected: boolean;
  isFlattened: boolean;
  onSelectToggle: (e: React.FormEvent<HTMLInputElement>, path: string[]) => void;
  shouldShowTags: boolean;
  shouldShowAssetGraphColumns: boolean;
  assets: Asset[];
  onTagClick: (tag: AssetTag) => void;
  onWipe: (assets: Asset[]) => void;
  canWipe: boolean;
}> = React.memo(
  ({
    currentPath,
    path,
    shouldShowTags,
    shouldShowAssetGraphColumns,
    assets,
    onTagClick,
    isSelected,
    isFlattened,
    onSelectToggle,
    onWipe,
    canWipe,
  }) => {
    const fullPath = [...(currentPath || []), ...path];
    const isAssetEntry = assets.length === 1 && fullPath.join('/') === assets[0].key.path.join('/');
    const linkUrl = `/instance/assets/${fullPath.map(encodeURIComponent).join('/')}`;
    const first = assets[0];

    return (
      <tr>
        {canWipe ? (
          <td style={{paddingRight: '4px'}}>
            <Checkbox checked={isSelected} onChange={(e) => onSelectToggle(e, path)} />
          </td>
        ) : null}
        <td>
          <Link to={linkUrl}>
            <Box flex={{alignItems: 'center'}}>
              {path
                .map((p, i) => <span key={i}>{p}</span>)
                .reduce(
                  (accum, curr, ii) => [
                    ...accum,
                    ii > 0 ? (
                      <React.Fragment key={`${ii}-space`}>&nbsp;{`>`}&nbsp;</React.Fragment>
                    ) : null,
                    curr,
                  ],
                  [] as React.ReactNode[],
                )}
              {isAssetEntry || isFlattened ? null : '/'}
            </Box>
          </Link>
        </td>
        {shouldShowTags ? (
          <td>
            {isAssetEntry && first.tags.length ? (
              <Box flex={{direction: 'row', wrap: 'wrap', gap: 8}}>
                {first.tags.map((tag, idx) => (
                  <Tag tag={tag} key={idx} onClick={() => onTagClick(tag)} />
                ))}
              </Box>
            ) : null}
          </td>
        ) : null}
        {shouldShowAssetGraphColumns ? (
          <td>{first.description && markdownToPlaintext(first.description).split('\n')[0]}</td>
        ) : null}
        {shouldShowAssetGraphColumns ? (
          <td>
            {first.jobName && (
              <PipelineReference
                showIcon
                pipelineName={first.jobName}
                pipelineHrefContext="repo-unknown"
                mode={'default'}
              />
            )}
          </td>
        ) : null}
        {canWipe ? (
          <td>
            {isAssetEntry ? (
              <Popover
                content={
                  <Menu>
                    <MenuItem
                      text="Wipe ..."
                      icon="trash"
                      target="_blank"
                      onClick={() => onWipe(assets)}
                    />
                  </Menu>
                }
                position="bottom-right"
              >
                <Button small minimal icon="chevron-down" style={{marginLeft: '4px'}} />
              </Popover>
            ) : (
              <Button small minimal disabled icon="chevron-down" style={{marginLeft: '4px'}} />
            )}
          </td>
        ) : null}
      </tr>
    );
  },
);

const AssetActions: React.FC<{
  selected: Asset[];
  clearSelection: () => void;
}> = React.memo(({selected, clearSelection}) => {
  const [showBulkWipeDialog, setShowBulkWipeDialog] = React.useState<boolean>(false);
  const {canWipeAssets} = usePermissions();

  if (!canWipeAssets) {
    return null;
  }

  const disabled = selected.length === 0;
  const prompt = disabled
    ? 'Select assets to wipe'
    : selected.length === 1
    ? 'Wipe 1 asset'
    : `Wipe ${selected.length} assets`;

  return (
    <>
      <Tooltip position="right" content={prompt}>
        <Button
          disabled={disabled}
          icon="trash"
          intent={disabled ? undefined : 'danger'}
          onClick={() => setShowBulkWipeDialog(true)}
        >
          {disabled ? null : selected.length}
        </Button>
      </Tooltip>
      <AssetWipeDialog
        assetKeys={selected.map((asset) => asset.key)}
        isOpen={showBulkWipeDialog}
        onClose={() => setShowBulkWipeDialog(false)}
        onComplete={() => {
          setShowBulkWipeDialog(false);
          clearSelection();
        }}
        requery={(_) => [
          {query: ASSETS_TABLE_NODES_QUERY},
          {query: ASSETS_TABLE_MATERIALIZATIONS_QUERY},
        ]}
      />
    </>
  );
});

const Wrapper = styled.div`
  flex: 1 1;
  display: flex;
  flex-direction: column;
  width: 100%;
  height: 100%;
  min-width: 0;
  overflow: auto;
  position: relative;
  z-index: 0;
  table th {
    vertical-align: middle;
  }
`;

const ASSETS_TABLE_NODES_QUERY = gql`
  query AssetsTableNodesQuery {
    assetNodes {
      id
      opName
      jobName
      description
      assetKey {
        path
      }
    }
  }
`;

const ASSETS_TABLE_MATERIALIZATIONS_QUERY = gql`
  query AssetsTableMaterializationsQuery {
    assetsOrError {
      __typename
      ... on AssetConnection {
        nodes {
          id
          key {
            path
          }
          tags {
            key
            value
          }
        }
      }
      ...PythonErrorFragment
    }
  }

  ${PYTHON_ERROR_FRAGMENT}
`;

const InputGroup = styled(BlueprintInputGroup)`
  input,
  input:focus {
    outline: none;
    box-shadow: none;
    border: 1px solid #ececec;
  }
`;<|MERGE_RESOLUTION|>--- conflicted
+++ resolved
@@ -91,76 +91,6 @@
 
   return (
     <div style={{flexGrow: 1}}>
-<<<<<<< HEAD
-      <Loading allowStaleData queryResult={queryResult}>
-        {({assetsOrError}) => {
-          if (assetsOrError.__typename === 'PythonError') {
-            return (
-              <Wrapper>
-                <PythonErrorInfo error={assetsOrError} />
-              </Wrapper>
-            );
-          }
-
-          const allAssets = assetsOrError.nodes;
-          const assets = prefixPath
-            ? assetsOrError.nodes.filter(
-                (asset: Asset) =>
-                  prefixPath.length < asset.key.path.length &&
-                  prefixPath.every((part: string, i: number) => part === asset.key.path[i]),
-              )
-            : assetsOrError.nodes;
-
-          const matching = isFlattened
-            ? filterAssets(assets, q)
-            : assets.filter((asset) => !q || matches(asset.key.path.join('/'), q));
-
-          if (!assets.length) {
-            return (
-              <Wrapper>
-                <NonIdealState
-                  icon="panel-table"
-                  title="Assets"
-                  description={
-                    <p>
-                      {prefixPath && prefixPath.length ? (
-                        <span>
-                          There are no matching materialized assets with the specified asset key.
-                        </span>
-                      ) : (
-                        <span>There are no known materialized assets.</span>
-                      )}
-                      Any asset keys that have been specified with an{' '}
-                      <code>AssetMaterialization</code> during a pipeline run will appear here. See
-                      the{' '}
-                      <a href="https://docs.dagster.io/_apidocs/solids#dagster.AssetMaterialization">
-                        AssetMaterialization documentation
-                      </a>{' '}
-                      for more information.
-                    </p>
-                  }
-                />
-              </Wrapper>
-            );
-          }
-
-          const showSwitcher = prefixPath || assets.some((asset) => asset.key.path.length > 1);
-          return (
-            <Wrapper>
-              <Box flex={{justifyContent: 'space-between'}} padding={{horizontal: 24}}>
-                <div>
-                  {showSwitcher ? (
-                    <Group spacing={8} direction="row">
-                      <ButtonGroup
-                        activeItems={new Set([view])}
-                        buttons={[
-                          {id: 'flat', icon: 'view_list'},
-                          {id: 'directory', icon: 'folder_open'},
-                        ]}
-                        onClick={(id) => setIsFlattened(id === 'flat')}
-                      />
-                      {isFlattened ? (
-=======
       <Loading allowStaleData queryResult={materializationsQuery}>
         {({assetsOrError}) => (
           <Loading allowStaleData queryResult={nodesQuery}>
@@ -230,20 +160,14 @@
                     <div>
                       {showSwitcher ? (
                         <Group spacing={8} direction="row">
-                          <ButtonGroup>
-                            <Button
-                              icon="list"
-                              title="Flat"
-                              active={isFlattened}
-                              onClick={() => setIsFlattened(true)}
-                            />
-                            <Button
-                              icon="folder-close"
-                              title="Directory"
-                              active={!isFlattened}
-                              onClick={() => setIsFlattened(false)}
-                            />
-                          </ButtonGroup>
+                          <ButtonGroup
+                            activeItems={new Set([view])}
+                            buttons={[
+                              {id: 'flat', icon: 'view_list'},
+                              {id: 'directory', icon: 'folder_open'},
+                            ]}
+                            onClick={(id) => setIsFlattened(id === 'flat')}
+                          />
                           {isFlattened ? (
                             <AssetsFilter assets={assets} query={q} onSetQuery={setQ} />
                           ) : (
@@ -251,7 +175,6 @@
                           )}
                         </Group>
                       ) : isFlattened ? (
->>>>>>> 33ee8403
                         <AssetsFilter assets={assets} query={q} onSetQuery={setQ} />
                       ) : (
                         <AssetSearch assets={allAssets} />
