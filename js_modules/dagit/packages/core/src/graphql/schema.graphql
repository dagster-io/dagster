--- conflicted
+++ resolved
@@ -2391,10 +2391,7 @@
   error: PythonError
   partitionStatuses: PartitionStatuses!
   partitionStatusCounts: [PartitionStatusCounts!]!
-<<<<<<< HEAD
-=======
   isAssetBackfill: Boolean!
->>>>>>> a30b514d
   assetBackfillData: AssetBackfillData
   hasCancelPermission: Boolean!
   hasResumePermission: Boolean!
@@ -2410,11 +2407,7 @@
 type AssetBackfillData {
   assetPartitionsStatusCounts: [AssetPartitionsStatusCounts!]!
   rootAssetTargetedRanges: [PartitionKeyRange!]
-<<<<<<< HEAD
-  rootAssetTargetedPartitions: [String]
-=======
   rootAssetTargetedPartitions: [String!]
->>>>>>> a30b514d
 }
 
 type AssetPartitionsStatusCounts {
