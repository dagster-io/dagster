import {gql, useQuery} from '@apollo/client';
import {
  Box,
  Button,
  Colors,
  DialogFooter,
  Dialog,
  Icon,
  MenuItem,
  Menu,
  Popover,
} from '@dagster-io/ui';
import keyBy from 'lodash/keyBy';
import * as React from 'react';
import styled from 'styled-components/macro';

import {GraphQueryItem} from '../app/GraphQueryImpl';
import {tokenForAssetKey} from '../asset-graph/Utils';
import {PartitionHealthData} from '../assets/usePartitionHealthData';
import {GanttChartMode} from '../gantt/Constants';
import {buildLayout} from '../gantt/GanttChartLayout';
import {useViewport} from '../gantt/useViewport';
import {linkToRunEvent} from '../runs/RunUtils';
import {RunFilterToken} from '../runs/RunsFilterInput';
import {RunStatus} from '../types/globalTypes';
import {MenuLink} from '../ui/MenuLink';
import {repoAddressToSelector} from '../workspace/repoAddressToSelector';
import {RepoAddress} from '../workspace/types';

import {PartitionRunList} from './PartitionRunList';
import {PartitionState} from './PartitionStatus';
import {
  BOX_SIZE,
  GridColumn,
  GridFloatingContainer,
  LeftLabel,
  TopLabel,
  topLabelHeightForLabels,
  TopLabelTilted,
} from './RunMatrixUtils';
import {PartitionMatrixStepRunFragment} from './types/PartitionMatrixStepRunFragment';
import {
  PartitionStepStatusPipelineQuery,
  PartitionStepStatusPipelineQueryVariables,
} from './types/PartitionStepStatusPipelineQuery';
import {
  PARTITION_MATRIX_SOLID_HANDLE_FRAGMENT,
  MatrixStep,
  PartitionRuns,
  useMatrixData,
  MatrixData,
} from './useMatrixData';

const BUFFER = 3;

export const getVisibleItemCount = (viewportWidth: number) =>
  Math.ceil(viewportWidth / BOX_SIZE) - BUFFER;

interface PartitionRunSelection {
  partitionName: string;
  stepName?: string;
}

interface PartitionStepStatusBaseProps {
  offset: number;
  setOffset: (val: number) => void;
  setPageSize: (val: number) => void;
  pipelineName: string;
  partitionNames: string[];

  runFilters?: RunFilterToken[];
  setRunFilters?: (val: RunFilterToken[]) => void;
}

const timeboundsOfPartitions = (partitionColumns: {steps: {unix: number}[]}[]) => {
  let [minUnix, maxUnix] = [Date.now() / 1000, 1];
  for (const partition of partitionColumns) {
    for (const step of partition.steps) {
      if (step.unix === 0) {
        continue;
      }
      [minUnix, maxUnix] = [Math.min(minUnix, step.unix), Math.max(maxUnix, step.unix)];
    }
  }
  return [minUnix, maxUnix] as const;
};

export const PartitionPerAssetStatus: React.FC<
  PartitionStepStatusBaseProps & {
    assetHealth: PartitionHealthData[];
    assetQueryItems: GraphQueryItem[];
  }
> = ({assetHealth, partitionNames, assetQueryItems, ...rest}) => {
  const healthByAssetKey = keyBy(assetHealth, (a) => tokenForAssetKey(a.assetKey));

  const timeDimensionIdx = 0;
  const layout = buildLayout({nodes: assetQueryItems, mode: GanttChartMode.FLAT});
  const layoutBoxesWithPartitions = layout.boxes.filter(
<<<<<<< HEAD
    (b) => healthByAssetKey[b.node.name].dimensions[timeDimensionIdx].partitionKeys.length,
=======
    (b) => healthByAssetKey[b.node.name].timeline.keys.length,
>>>>>>> 45078e2a
  );

  const data: MatrixData = {
    stepRows: layoutBoxesWithPartitions.map((box) => ({
      x: box.x,
      name: box.node.name,
      totalFailurePercent: 0,
      finalFailurePercent: 0,
    })),
    partitions: [],
    partitionColumns: partitionNames.map((partitionName, idx) => ({
      idx,
      name: partitionName,
      runsLoaded: true,
      runs: [],
      steps: layoutBoxesWithPartitions.map((a) => ({
        name: a.node.name,
<<<<<<< HEAD
        color:
          healthByAssetKey[a.node.name].stateForSingleDimension(timeDimensionIdx, partitionName) ===
          PartitionState.SUCCESS
            ? 'SUCCESS'
            : 'MISSING',
=======
        color: healthByAssetKey[a.node.name].timeline.statusByPartition[p] ? 'SUCCESS' : 'MISSING',
>>>>>>> 45078e2a
        unix: 0,
      })),
    })),
  };

  return (
    <PartitionStepStatus
      {...rest}
      partitionNames={partitionNames}
      data={data}
      showLatestRun={false}
    />
  );
};

export const PartitionPerOpStatus: React.FC<
  PartitionStepStatusBaseProps & {
    repoAddress: RepoAddress;
    partitions: PartitionRuns[];
  }
> = ({repoAddress, pipelineName, partitions, partitionNames, ...rest}) => {
  // Retrieve the pipeline's structure
  const repositorySelector = repoAddressToSelector(repoAddress);
  const pipelineSelector = {...repositorySelector, pipelineName};
  const pipeline = useQuery<
    PartitionStepStatusPipelineQuery,
    PartitionStepStatusPipelineQueryVariables
  >(PARTITION_STEP_STATUS_PIPELINE_QUERY, {
    variables: {pipelineSelector},
  });

  const solidHandles =
    pipeline.data?.pipelineSnapshotOrError.__typename === 'PipelineSnapshot' &&
    pipeline.data.pipelineSnapshotOrError.solidHandles;

  const data = useMatrixData({
    partitionNames,
    partitions,
    stepQuery: '',
    solidHandles,
  });

  if (!data) {
    return <span />;
  }
  return (
    <PartitionStepStatus
      {...rest}
      showLatestRun={true}
      pipelineName={pipelineName}
      partitionNames={partitionNames}
      data={data}
    />
  );
};

const PartitionStepStatus: React.FC<
  PartitionStepStatusBaseProps & {
    data: MatrixData;
    showLatestRun: boolean;
  }
> = (props) => {
  const {viewport, containerProps} = useViewport();
  const [hovered, setHovered] = React.useState<PartitionRunSelection | null>(null);
  const [focused, setFocused] = React.useState<PartitionRunSelection | null>(null);
  const {setPageSize, data} = props;

  React.useEffect(() => {
    if (viewport.width) {
      setPageSize(getVisibleItemCount(viewport.width));
    }
  }, [viewport.width, setPageSize]);

  const {stepRows, partitionColumns} = data;

  const sortPartitionSteps = (steps: MatrixStep[]) => {
    const stepsByName = {};
    steps.forEach((step) => (stepsByName[step.name] = step));
    return stepRows.map((stepRow) => stepsByName[stepRow.name]);
  };

  const visibleCount = getVisibleItemCount(viewport.width);
  const visibleStart = Math.max(0, partitionColumns.length - props.offset - visibleCount);
  const visibleEnd = Math.max(visibleCount, partitionColumns.length - props.offset);
  const visibleColumns = partitionColumns.slice(visibleStart, visibleEnd);
  const [minUnix, maxUnix] = timeboundsOfPartitions(partitionColumns);
  const topLabelHeight = topLabelHeightForLabels(partitionColumns.map((p) => p.name));

  return (
    <PartitionRunMatrixContainer>
      <Dialog
        isOpen={!!focused}
        onClose={() => setFocused(null)}
        style={{width: '90vw'}}
        title={focused ? `${focused.partitionName} runs` : ''}
      >
        <Box padding={{bottom: 12}}>
          {focused && (
            <PartitionRunList
              pipelineName={props.pipelineName}
              partitionName={focused.partitionName}
            />
          )}
        </Box>
        <DialogFooter>
          <Button intent="primary" autoFocus={true} onClick={() => setFocused(null)}>
            OK
          </Button>
        </DialogFooter>
      </Dialog>
      <div
        style={{
          position: 'relative',
          display: 'flex',
        }}
      >
        <GridFloatingContainer floating={props.offset + visibleCount < props.partitionNames.length}>
          <GridColumn disabled style={{flex: 1, flexShrink: 1, overflow: 'hidden'}}>
            <TopLabel style={{height: topLabelHeight}} />
            {props.showLatestRun && <LeftLabel style={{paddingLeft: 24}}>Last Run</LeftLabel>}
            <Divider />
            {stepRows.map((step) => (
              <LeftLabel
                style={{paddingLeft: 8 + step.x}}
                key={step.name}
                data-tooltip={step.name}
                hovered={step.name === hovered?.stepName}
              >
                {step.name}
              </LeftLabel>
            ))}
          </GridColumn>
        </GridFloatingContainer>

        {props.offset + visibleCount < props.partitionNames.length ? (
          <PagerControl
            $direction="left"
            onClick={() =>
              props.setOffset(
                Math.max(
                  0,
                  Math.min(
                    props.offset + visibleCount - 1,
                    props.partitionNames.length - visibleCount,
                  ),
                ),
              )
            }
          >
            <Icon name="chevron_left" />
          </PagerControl>
        ) : null}
        <div style={{flex: 1, overflow: 'hidden', position: 'relative'}} {...containerProps}>
          <div
            style={{
              width: partitionColumns.length * BOX_SIZE,
              position: 'absolute',
              height: '100%',
              right: 0,
              zIndex: 1,
            }}
          >
            {visibleColumns.map((p, idx) => (
              <GridColumn
                key={p.name}
                style={{
                  zIndex: visibleColumns.length - idx,
                  width: BOX_SIZE,
                  position: 'absolute',
                  right: (visibleCount - idx) * BOX_SIZE + 20,
                }}
              >
                <TopLabelTilted $height={topLabelHeight} label={p.name} />
                {props.showLatestRun && (
                  <LeftLabel style={{textAlign: 'center'}}>
                    <PartitionSquare
                      key={`${p.name}:__full_status`}
                      runs={p.runs}
                      runsLoaded={p.runsLoaded}
                      minUnix={minUnix}
                      maxUnix={maxUnix}
                      hovered={hovered}
                      setHovered={setHovered}
                      setFocused={setFocused}
                      partitionName={p.name}
                    />
                  </LeftLabel>
                )}
                <Divider />
                {sortPartitionSteps(p.steps).map((s) => (
                  <PartitionSquare
                    key={s.name}
                    step={s}
                    runs={p.runs}
                    runsLoaded={p.runsLoaded}
                    minUnix={minUnix}
                    maxUnix={maxUnix}
                    hovered={hovered}
                    setHovered={setHovered}
                    setFocused={setFocused}
                    partitionName={p.name}
                  />
                ))}
              </GridColumn>
            ))}
          </div>
        </div>
        {props.offset > 0 ? (
          <PagerControl
            $direction="right"
            onClick={() => props.setOffset(Math.max(0, props.offset - visibleCount))}
          >
            <Icon name="chevron_right" />
          </PagerControl>
        ) : null}
      </div>
    </PartitionRunMatrixContainer>
  );
};

const PagerControl = styled.div<{$direction: 'left' | 'right'}>`
  width: 30px;
  position: absolute;
  border: 1px solid ${Colors.KeylineGray};
  border-radius: 3px;
  display: flex;
  justify-content: center;
  align-items: center;
  top: calc(50% - 15px);
  bottom: calc(50% - 15px);
  ${({$direction}) => ($direction === 'left' ? 'left: 315px;' : 'right: 0;')}
  background: white;
  z-index: 10;

  justify-content: center;
  align-items: center;
  cursor: pointer;
  display: flex;
  &:hover {
    background: #ececec;
  }
`;

const PartitionRunMatrixContainer = styled.div`
  display: block;
`;

const Divider = styled.div`
  height: 1px;
  width: 100%;
  margin-top: 5px;
  border-top: 1px solid ${Colors.KeylineGray};
`;

export const PARTITION_STEP_STATUS_RUN_FRAGMENT = gql`
  fragment PartitionStepStatusRun on Run {
    id
    runId
    tags {
      key
      value
    }
    stepStats {
      __typename
      stepKey
      status
    }
  }
`;

// add in the explorer fragment, so we can reconstruct the faux-plan steps from the exploded plan
// in the same way we construct the explorer graph
const PARTITION_STEP_STATUS_PIPELINE_QUERY = gql`
  query PartitionStepStatusPipelineQuery($pipelineSelector: PipelineSelector) {
    pipelineSnapshotOrError(activePipelineSelector: $pipelineSelector) {
      ... on PipelineSnapshot {
        id
        name
        solidHandles {
          ...PartitionMatrixSolidHandleFragment
        }
      }
    }
  }
  ${PARTITION_MATRIX_SOLID_HANDLE_FRAGMENT}
`;

const TOOLTIP_STYLE = JSON.stringify({
  top: 20,
  left: 10,
});

const PartitionSquare: React.FC<{
  step?: MatrixStep;
  runs: PartitionMatrixStepRunFragment[];
  runsLoaded: boolean;
  hovered: PartitionRunSelection | null;
  minUnix: number;
  maxUnix: number;
  partitionName: string;
  setHovered: (hovered: PartitionRunSelection | null) => void;
  setFocused: (hovered: PartitionRunSelection | null) => void;
}> = ({step, runs, runsLoaded, hovered, setHovered, setFocused, partitionName}) => {
  const [opened, setOpened] = React.useState(false);
  let squareStatus;

  if (!runsLoaded) {
    squareStatus = 'loading';
  } else if (step) {
    squareStatus = step.color.toLowerCase();
  } else if (runs.length === 0) {
    squareStatus = 'empty';
  } else {
    const runStatus = runs[runs.length - 1].status;
    squareStatus = runStatus === RunStatus.CANCELED ? 'failure' : runStatus.toLowerCase();
  }

  const content = (
    <div
      className={`square ${squareStatus}`}
      onMouseEnter={() => setHovered({stepName: step?.name, partitionName})}
      onMouseLeave={() => setHovered(null)}
      data-tooltip={
        runsLoaded && !step ? (runs.length === 1 ? `1 run` : `${runs.length} runs`) : undefined
      }
      data-tooltip-style={TOOLTIP_STYLE}
    />
  );

  if (
    !opened &&
    (!runs.length || hovered?.stepName !== step?.name || hovered?.partitionName !== partitionName)
  ) {
    return content;
  }

  return (
    <Popover
      interactionKind="click"
      placement="bottom-start"
      onOpening={() => setOpened(true)}
      onClosed={() => setOpened(false)}
      content={
        <Menu>
          <MenuLink
            icon="open_in_new"
            text="Show logs from last run"
            to={linkToRunEvent(runs[runs.length - 1], {stepKey: step ? step.name : null})}
          />
          <MenuItem
            icon="settings_backup_restore"
            text={`View runs (${runs.length})`}
            onClick={() => setFocused({stepName: step?.name, partitionName})}
          />
        </Menu>
      }
    >
      {content}
    </Popover>
  );
};<|MERGE_RESOLUTION|>--- conflicted
+++ resolved
@@ -96,11 +96,7 @@
   const timeDimensionIdx = 0;
   const layout = buildLayout({nodes: assetQueryItems, mode: GanttChartMode.FLAT});
   const layoutBoxesWithPartitions = layout.boxes.filter(
-<<<<<<< HEAD
-    (b) => healthByAssetKey[b.node.name].dimensions[timeDimensionIdx].partitionKeys.length,
-=======
-    (b) => healthByAssetKey[b.node.name].timeline.keys.length,
->>>>>>> 45078e2a
+    (b) => !!healthByAssetKey[b.node.name].dimensions[timeDimensionIdx],
   );
 
   const data: MatrixData = {
@@ -118,16 +114,10 @@
       runs: [],
       steps: layoutBoxesWithPartitions.map((a) => ({
         name: a.node.name,
-<<<<<<< HEAD
-        color:
-          healthByAssetKey[a.node.name].stateForSingleDimension(timeDimensionIdx, partitionName) ===
-          PartitionState.SUCCESS
-            ? 'SUCCESS'
-            : 'MISSING',
-=======
-        color: healthByAssetKey[a.node.name].timeline.statusByPartition[p] ? 'SUCCESS' : 'MISSING',
->>>>>>> 45078e2a
         unix: 0,
+        color: partitionStateToStatusSquareColor(
+          healthByAssetKey[a.node.name].stateForSingleDimension(timeDimensionIdx, partitionName),
+        ),
       })),
     })),
   };
@@ -140,6 +130,14 @@
       showLatestRun={false}
     />
   );
+};
+
+export const partitionStateToStatusSquareColor = (state: PartitionState) => {
+  return state === PartitionState.SUCCESS
+    ? 'SUCCESS'
+    : state === PartitionState.SUCCESS_MISSING
+    ? 'SUCCESS-MISSING'
+    : 'MISSING';
 };
 
 export const PartitionPerOpStatus: React.FC<
