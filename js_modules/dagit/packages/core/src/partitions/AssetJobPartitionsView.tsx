--- conflicted
+++ resolved
@@ -32,33 +32,9 @@
   });
 
   const assetHealth = usePartitionHealthData(assetGraph.graphAssetKeys);
-  const partitionNames = Array.from(
-    new Set<string>(assetHealth.flatMap((a) => a.dimensions[0].partitionKeys)),
-<<<<<<< HEAD
-=======
-  );
-  const jobHealth = React.useMemo(
-    () =>
-      Object.fromEntries(
-        partitionNames.map((p) => [
-          p,
-          assetHealth.every((asset) =>
-            p in asset.timeline.statusByPartition
-              ? asset.timeline.statusByPartition[p] === true
-              : true,
-          )
-            ? PartitionState.SUCCESS
-            : PartitionState.MISSING,
-        ]),
-      ),
-    [assetHealth, partitionNames],
->>>>>>> 45078e2a
-  );
-
-  // TODO BG: This page will break if the job has assets with different partition sets
 
   const {total, missing, merged} = React.useMemo(() => {
-    const merged = mergedAssetHealth(assetHealth);
+    const merged = mergedAssetHealth(assetHealth.filter((h) => h.dimensions.length > 0));
     const ranges = merged.dimensions.map((d) => ({selected: d.partitionKeys, dimension: d}));
     const allKeys = explodePartitionKeysInRanges(ranges, merged.stateForKey);
 
@@ -83,12 +59,15 @@
     }
   }, [viewport.width, showAssets, setPageSize]);
 
+  const rangeDimension = merged.dimensions[0];
+  const rangePartitionKeys = rangeDimension?.partitionKeys || [];
+
   const selectedPartitions = showAssets
-    ? partitionNames.slice(
-        Math.max(0, partitionNames.length - 1 - offset - pageSize),
-        partitionNames.length - offset,
+    ? rangePartitionKeys.slice(
+        Math.max(0, rangePartitionKeys.length - 1 - offset - pageSize),
+        rangePartitionKeys.length - offset,
       )
-    : partitionNames;
+    : rangePartitionKeys;
 
   return (
     <div>
@@ -120,13 +99,13 @@
       <Box padding={{vertical: 16, horizontal: 24}}>
         <div {...containerProps}>
           <PartitionStatus
-            partitionNames={partitionNames}
+            partitionNames={rangePartitionKeys}
             partitionStateForKey={(key) => merged.stateForSingleDimension(0, key)}
             selected={showAssets ? selectedPartitions : undefined}
             selectionWindowSize={pageSize}
             onClick={(partitionName) => {
-              const maxIdx = partitionNames.length - 1;
-              const selectedIdx = partitionNames.indexOf(partitionName);
+              const maxIdx = rangePartitionKeys.length - 1;
+              const selectedIdx = rangePartitionKeys.indexOf(partitionName);
               const nextOffset = Math.min(
                 maxIdx,
                 Math.max(0, maxIdx - selectedIdx - 0.5 * pageSize),
@@ -142,7 +121,7 @@
         {showAssets && (
           <Box margin={{top: 16}}>
             <PartitionPerAssetStatus
-              partitionNames={partitionNames}
+              partitionNames={rangePartitionKeys}
               assetHealth={assetHealth}
               assetQueryItems={assetGraph.graphQueryItems}
               pipelineName={pipelineName}
@@ -164,7 +143,7 @@
         <JobBackfillsTable
           partitionSetName={partitionSetName}
           repositorySelector={repositorySelector}
-          partitionNames={partitionNames}
+          partitionNames={rangePartitionKeys}
           refetchCounter={1}
         />
       </Box>
