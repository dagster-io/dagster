--- conflicted
+++ resolved
@@ -3,7 +3,6 @@
 
 import {ColorsWIP} from './Colors';
 
-<<<<<<< HEAD
 // Mostly Material Design icons - need another one? Download the SVG:
 // https://github.com/marella/material-design-icons/tree/main/svg/outlined
 
@@ -28,6 +27,7 @@
   copy_to_clipboard_done: require('./icon-svgs/assignment_turned_in.svg'),
 
   // Material icons
+  add_circle: require('./icon-svgs/add_circle.svg'),
   account_tree: require('./icon-svgs/account_tree.svg'),
   alternate_email: require('./icon-svgs/alternate_email.svg'),
   arrow_back: require('./icon-svgs/arrow_back.svg'),
@@ -45,9 +45,12 @@
   chevron_right: require('./icon-svgs/chevron_right.svg'),
   chevron_left: require('./icon-svgs/chevron_left.svg'),
   close: require('./icon-svgs/close.svg'),
+  content_copy: require('./icon-svgs/content_copy.svg'),
   delete: require('./icon-svgs/delete.svg'),
   done: require('./icon-svgs/done.svg'),
   download_for_offline: require('./icon-svgs/download_for_offline.svg'),
+  dynamic_feed: require('./icon-svgs/dynamic_feed.svg'),
+  drag_handle: require('./icon-svgs/drag_handle.svg'),
   edit: require('./icon-svgs/edit.svg'),
   error: require('./icon-svgs/error.svg'),
   expand_less: require('./icon-svgs/expand_less.svg'),
@@ -58,11 +61,15 @@
   info: require('./icon-svgs/info.svg'),
   history: require('./icon-svgs/history.svg'),
   layers: require('./icon-svgs/layers.svg'),
+  line_style: require('./icon-svgs/line_style.svg'),
   linear_scale: require('./icon-svgs/linear_scale.svg'),
   link: require('./icon-svgs/link.svg'),
+  list: require('./icon-svgs/list.svg'),
+  local_offer: require('./icon-svgs/local_offer.svg'),
   location_on: require('./icon-svgs/location_on.svg'),
   menu: require('./icon-svgs/menu.svg'),
   menu_book: require('./icon-svgs/menu_book.svg'),
+  more_horiz: require('./icon-svgs/more_horiz.svg'),
   open_in_new: require('./icon-svgs/open_in_new.svg'),
   refresh: require('./icon-svgs/refresh.svg'),
   schema: require('./icon-svgs/schema.svg'),
@@ -74,12 +81,21 @@
   speed: require('./icon-svgs/speed.svg'),
   star: require('./icon-svgs/star.svg'),
   table_view: require('./icon-svgs/table_view.svg'),
+  timer: require('./icon-svgs/timer.svg'),
   toggle_off: require('./icon-svgs/toggle_off.svg'),
   toggle_on: require('./icon-svgs/toggle_on.svg'),
+  tune: require('./icon-svgs/tune.svg'),
+  unfold_more: require('./icon-svgs/unfold_more.svg'),
   view_list: require('./icon-svgs/view_list.svg'),
   visibility: require('./icon-svgs/visibility.svg'),
+  visibility_off: require('./icon-svgs/visibility_off.svg'),
   warning: require('./icon-svgs/warning.svg'),
   workspaces: require('./icon-svgs/workspaces.svg'),
+  waterfall_chart: require('./icon-svgs/waterfall_chart.svg'),
+  vertical_align_bottom: require('./icon-svgs/vertical_align_bottom.svg'),
+  vertical_align_center: require('./icon-svgs/vertical_align_center.svg'),
+  vertical_align_top: require('./icon-svgs/vertical_align_top.svg'),
+  wysiwyg: require('./icon-svgs/wysiwyg.svg'),
   zoom_in: require('./icon-svgs/zoom_in.svg'),
   zoom_out: require('./icon-svgs/zoom_out.svg'),
 } as const;
@@ -87,83 +103,6 @@
 export type IconName = keyof typeof Icons;
 
 export const IconNames = Object.keys(Icons) as IconName[];
-=======
-// Based directly on Material Icons font names.
-export type IconName =
-  | 'account_tree'
-  | 'add_circle'
-  | 'alternate_email'
-  | 'arrow_back'
-  | 'arrow_downward'
-  | 'arrow_drop_down'
-  | 'arrow_forward'
-  | 'arrow_upward'
-  | 'assignment'
-  | 'assignment_turned_in'
-  | 'attach_file'
-  | 'bolt'
-  | 'cached'
-  | 'cancel'
-  | 'check_circle'
-  | 'chevron_right'
-  | 'chevron_left'
-  | 'close'
-  | 'content_copy'
-  | 'delete'
-  | 'done'
-  | 'download_for_offline'
-  | 'drag_handle'
-  | 'dynamic_feed'
-  | 'edit'
-  | 'error'
-  | 'expand_less'
-  | 'expand_more'
-  | 'filter_alt'
-  | 'folder'
-  | 'folder_open'
-  | 'info'
-  | 'history'
-  | 'layers'
-  | 'line_style'
-  | 'linear_scale'
-  | 'link'
-  | 'list'
-  | 'local_offer'
-  | 'location_on'
-  | 'menu'
-  | 'menu_book'
-  | 'more_horiz'
-  | 'open_in_new'
-  | 'refresh'
-  | 'schedule'
-  | 'schema'
-  | 'search'
-  | 'sensors'
-  | 'settings'
-  | 'settings_backup_restore'
-  | 'sort_by_alpha'
-  | 'source'
-  | 'speed'
-  | 'splitscreen'
-  | 'star'
-  | 'table_view'
-  | 'timer'
-  | 'toggle_off'
-  | 'toggle_on'
-  | 'tune'
-  | 'unfold_more'
-  | 'vertical_align_bottom'
-  | 'vertical_align_top'
-  | 'view_list'
-  | 'visibility'
-  | 'visibility_off'
-  | 'warning'
-  | 'waterfall_chart'
-  | 'workspaces'
-  | 'wysiwyg'
-  | 'zoom_in'
-  | 'zoom_out';
->>>>>>> 5d583b61
 
 interface Props {
   color?: string;
@@ -173,22 +112,26 @@
 
 export const IconWIP = (props: Props) => {
   const {color = ColorsWIP.Dark, name, size = 16} = props;
-  let img = Icons[name] || require('./icon-svgs/test.svg');
+  let img = Icons[name] || '';
   if (typeof img === 'object' && 'default' in img) {
     // in Dagit but not in Storybook due to webpack config differences
     img = img.default;
   }
-  return <IconWrapper $color={color} $size={size} $img={img} role="img" aria-label={name} />;
+  return (
+    <IconWrapper
+      role="img"
+      $size={size}
+      aria-label={name}
+      style={{background: color, maskImage: `url('${img}')`}}
+    />
+  );
 };
 
-export const IconWrapper = styled.div<{$color: string; $size: number; $img: string}>`
-  color: ${(p) => p.$color};
+export const IconWrapper = styled.div<{$size: number}>`
   width: ${(p) => p.$size}px;
   height: ${(p) => p.$size}px;
   flex-shrink: 0;
   flex-grow: 0;
-  background: ${(p) => p.$color};
-  mask-image: url('${(p) => p.$img}');
   mask-size: cover;
   object-fit: cover;
 `;