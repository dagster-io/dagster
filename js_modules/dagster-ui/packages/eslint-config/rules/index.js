/* eslint-disable */
const projectName = 'dagster-rules';

const rules = {
  'missing-graphql-variables-type': require('./missing-graphql-variables-type').rule,
  'no-oss-imports': require('./no-oss-imports'),
  'no-apollo-client': require('./no-apollo-client'),
};

module.exports = {
  parser: `@typescript-eslint/parser`,
  configs: {
    all: {
      plugins: [projectName],
      rules: {
        [`${projectName}/missing-graphql-variables-type`]: 'error',
        [`${projectName}/no-oss-imports`]: 'error',
<<<<<<< HEAD
        // TODO (salazarm): Enable the rule fully after we publish this package and cloud migrates over
        // [`${projectName}/no-apollo-client`]: 'error',
=======
        [`${projectName}/no-apollo-client`]: 'error',
>>>>>>> 8afe9561
      },
    },
  },
  rules,
};<|MERGE_RESOLUTION|>--- conflicted
+++ resolved
@@ -15,12 +15,7 @@
       rules: {
         [`${projectName}/missing-graphql-variables-type`]: 'error',
         [`${projectName}/no-oss-imports`]: 'error',
-<<<<<<< HEAD
-        // TODO (salazarm): Enable the rule fully after we publish this package and cloud migrates over
-        // [`${projectName}/no-apollo-client`]: 'error',
-=======
         [`${projectName}/no-apollo-client`]: 'error',
->>>>>>> 8afe9561
       },
     },
   },
