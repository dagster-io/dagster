--- conflicted
+++ resolved
@@ -16,10 +16,7 @@
   colorTextLight,
   colorTextLighter,
   colorBackgroundDefaultHover,
-<<<<<<< HEAD
   colorAccentLavender,
-=======
->>>>>>> 13dd1ce1
 } from '../theme/color';
 
 import {IconName, Icon, IconWrapper} from './Icon';
@@ -138,12 +135,8 @@
     box-shadow:
       ${colorBorderDefault()} inset 0px 0px 0px 1px,
       ${colorKeylineDefault()} inset 2px 2px 1.5px,
-<<<<<<< HEAD
       ${colorBorderFocused()} 0 0 0 2px;
-=======
-      rgba(58, 151, 212, 0.6) 0 0 0 3px;
->>>>>>> 13dd1ce1
-    outline: none;
+      outline: none;
   }
 `;
 
@@ -174,13 +167,9 @@
 
   :focus {
     box-shadow:
-      ${({$strokeColor}) => $strokeColor || colorBorderDefault()} 0px 0px 0px 1px,
-<<<<<<< HEAD
+      ${({$strokeColor}) => $strokeColor || colorBorderDefault()} 0px 0px 0px 1px;
       ${colorBorderFocused()} 0 0 0 2px;
-=======
-      rgba(58, 151, 212, 0.6) 0 0 0 3px;
->>>>>>> 13dd1ce1
-    background-color: ${colorBackgroundDefaultHover()};
+      background-color: ${colorBackgroundDefaultHover()};
   }
 `;
 
