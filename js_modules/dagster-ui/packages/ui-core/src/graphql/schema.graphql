--- conflicted
+++ resolved
@@ -3507,11 +3507,7 @@
   runConfigSchemaOrError(selector: PipelineSelector!, mode: String): RunConfigSchemaOrError!
   instance: Instance!
   assetsOrError(prefix: [String!], cursor: String, limit: Int): AssetsOrError!
-<<<<<<< HEAD
-  assetsStateOrError(prefix: [String!], cursor: String, limit: Int): AssetsStateOrError!
-=======
   assetRecordsOrError(prefix: [String!], cursor: String, limit: Int): AssetRecordsOrError!
->>>>>>> 31ad23a2
   assetOrError(assetKey: AssetKeyInput!): AssetOrError!
   assetNodes(
     group: AssetGroupSelector
@@ -3700,25 +3696,14 @@
   results: [String!]!
 }
 
-<<<<<<< HEAD
-union AssetsStateOrError = AssetStateConnection | PythonError
-
-type AssetStateConnection {
-  assets: [AssetState!]!
-  cursor: String
-}
-
-type AssetState {
-=======
-union AssetRecordsOrError = AssetStateConnection | PythonError
-
-type AssetStateConnection {
+union AssetRecordsOrError = AssetRecordConnection | PythonError
+
+type AssetRecordConnection {
   assets: [AssetRecord!]!
   cursor: String
 }
 
 type AssetRecord {
->>>>>>> 31ad23a2
   id: String!
   key: AssetKey!
 }
