--- conflicted
+++ resolved
@@ -77,10 +77,7 @@
         text={
           <>
             {children}
-<<<<<<< HEAD
-=======
             {/* The following display:none div is a hack to trick CustomTooltipProvider into showing the tooltip even if the text isn't truncated */}
->>>>>>> d0b26265
             <div style={{display: 'none'}}>…</div>
           </>
         }
