--- conflicted
+++ resolved
@@ -54,13 +54,12 @@
     [run],
   );
 
-<<<<<<< HEAD
   React.useLayoutEffect(() => {
     if (!loading) {
       trace.onRunLoaded();
     }
   }, [loading, trace]);
-=======
+
   const tickDetails = React.useMemo(() => {
     if (repoAddress) {
       const tags = run?.tags || [];
@@ -89,7 +88,7 @@
 
     return null;
   }, [run, repoAddress]);
->>>>>>> c1eafcc4
+
 
   return (
     <div
