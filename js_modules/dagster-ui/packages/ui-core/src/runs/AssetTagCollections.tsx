import {
  Box,
  Button,
  ButtonLink,
  Dialog,
  DialogFooter,
  Icon,
  MiddleTruncate,
  Tag,
  colorAccentGray,
} from '@dagster-io/ui-components';
import * as React from 'react';
import {Link} from 'react-router-dom';

import {displayNameForAssetKey} from '../asset-graph/Utils';
import {
  assetDetailsPathForAssetCheck,
  assetDetailsPathForKey,
} from '../assets/assetDetailsPathForKey';
import {globalAssetGraphPathForAssetsAndDescendants} from '../assets/globalAssetGraphPathToString';
import {AssetKey} from '../assets/types';
import {TagActionsPopover} from '../ui/TagActions';
import {VirtualizedItemListForDialog} from '../ui/VirtualizedItemListForDialog';

const renderItemAssetKey = (assetKey: AssetKey) => (
  <Link to={assetDetailsPathForKey(assetKey)} style={{display: 'block', width: '100%'}}>
    <MiddleTruncate text={displayNameForAssetKey(assetKey)} />
  </Link>
);

const renderItemAssetCheck = (assetCheck: Check) => (
  <Link to={assetDetailsPathForAssetCheck(assetCheck)} style={{display: 'block', width: '100%'}}>
    <MiddleTruncate text={labelForAssetCheck(assetCheck)} />
  </Link>
);

const labelForAssetCheck = (check: Check) => {
  return `${check.name} on ${displayNameForAssetKey(check.assetKey)}`;
};

function useShowMoreDialog<T>(
  dialogTitle: string,
  items: T[] | null,
  renderItem: (item: T) => React.ReactNode,
) {
  const [showMore, setShowMore] = React.useState(false);

  const dialog =
    !!items && items.length > 1 ? (
      <Dialog
        title={dialogTitle}
        onClose={() => setShowMore(false)}
        style={{minWidth: '400px', width: '50vw', maxWidth: '800px', maxHeight: '70vh'}}
        isOpen={showMore}
      >
        <div style={{height: '500px', overflow: 'hidden'}}>
          <VirtualizedItemListForDialog items={items} renderItem={renderItem} />
        </div>
        <DialogFooter topBorder>
          <Button intent="primary" autoFocus onClick={() => setShowMore(false)}>
            Done
          </Button>
        </DialogFooter>
      </Dialog>
    ) : undefined;

  return {dialog, showMore, setShowMore};
}

interface AssetKeyTagCollectionProps {
  assetKeys: AssetKey[] | null;
  dialogTitle?: string;
  useTags?: boolean;
}

export const AssetKeyTagCollection = React.memo((props: AssetKeyTagCollectionProps) => {
  const {assetKeys, useTags, dialogTitle = 'Assets in run'} = props;
  const {setShowMore, dialog} = useShowMoreDialog(dialogTitle, assetKeys, renderItemAssetKey);

  if (!assetKeys || !assetKeys.length) {
    return null;
  }

  if (assetKeys.length === 1) {
    // Outer span ensures the popover target is in the right place if the
    // parent is a flexbox.
    const assetKey = assetKeys[0]!;
    return (
      <span style={useTags ? {} : {marginBottom: -4}}>
        <TagActionsPopover
          data={{key: '', value: ''}}
          actions={[
            {
              label: 'View asset',
              to: assetDetailsPathForKey(assetKey),
            },
            {
              label: 'View downstream lineage',
              to: assetDetailsPathForKey(assetKey, {
                view: 'lineage',
                lineageScope: 'downstream',
              }),
            },
          ]}
        >
          {useTags ? (
            <Tag intent="none" interactive icon="asset">
              {displayNameForAssetKey(assetKey)}
            </Tag>
          ) : (
            <Link to={assetDetailsPathForKey(assetKey)}>
              <Box flex={{direction: 'row', gap: 8, alignItems: 'center'}}>
                <Icon color={colorAccentGray()} name="asset" size={16} />
                {displayNameForAssetKey(assetKey)}
              </Box>
            </Link>
          )}
        </TagActionsPopover>
      </span>
    );
  }

  return (
    <span style={useTags ? {} : {marginBottom: -4}}>
      <TagActionsPopover
        data={{key: '', value: ''}}
        actions={[
          {
            label: 'View list',
            onClick: () => setShowMore(true),
          },
          {
            label: 'View downstream lineage',
            to: globalAssetGraphPathForAssetsAndDescendants(assetKeys),
          },
        ]}
      >
        {useTags ? (
          <Tag intent="none" icon="asset">
            {assetKeys.length} assets
          </Tag>
        ) : (
          <ButtonLink onClick={() => setShowMore(true)} underline="hover">
            <Box flex={{direction: 'row', gap: 8, alignItems: 'center', display: 'inline-flex'}}>
              <Icon color={colorAccentGray()} name="asset" size={16} />
<<<<<<< HEAD
              <Box style={{flex: 1}} flex={{wrap: 'wrap', display: 'inline-flex'}}>
                {`${assetKeys.length} assets`}
              </Box>
=======
              {`${assetKeys.length} assets`}
>>>>>>> 13dd1ce1
            </Box>
          </ButtonLink>
        )}
      </TagActionsPopover>
      {dialog}
    </span>
  );
});

type Check = {name: string; assetKey: AssetKey};

interface AssetCheckTagCollectionProps {
  assetChecks: Check[] | null;
  dialogTitle?: string;
  useTags?: boolean;
}

export const AssetCheckTagCollection = React.memo((props: AssetCheckTagCollectionProps) => {
  const {assetChecks, useTags, dialogTitle = 'Asset checks in run'} = props;
  const {setShowMore, dialog} = useShowMoreDialog(dialogTitle, assetChecks, renderItemAssetCheck);

  if (!assetChecks || !assetChecks.length) {
    return null;
  }

  if (assetChecks.length === 1) {
    // Outer span ensures the popover target is in the right place if the
    // parent is a flexbox.
    const check = assetChecks[0]!;
    return (
      <span style={useTags ? {} : {marginBottom: -4}}>
        <TagActionsPopover
          data={{key: '', value: ''}}
          actions={[{label: 'View asset check', to: assetDetailsPathForAssetCheck(check)}]}
        >
          {useTags ? (
            <Tag intent="none" interactive icon="asset_check">
              {labelForAssetCheck(check)}
            </Tag>
          ) : (
            <Link to={assetDetailsPathForAssetCheck(check)}>
              <Box flex={{direction: 'row', gap: 8, alignItems: 'center'}}>
                <Icon color={colorAccentGray()} name="asset_check" size={16} />
                {labelForAssetCheck(check)}
              </Box>
            </Link>
          )}
        </TagActionsPopover>
      </span>
    );
  }

  return (
    <span style={useTags ? {} : {marginBottom: -4}}>
      <TagActionsPopover
        data={{key: '', value: ''}}
        actions={[
          {
            label: 'View list',
            onClick: () => setShowMore(true),
          },
        ]}
      >
        {useTags ? (
          <Tag intent="none" icon="asset_check">
            {assetChecks.length} asset checks
          </Tag>
        ) : (
          <ButtonLink onClick={() => setShowMore(true)} underline="hover">
            <Box flex={{direction: 'row', gap: 8, alignItems: 'center', display: 'inline-flex'}}>
              <Icon color={colorAccentGray()} name="asset_check" size={16} />
<<<<<<< HEAD
              <Box style={{flex: 1}} flex={{wrap: 'wrap', display: 'inline-flex'}}>
                {`${assetChecks.length} asset checks`}
              </Box>
=======
              {`${assetChecks.length} asset checks`}
>>>>>>> 13dd1ce1
            </Box>
          </ButtonLink>
        )}
      </TagActionsPopover>
      {dialog}
    </span>
  );
});<|MERGE_RESOLUTION|>--- conflicted
+++ resolved
@@ -143,13 +143,9 @@
           <ButtonLink onClick={() => setShowMore(true)} underline="hover">
             <Box flex={{direction: 'row', gap: 8, alignItems: 'center', display: 'inline-flex'}}>
               <Icon color={colorAccentGray()} name="asset" size={16} />
-<<<<<<< HEAD
               <Box style={{flex: 1}} flex={{wrap: 'wrap', display: 'inline-flex'}}>
                 {`${assetKeys.length} assets`}
               </Box>
-=======
-              {`${assetKeys.length} assets`}
->>>>>>> 13dd1ce1
             </Box>
           </ButtonLink>
         )}
@@ -221,13 +217,9 @@
           <ButtonLink onClick={() => setShowMore(true)} underline="hover">
             <Box flex={{direction: 'row', gap: 8, alignItems: 'center', display: 'inline-flex'}}>
               <Icon color={colorAccentGray()} name="asset_check" size={16} />
-<<<<<<< HEAD
               <Box style={{flex: 1}} flex={{wrap: 'wrap', display: 'inline-flex'}}>
                 {`${assetChecks.length} asset checks`}
               </Box>
-=======
-              {`${assetChecks.length} asset checks`}
->>>>>>> 13dd1ce1
             </Box>
           </ButtonLink>
         )}
