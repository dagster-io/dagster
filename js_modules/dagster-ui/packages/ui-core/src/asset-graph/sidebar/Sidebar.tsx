--- conflicted
+++ resolved
@@ -100,11 +100,7 @@
       [graphData],
     );
 
-<<<<<<< HEAD
-    const {folderNodes, codeLocationNodes} = React.useMemo(() => {
-=======
     const {folderNodes: renderedNodes, codeLocationNodes} = React.useMemo(() => {
->>>>>>> b64af65f
       const folderNodes: FolderNodeType[] = [];
 
       // Map of Code Locations -> Groups -> Assets
@@ -161,11 +157,6 @@
       return {folderNodes, codeLocationNodes};
     }, [graphData.nodes, openNodes]);
 
-<<<<<<< HEAD
-    const renderedNodes = folderNodes;
-
-=======
->>>>>>> b64af65f
     const containerRef = React.useRef<HTMLDivElement | null>(null);
 
     const rowVirtualizer = useVirtualizer({
