--- conflicted
+++ resolved
@@ -375,12 +375,7 @@
   transition: all 150ms linear;
   &:hover {
     ${(p) => !p.$selected && `border: 2px solid ${colorLineageNodeBorderHover()};`};
-
-<<<<<<< HEAD
-    box-shadow: rgba(0, 0, 0, 0.12) 0px 1px 4px 0px;
-=======
-    box-shadow: ${colorShadowDefault()} 0px 2px 12px 0px;
->>>>>>> 262853f8
+    box-shadow: ${colorShadowDefault()} 0px 1px 4px 0px;
     scale: 1.03;
     ${AssetNodeShowOnHover} {
       display: initial;
