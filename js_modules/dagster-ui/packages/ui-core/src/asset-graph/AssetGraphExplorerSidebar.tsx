import {
  Box,
  Button,
  Colors,
  Dialog,
  DialogBody,
  DialogFooter,
  Icon,
  Menu,
  MenuItem,
  Popover,
  TextInput,
  MiddleTruncate,
  useViewport,
  MenuDivider,
  Spinner,
  ButtonGroup,
  Tooltip,
} from '@dagster-io/ui-components';
import {useVirtualizer} from '@tanstack/react-virtual';
import React from 'react';
import styled from 'styled-components';


import {showSharedToaster} from '../app/DomUtils';
import {useMaterializationAction} from '../assets/LaunchAssetExecutionButton';
import {AssetKey} from '../assets/types';
import {ExplorerPath} from '../pipelines/PipelinePathUtils';
import {Container, Inner, Row} from '../ui/VirtualizedTable';
import {buildRepoPathForHuman} from '../workspace/buildRepoAddress';

import {GraphData, GraphNode} from './Utils';

const COLLATOR = new Intl.Collator(navigator.language, {sensitivity: 'base', numeric: true});

type FolderNodeNonAssetType =
  | {groupName: string; id: string; level: number}
  | {locationName: string; id: string; level: number};

type FolderNodeType = FolderNodeNonAssetType | {path: string; id: string; level: number};

type TreeNodeType = {level: number; id: string; path: string};

export const AssetGraphExplorerSidebar = React.memo(
  ({
    assetGraphData,
    lastSelectedNode,
    selectNode: _selectNode,
    explorerPath,
    onChangeExplorerPath,
    allAssetKeys,
    hideSidebar,
  }: {
    assetGraphData: GraphData;
    lastSelectedNode: GraphNode;
    selectNode: (e: React.MouseEvent<any> | React.KeyboardEvent<any>, nodeId: string) => void;
    explorerPath: ExplorerPath;
    onChangeExplorerPath: (path: ExplorerPath, mode: 'replace' | 'push') => void;
    allAssetKeys: AssetKey[];
    hideSidebar: () => void;
  }) => {
    const [selectWhenDataAvailable, setSelectWhenDataAvailable] = React.useState<
      [React.MouseEvent<any> | React.KeyboardEvent<any>, string] | null
    >(null);
    const selectedNodeHasDataAvailable = selectWhenDataAvailable
      ? !!assetGraphData.nodes[selectWhenDataAvailable[1]]
      : false;

    React.useEffect(() => {
      if (selectWhenDataAvailable) {
        const [e, id] = selectWhenDataAvailable;
        _selectNode(e, id);
      }
      // eslint-disable-next-line react-hooks/exhaustive-deps
    }, [selectWhenDataAvailable, selectedNodeHasDataAvailable]);

    const selectNode: typeof _selectNode = (e, id) => {
      setSelectWhenDataAvailable([e, id]);
      if (!assetGraphData.nodes[id]) {
        try {
          const path = JSON.parse(id);
          const nextOpsQuery = `${explorerPath.opsQuery} \"${path[path.length - 1]}\"`;
          onChangeExplorerPath(
            {
              ...explorerPath,
              opsQuery: nextOpsQuery,
            },
            'push',
          );
        } catch (e) {
          // Ignore errors. The selected node might be a group or code location so trying to JSON.parse the id will error.
          // For asset nodes the id is always a JSON array
        }
      }
    };
    const [openNodes, setOpenNodes] = React.useState<Set<string>>(new Set());
    const [selectedNode, setSelectedNode] = React.useState<
      null | {id: string; path: string} | {id: string}
    >(null);

    const [viewType, setViewType] = React.useState<'tree' | 'folder'>('tree');

    const rootNodes = React.useMemo(
      () =>
        Object.keys(assetGraphData.nodes)
          .filter(
            (id) =>
              // When we filter to a subgraph, the nodes at the root aren't real roots, but since
              // their upstream graph is cutoff we want to show them as roots in the sidebar.
              // Find these nodes by filtering on whether there parent nodes are in assetGraphData
              !Object.keys(assetGraphData.upstream[id] ?? {}).filter(
                (id) => assetGraphData.nodes[id],
              ).length,
          )
          .sort((a, b) =>
            COLLATOR.compare(
              getDisplayName(assetGraphData.nodes[a]!),
              getDisplayName(assetGraphData.nodes[b]!),
            ),
          ),
      [assetGraphData],
    );

    const treeNodes = React.useMemo(() => {
      const queue = rootNodes.map((id) => ({level: 1, id, path: id}));

      const treeNodes: TreeNodeType[] = [];
      while (queue.length) {
        const node = queue.shift()!;
        treeNodes.push(node);
        if (openNodes.has(node.path)) {
          const downstream = Object.keys(assetGraphData.downstream[node.id] || {}).filter(
            (id) => assetGraphData.nodes[id],
          );
          queue.unshift(
            ...downstream.map((id) => ({level: node.level + 1, id, path: `${node.path}:${id}`})),
          );
        }
      }
      return treeNodes;
    }, [assetGraphData.downstream, assetGraphData.nodes, openNodes, rootNodes]);

    const folderNodes = React.useMemo(() => {
      const folderNodes: FolderNodeType[] = [];

      // Map of Code Locations -> Groups -> Assets
      const codeLocationNodes: Record<
        string,
        {
          locationName: string;
          groups: Record<
            string,
            {
              groupName: string;
              assets: string[];
            }
          >;
        }
      > = {};
      Object.entries(assetGraphData.nodes).forEach(([id, node]) => {
        const locationName = node.definition.repository.location.name;
        const repositoryName = node.definition.repository.name;
        const groupName = node.definition.groupName || 'default';
        const codeLocation = buildRepoPathForHuman(repositoryName, locationName);
        codeLocationNodes[codeLocation] = codeLocationNodes[codeLocation] || {
          locationName: codeLocation,
          groups: {},
        };
        codeLocationNodes[codeLocation]!.groups[groupName] = codeLocationNodes[codeLocation]!
          .groups[groupName] || {
          groupName,
          assets: [],
        };
        codeLocationNodes[codeLocation]!.groups[groupName]!.assets.push(id);
      });
      Object.entries(codeLocationNodes).forEach(([locationName, locationNode]) => {
        folderNodes.push({locationName, id: locationName, level: 1});
        if (openNodes.has(locationName)) {
          Object.entries(locationNode.groups).forEach(([groupName, groupNode]) => {
            const groupId = locationName + ':' + groupName;
            folderNodes.push({groupName, id: groupId, level: 2});
            if (openNodes.has(groupId)) {
              groupNode.assets
                .sort((a, b) => COLLATOR.compare(a, b))
                .forEach((assetKey) => {
                  folderNodes.push({
                    id: assetKey,
                    path: locationName + ':' + groupName + ':' + assetKey,
                    level: 3,
                  });
                });
            }
          });
        }
      });

      return folderNodes;
    }, [assetGraphData.nodes, openNodes]);

    const renderedNodes = viewType === 'tree' ? treeNodes : folderNodes;

    const containerRef = React.useRef<HTMLDivElement | null>(null);

    const rowVirtualizer = useVirtualizer({
      count: renderedNodes.length,
      getScrollElement: () => containerRef.current,
      estimateSize: () => 28,
      overscan: 10,
    });

    const totalHeight = rowVirtualizer.getTotalSize();
    const items = rowVirtualizer.getVirtualItems();

    React.useLayoutEffect(() => {
      if (lastSelectedNode) {
        setOpenNodes((prevOpenNodes) => {
          if (viewType === 'folder') {
            const nextOpenNodes = new Set(prevOpenNodes);
            const assetNode = assetGraphData.nodes[lastSelectedNode.id];
            if (assetNode) {
              const locationName = buildRepoPathForHuman(
                assetNode.definition.repository.name,
                assetNode.definition.repository.location.name,
              );
              const groupName = assetNode.definition.groupName || 'default';
              nextOpenNodes.add(locationName);
              nextOpenNodes.add(locationName + ':' + groupName);
            }
            setSelectedNode({id: lastSelectedNode.id});
            return nextOpenNodes;
          }
          let path = lastSelectedNode.id;
          let currentId = lastSelectedNode.id;
          let next: string | undefined;
          while ((next = Object.keys(assetGraphData.upstream[currentId] ?? {})[0])) {
            if (!assetGraphData.nodes[next]) {
              break;
            }
            path = `${next}:${path}`;
            currentId = next;
          }

          const nextOpenNodes = new Set(prevOpenNodes);

          const nodesInPath = path.split(':');
          let currentPath = nodesInPath[0]!;

          nextOpenNodes.add(currentPath);
          for (let i = 1; i < nodesInPath.length; i++) {
            currentPath = `${currentPath}:${nodesInPath[i]}`;
            nextOpenNodes.add(currentPath);
          }
          setSelectedNode({id: lastSelectedNode.id, path: currentPath});
          return nextOpenNodes;
        });
      }
    }, [
      lastSelectedNode,
      assetGraphData,
      viewType,
      // eslint-disable-next-line react-hooks/exhaustive-deps
<<<<<<< HEAD
      lastSelectedNode &&
        renderedNodes.findIndex((node) => nodeId(lastSelectedNode) === nodeId(node)),
    ]);
=======
    }, [lastSelectedNode, assetGraphData]);
>>>>>>> 8eb59a10

    const indexOfLastSelectedNode = React.useMemo(
      () => {
        if (!selectedNode) {
          return -1;
        }
        if (viewType === 'tree') {
          return 'path' in selectedNode
            ? renderedNodes.findIndex((node) => 'path' in node && node.path === selectedNode.path)
            : -1;
        } else {
          return renderedNodes.findIndex((node) => nodeId(node) === nodeId(selectedNode));
        }
      },
      // eslint-disable-next-line react-hooks/exhaustive-deps
      [viewType, renderedNodes, selectedNode],
    );

    React.useLayoutEffect(() => {
      if (indexOfLastSelectedNode !== -1) {
        rowVirtualizer.scrollToIndex(indexOfLastSelectedNode);
      }
    }, [indexOfLastSelectedNode, rowVirtualizer]);

    return (
      <div style={{display: 'grid', gridTemplateRows: 'auto auto minmax(0, 1fr)', height: '100%'}}>
        <div
          style={{
            display: 'grid',
            gridTemplateColumns: '1fr auto',
            gap: '6px',
            padding: '12px 24px',
            borderBottom: `1px solid ${Colors.KeylineGray}`,
          }}
        >
          <ButtonGroupWrapper>
            <ButtonGroup
              activeItems={new Set([viewType])}
              buttons={[
                {id: 'tree', label: 'Tree view', icon: 'gantt_flat'},
                {id: 'folder', label: 'Folder view', icon: 'folder_open'},
              ]}
              onClick={(id: 'tree' | 'folder') => {
                setViewType(id);
              }}
            />
          </ButtonGroupWrapper>
          <Tooltip content="Hide sidebar">
            <Button icon={<Icon name="panel_show_right" />} onClick={hideSidebar} />
          </Tooltip>
        </div>
        <Box padding={{vertical: 8, horizontal: 24}}>
          <SearchFilter
            values={React.useMemo(() => {
              return allAssetKeys.map((key) => ({
                value: JSON.stringify(key.path),
                label: key.path[key.path.length - 1]!,
              }));
            }, [allAssetKeys])}
            onSelectValue={selectNode}
          />
        </Box>
        <div>
          <Container ref={containerRef}>
            <Inner $totalHeight={totalHeight}>
              {items.map(({index, key, size, start, measureElement}) => {
                const node = renderedNodes[index]!;
                const isCodelocationNode = 'locationName' in node;
                const isGroupNode = 'groupName' in node;
                const row =
                  !isCodelocationNode && !isGroupNode ? assetGraphData.nodes[node.id] : node;
                return (
                  <Row
                    $height={size}
                    $start={start}
                    key={key}
                    style={{overflow: 'visible'}}
                    ref={measureElement}
                  >
                    {row ? (
                      <Node
                        viewType={viewType}
                        isOpen={openNodes.has(nodeId(node))}
                        assetGraphData={assetGraphData}
                        node={row}
                        level={node.level}
                        isSelected={
                          selectedNode && 'path' in node && 'path' in selectedNode
                            ? selectedNode.path === node.path
                            : selectedNode?.id === node.id
                        }
                        toggleOpen={() => {
                          setSelectedNode(node);
                          setOpenNodes((nodes) => {
                            const openNodes = new Set(nodes);
                            const isOpen = openNodes.has(nodeId(node));
                            if (isOpen) {
                              openNodes.delete(nodeId(node));
                            } else {
                              openNodes.add(nodeId(node));
                            }
                            return openNodes;
                          });
                        }}
                        selectNode={(e, id) => {
                          selectNode(e, id);
                        }}
                        selectThisNode={(e) => {
                          selectNode(e, node.id);
                          setSelectedNode(node);
                        }}
                        explorerPath={explorerPath}
                        onChangeExplorerPath={onChangeExplorerPath}
                      />
                    ) : null}
                  </Row>
                );
              })}
            </Inner>
          </Container>
        </div>
      </div>
    );
  },
);

const Node = ({
  assetGraphData,
  node,
  level,
  toggleOpen,
  selectNode,
  isOpen,
  isSelected,
  selectThisNode,
  explorerPath,
  onChangeExplorerPath,
  viewType,
}: {
  assetGraphData: GraphData;
  node: GraphNode | FolderNodeNonAssetType;
  level: number;
  toggleOpen: () => void;
  selectThisNode: (e: React.MouseEvent<any> | React.KeyboardEvent<any>) => void;
  selectNode: (e: React.MouseEvent<any> | React.KeyboardEvent<any>, nodeId: string) => void;
  isOpen: boolean;
  isSelected: boolean;
  explorerPath: ExplorerPath;
  onChangeExplorerPath: (path: ExplorerPath, mode: 'replace' | 'push') => void;
  viewType: 'tree' | 'folder';
}) => {
  const isGroupNode = 'groupName' in node;
  const isLocationNode = 'locationName' in node;
  const isAssetNode = !isGroupNode && !isLocationNode;

  const displayName = React.useMemo(() => {
    if (isAssetNode) {
      return getDisplayName(node);
    } else if (isGroupNode) {
      return node.groupName;
    } else {
      return node.locationName;
    }
  }, [isAssetNode, isGroupNode, node]);

  const upstream = Object.keys(assetGraphData.upstream[node.id] ?? {});
  const downstream = Object.keys(assetGraphData.downstream[node.id] ?? {});
  const elementRef = React.useRef<HTMLDivElement | null>(null);

  const [showDownstreamDialog, setShowDownstreamDialog] = React.useState(false);
  const [showUpstreamDialog, setShowUpstreamDialog] = React.useState(false);

  function showDownstreamGraph() {
    const path = JSON.parse(node.id);
    const newQuery = `\"${path[path.length - 1]}\"*`;
    const nextOpsQuery = explorerPath.opsQuery.includes(newQuery)
      ? explorerPath.opsQuery
      : `${explorerPath.opsQuery} ${newQuery}`;
    onChangeExplorerPath(
      {
        ...explorerPath,
        opsQuery: nextOpsQuery,
      },
      'push',
    );
  }

  function showUpstreamGraph() {
    const path = JSON.parse(node.id);
    const newQuery = `*\"${path[path.length - 1]}\"`;
    const nextOpsQuery = explorerPath.opsQuery.includes(newQuery)
      ? explorerPath.opsQuery
      : `${explorerPath.opsQuery} ${newQuery}`;
    onChangeExplorerPath(
      {
        ...explorerPath,
        opsQuery: nextOpsQuery,
      },
      'push',
    );
  }

  const {onClick, loading, launchpadElement} = useMaterializationAction();

  return (
    <>
      {launchpadElement}
      <UpstreamDownstreamDialog
        title="Downstream assets"
        assets={downstream}
        isOpen={showDownstreamDialog}
        close={() => {
          setShowDownstreamDialog(false);
        }}
        selectNode={(e, id) => {
          selectNode(e, id);
        }}
      />
      <UpstreamDownstreamDialog
        title="Upstream assets"
        assets={upstream}
        isOpen={showUpstreamDialog}
        close={() => {
          setShowUpstreamDialog(false);
        }}
        selectNode={selectNode}
      />
      <Box ref={elementRef} onClick={selectThisNode}>
        <BoxWrapper level={level}>
          <Box padding={{right: 12}} flex={{direction: 'row', gap: 2, alignItems: 'center'}}>
            {!isAssetNode ||
            (viewType === 'tree' && downstream.filter((id) => assetGraphData.nodes[id]).length) ? (
              <div
                onClick={(e) => {
                  e.stopPropagation();
                  toggleOpen();
                }}
                style={{cursor: 'pointer'}}
              >
                <Icon
                  name="arrow_drop_down"
                  style={{transform: isOpen ? 'rotate(0deg)' : 'rotate(-90deg)'}}
                />
              </div>
            ) : null}
            <GrayOnHoverBox
              flex={{
                direction: 'row',
                alignItems: 'center',
                justifyContent: 'space-between',
                gap: 6,
                grow: 1,
                shrink: 1,
              }}
              padding={{horizontal: 8, vertical: 5 as any}}
              style={{
                width: '100%',
                borderRadius: '8px',
                ...(isSelected ? {background: Colors.LightPurple} : {}),
              }}
            >
              <div
                style={{
                  display: 'grid',
                  gridTemplateColumns:
                    isGroupNode || isLocationNode ? 'auto minmax(0, 1fr)' : 'minmax(0, 1fr)',
                  gap: '6px',
                }}
              >
                {isGroupNode ? <Icon name="asset_group" /> : null}
                {isLocationNode ? <Icon name="folder_open" /> : null}
                <MiddleTruncate text={displayName} />
              </div>
              {isAssetNode ? (
                <div
                  onClick={(e) => {
                    // stop propagation outside of the popover to prevent parent onClick from being selected
                    e.stopPropagation();
                  }}
                >
                  <Popover
                    content={
                      <Menu>
                        <MenuItem
                          icon="materialization"
                          text={
                            <Box flex={{direction: 'row', alignItems: 'center', gap: 4}}>
                              <span>Materialize</span>
                              {loading ? <Spinner purpose="body-text" /> : null}
                            </Box>
                          }
                          onClick={async (e) => {
                            await showSharedToaster({
                              intent: 'primary',
                              message: 'Initiating materialization',
                              icon: 'materialization',
                            });
                            onClick([node.assetKey], e, false);
                          }}
                        />
                        {upstream.length || downstream.length ? <MenuDivider /> : null}
                        {upstream.length ? (
                          <MenuItem
                            text="Select upstream"
                            icon="panel_show_left"
                            onClick={() => {
                              // TODO: Hook up selecting the nodes
                              showUpstreamGraph();
                            }}
                          />
                        ) : null}
                        {downstream.length ? (
                          <MenuItem
                            text="Select downstream"
                            icon="panel_show_right"
                            onClick={() => {
                              // TODO: Hook up selecting the nodes
                              showDownstreamGraph();
                            }}
                          />
                        ) : null}
                        {upstream.length || downstream.length ? <MenuDivider /> : null}
                        {upstream.length ? (
                          <MenuItem
                            text="Show upstream graph"
                            icon="arrow_back"
                            onClick={showUpstreamGraph}
                          />
                        ) : null}
                        {downstream.length ? (
                          <MenuItem
                            text="Show downstream graph"
                            icon="arrow_forward"
                            onClick={showDownstreamGraph}
                          />
                        ) : null}
                      </Menu>
                    }
                    hoverOpenDelay={100}
                    hoverCloseDelay={100}
                    placement="right"
                    shouldReturnFocusOnClose
                  >
                    <ExpandMore style={{cursor: 'pointer'}}>
                      <Icon name="expand_more" color={Colors.Gray500} />
                    </ExpandMore>
                  </Popover>
                </div>
              ) : null}
            </GrayOnHoverBox>
          </Box>
        </BoxWrapper>
      </Box>
    </>
  );
};

const UpstreamDownstreamDialog = ({
  title,
  assets,
  isOpen,
  close,
  selectNode,
}: {
  title: string;
  assets: string[];
  isOpen: boolean;
  close: () => void;
  selectNode: (e: React.MouseEvent<any> | React.KeyboardEvent<any>, nodeId: string) => void;
}) => {
  return (
    <Dialog isOpen={isOpen} onClose={close} title={title}>
      <DialogBody>
        <Menu>
          {assets.map((assetId) => {
            const path = JSON.parse(assetId);
            return (
              <MenuItem
                icon="asset"
                text={path[path.length - 1]}
                key={assetId}
                onClick={(e) => {
                  selectNode(e, assetId);
                  close();
                }}
              />
            );
          })}
        </Menu>
      </DialogBody>
      <DialogFooter topBorder>
        <Button onClick={close} intent="primary">
          Close
        </Button>
      </DialogFooter>
    </Dialog>
  );
};

const BoxWrapper = ({level, children}: {level: number; children: React.ReactNode}) => {
  const wrapper = React.useMemo(() => {
    let sofar = children;
    for (let i = 0; i < level; i++) {
      sofar = (
        <Box
          padding={{left: 8}}
          margin={{left: 8}}
          border={{side: 'left', width: 1, color: Colors.KeylineGray}}
        >
          {sofar}
        </Box>
      );
    }
    return sofar;
  }, [level, children]);

  return <>{wrapper}</>;
};

function getDisplayName(node: GraphNode) {
  return node.assetKey.path[node.assetKey.path.length - 1]!;
}

const SearchFilter = <T,>({
  values,
  onSelectValue,
}: {
  values: {label: string; value: T}[];
  onSelectValue: (e: React.MouseEvent<any>, value: T) => void;
}) => {
  const [searchValue, setSearchValue] = React.useState('');
  const filteredValues = React.useMemo(() => {
    if (searchValue) {
      return values.filter(({label}) => label.toLowerCase().includes(searchValue.toLowerCase()));
    }
    return values;
  }, [searchValue, values]);

  const {viewport, containerProps} = useViewport();
  return (
    <Popover
      placement="bottom-start"
      targetTagName="div"
      content={
        searchValue ? (
          <Box
            style={{
              width: viewport.width + 'px',
              borderRadius: '8px',
              maxHeight: 'min(500px, 50vw)',
              overflow: 'auto',
            }}
          >
            <Menu>
              {filteredValues.length ? (
                filteredValues.map((value) => (
                  <MenuItem
                    key={value.label}
                    onClick={(e) => {
                      onSelectValue(e, value.value);
                      setSearchValue('');
                    }}
                    text={value.label}
                  />
                ))
              ) : (
                <Box padding={8}>No results</Box>
              )}
            </Menu>
          </Box>
        ) : (
          <div />
        )
      }
    >
      <div style={{display: 'grid', gridTemplateColumns: '1fr'}}>
        <TextInput
          icon="search"
          value={searchValue}
          onChange={(e) => {
            setSearchValue(e.target.value);
          }}
          placeholder="Search assets"
          {...(containerProps as any)}
        />
      </div>
    </Popover>
  );
};

const ExpandMore = styled.div``;

const GrayOnHoverBox = styled(Box)`
  border-radius: 8px;
  &:hover {
    background: ${Colors.Gray100};
    transition: background 100ms linear;
    ${ExpandMore} {
      visibility: visible;
    }
  }
  ${ExpandMore} {
    visibility: hidden;
  }
`;

const ButtonGroupWrapper = styled.div`
  > * {
    display: grid;
    grid-template-columns: 1fr 1fr;
    > * {
      place-content: center;
    }
  }
`;

function nodeId(node: {path: string; id: string} | {id: string}) {
  return 'path' in node ? node.path : node.id;
}<|MERGE_RESOLUTION|>--- conflicted
+++ resolved
@@ -259,13 +259,10 @@
       assetGraphData,
       viewType,
       // eslint-disable-next-line react-hooks/exhaustive-deps
-<<<<<<< HEAD
+      
       lastSelectedNode &&
         renderedNodes.findIndex((node) => nodeId(lastSelectedNode) === nodeId(node)),
     ]);
-=======
-    }, [lastSelectedNode, assetGraphData]);
->>>>>>> 8eb59a10
 
     const indexOfLastSelectedNode = React.useMemo(
       () => {
