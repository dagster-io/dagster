import {
  Box,
  Button,
  Colors,
  Dialog,
  DialogBody,
  DialogFooter,
  Icon,
  Menu,
  MenuItem,
  Popover,
  TextInput,
  MiddleTruncate,
  useViewport,
  MenuDivider,
  Spinner,
  ButtonGroup,
  Tooltip,
} from '@dagster-io/ui-components';
import {useVirtualizer} from '@tanstack/react-virtual';
import React from 'react';
import styled from 'styled-components';

<<<<<<< HEAD
import {showSharedToaster} from '../app/DomUtils';
import {useMaterializationAction} from '../assets/LaunchAssetExecutionButton';
=======
>>>>>>> 31b34280
import {AssetKey} from '../assets/types';
import {ExplorerPath} from '../pipelines/PipelinePathUtils';
import {Container, Inner, Row} from '../ui/VirtualizedTable';
import {buildRepoPathForHuman} from '../workspace/buildRepoAddress';

import {GraphData, GraphNode} from './Utils';

const COLLATOR = new Intl.Collator(navigator.language, {sensitivity: 'base', numeric: true});

type FolderNodeNonAssetType =
  | {groupName: string; id: string; level: number}
  | {locationName: string; id: string; level: number};

type FolderNodeType = FolderNodeNonAssetType | {path: string; id: string; level: number};

type TreeNodeType = {level: number; id: string; path: string};

export const AssetGraphExplorerSidebar = React.memo(
  ({
    assetGraphData,
    lastSelectedNode,
    selectNode: _selectNode,
    explorerPath,
    onChangeExplorerPath,
    allAssetKeys,
<<<<<<< HEAD
    hideSidebar,
=======
>>>>>>> 31b34280
  }: {
    assetGraphData: GraphData;
    lastSelectedNode: GraphNode;
    selectNode: (e: React.MouseEvent<any> | React.KeyboardEvent<any>, nodeId: string) => void;
    explorerPath: ExplorerPath;
    onChangeExplorerPath: (path: ExplorerPath, mode: 'replace' | 'push') => void;
    allAssetKeys: AssetKey[];
<<<<<<< HEAD
    hideSidebar: () => void;
  }) => {
    const [selectWhenDataAvailable, setSelectWhenDataAvailable] = React.useState<
      [React.MouseEvent<any> | React.KeyboardEvent<any>, string] | null
    >(null);
    const selectedNodeHasDataAvailable = selectWhenDataAvailable
      ? !!assetGraphData.nodes[selectWhenDataAvailable[1]]
      : false;

    React.useEffect(() => {
      if (selectWhenDataAvailable) {
        const [e, id] = selectWhenDataAvailable;
        _selectNode(e, id);
      }
      // eslint-disable-next-line react-hooks/exhaustive-deps
    }, [selectWhenDataAvailable, selectedNodeHasDataAvailable]);

    const selectNode: typeof _selectNode = (e, id) => {
      setSelectWhenDataAvailable([e, id]);
      if (!assetGraphData.nodes[id]) {
        try {
          const path = JSON.parse(id);
          const nextOpsQuery = `${explorerPath.opsQuery} \"${path[path.length - 1]}\"`;
          onChangeExplorerPath(
            {
              ...explorerPath,
              opsQuery: nextOpsQuery,
            },
            'push',
          );
        } catch (e) {
          // Ignore errors. The selected node might be a group or code location so trying to JSON.parse the id will error.
          // For asset nodes the id is always a JSON array
        }
=======
  }) => {
    const selectNode: typeof _selectNode = (e, id) => {
      _selectNode(e, id);
      if (!assetGraphData.nodes[id]) {
        const path = JSON.parse(id);
        const nextOpsQuery = `${explorerPath.opsQuery} \"${path[path.length - 1]}\"`;
        onChangeExplorerPath(
          {
            ...explorerPath,
            opsQuery: nextOpsQuery,
          },
          'push',
        );
>>>>>>> 31b34280
      }
    };
    const [openNodes, setOpenNodes] = React.useState<Set<string>>(new Set());
    const [selectedNode, setSelectedNode] = React.useState<
      null | {id: string; path: string} | {id: string}
    >(null);

    const [viewType, setViewType] = React.useState<'tree' | 'folder'>('tree');

    const rootNodes = React.useMemo(
      () =>
        Object.keys(assetGraphData.nodes)
          .filter(
            (id) =>
              // When we filter to a subgraph, the nodes at the root aren't real roots, but since
              // their upstream graph is cutoff we want to show them as roots in the sidebar.
              // Find these nodes by filtering on whether there parent nodes are in assetGraphData
              !Object.keys(assetGraphData.upstream[id] ?? {}).filter(
                (id) => assetGraphData.nodes[id],
              ).length,
          )
          .sort((a, b) =>
            COLLATOR.compare(
              getDisplayName(assetGraphData.nodes[a]!),
              getDisplayName(assetGraphData.nodes[b]!),
            ),
          ),
      [assetGraphData],
    );

    const treeNodes = React.useMemo(() => {
      const queue = rootNodes.map((id) => ({level: 1, id, path: id}));

      const treeNodes: TreeNodeType[] = [];
      while (queue.length) {
        const node = queue.shift()!;
        treeNodes.push(node);
        if (openNodes.has(node.path)) {
          const downstream = Object.keys(assetGraphData.downstream[node.id] || {}).filter(
            (id) => assetGraphData.nodes[id],
          );
          queue.unshift(
            ...downstream.map((id) => ({level: node.level + 1, id, path: `${node.path}:${id}`})),
          );
        }
      }
      return treeNodes;
    }, [assetGraphData.downstream, assetGraphData.nodes, openNodes, rootNodes]);

    const folderNodes = React.useMemo(() => {
      const folderNodes: FolderNodeType[] = [];

      // Map of Code Locations -> Groups -> Assets
      const codeLocationNodes: Record<
        string,
        {
          locationName: string;
          groups: Record<
            string,
            {
              groupName: string;
              assets: string[];
            }
          >;
        }
      > = {};
      Object.entries(assetGraphData.nodes).forEach(([id, node]) => {
        const locationName = node.definition.repository.location.name;
        const repositoryName = node.definition.repository.name;
        const groupName = node.definition.groupName || 'default';
        const codeLocation = buildRepoPathForHuman(repositoryName, locationName);
        codeLocationNodes[codeLocation] = codeLocationNodes[codeLocation] || {
          locationName: codeLocation,
          groups: {},
        };
        codeLocationNodes[codeLocation]!.groups[groupName] = codeLocationNodes[codeLocation]!
          .groups[groupName] || {
          groupName,
          assets: [],
        };
        codeLocationNodes[codeLocation]!.groups[groupName]!.assets.push(id);
      });
      Object.entries(codeLocationNodes).forEach(([locationName, locationNode]) => {
        folderNodes.push({locationName, id: locationName, level: 1});
        if (openNodes.has(locationName)) {
          Object.entries(locationNode.groups).forEach(([groupName, groupNode]) => {
            const groupId = locationName + ':' + groupName;
            folderNodes.push({groupName, id: groupId, level: 2});
            if (openNodes.has(groupId)) {
              groupNode.assets
                .sort((a, b) => COLLATOR.compare(a, b))
                .forEach((assetKey) => {
                  folderNodes.push({
                    id: assetKey,
                    path: locationName + ':' + groupName + ':' + assetKey,
                    level: 3,
                  });
                });
            }
          });
        }
      });

      return folderNodes;
    }, [assetGraphData.nodes, openNodes]);

    const renderedNodes = viewType === 'tree' ? treeNodes : folderNodes;

    const containerRef = React.useRef<HTMLDivElement | null>(null);

    const rowVirtualizer = useVirtualizer({
      count: renderedNodes.length,
      getScrollElement: () => containerRef.current,
      estimateSize: () => 28,
      overscan: 10,
    });

    const totalHeight = rowVirtualizer.getTotalSize();
    const items = rowVirtualizer.getVirtualItems();

    React.useLayoutEffect(() => {
      if (lastSelectedNode) {
        setOpenNodes((prevOpenNodes) => {
          if (viewType === 'folder') {
            const nextOpenNodes = new Set(prevOpenNodes);
            const assetNode = assetGraphData.nodes[lastSelectedNode.id];
            if (assetNode) {
              const locationName = buildRepoPathForHuman(
                assetNode.definition.repository.name,
                assetNode.definition.repository.location.name,
              );
              const groupName = assetNode.definition.groupName || 'default';
              nextOpenNodes.add(locationName);
              nextOpenNodes.add(locationName + ':' + groupName);
            }
            setSelectedNode({id: lastSelectedNode.id});
            return nextOpenNodes;
          }
          let path = lastSelectedNode.id;
          let currentId = lastSelectedNode.id;
          let next: string | undefined;
          while ((next = Object.keys(assetGraphData.upstream[currentId] ?? {})[0])) {
            if (!assetGraphData.nodes[next]) {
              break;
            }
            path = `${next}:${path}`;
            currentId = next;
          }

          const nextOpenNodes = new Set(prevOpenNodes);

          const nodesInPath = path.split(':');
          let currentPath = nodesInPath[0]!;

          nextOpenNodes.add(currentPath);
          for (let i = 1; i < nodesInPath.length; i++) {
            currentPath = `${currentPath}:${nodesInPath[i]}`;
            nextOpenNodes.add(currentPath);
          }
          setSelectedNode({id: lastSelectedNode.id, path: currentPath});
          return nextOpenNodes;
        });
      }
    }, [
      lastSelectedNode,
      assetGraphData,
      viewType,
      // eslint-disable-next-line react-hooks/exhaustive-deps
<<<<<<< HEAD
      lastSelectedNode &&
        renderedNodes.findIndex((node) => nodeId(lastSelectedNode) === nodeId(node)),
    ]);

    console.log(
      lastSelectedNode,
      lastSelectedNode &&
        renderedNodes.findIndex((node) => nodeId(lastSelectedNode) === nodeId(node)),
    );
=======
    }, [lastSelectedNode, assetGraphData]);
>>>>>>> 31b34280

    const indexOfLastSelectedNode = React.useMemo(
      () => {
        if (!selectedNode) {
          return -1;
        }
        if (viewType === 'tree') {
          return 'path' in selectedNode
            ? renderedNodes.findIndex((node) => 'path' in node && node.path === selectedNode.path)
            : -1;
        } else {
          return renderedNodes.findIndex((node) => nodeId(node) === nodeId(selectedNode));
        }
      },
      // eslint-disable-next-line react-hooks/exhaustive-deps
      [viewType, renderedNodes, selectedNode],
    );

    React.useLayoutEffect(() => {
      if (indexOfLastSelectedNode !== -1) {
        rowVirtualizer.scrollToIndex(indexOfLastSelectedNode);
      }
    }, [indexOfLastSelectedNode, rowVirtualizer]);

    return (
      <div style={{display: 'grid', gridTemplateRows: 'auto auto minmax(0, 1fr)', height: '100%'}}>
        <div
          style={{
            display: 'grid',
            gridTemplateColumns: '1fr auto',
            gap: '6px',
            padding: '12px 24px',
            borderBottom: `1px solid ${Colors.KeylineGray}`,
          }}
        >
          <ButtonGroupWrapper>
            <ButtonGroup
              activeItems={new Set([viewType])}
              buttons={[
                {id: 'tree', label: 'Tree view', icon: 'gantt_flat'},
                {id: 'folder', label: 'Folder view', icon: 'folder_open'},
              ]}
              onClick={(id: 'tree' | 'folder') => {
                setViewType(id);
              }}
            />
          </ButtonGroupWrapper>
          <Tooltip content="Hide sidebar">
            <Button icon={<Icon name="panel_show_right" />} onClick={hideSidebar} />
          </Tooltip>
        </div>
        <Box padding={{vertical: 8, horizontal: 24}}>
          <SearchFilter
            values={React.useMemo(() => {
              return allAssetKeys.map((key) => ({
                value: JSON.stringify(key.path),
                label: key.path[key.path.length - 1]!,
              }));
            }, [allAssetKeys])}
            onSelectValue={selectNode}
          />
        </Box>
        <div>
          <Container ref={containerRef}>
            <Inner $totalHeight={totalHeight}>
              {items.map(({index, key, size, start, measureElement}) => {
                const node = renderedNodes[index]!;
                const isCodelocationNode = 'locationName' in node;
                const isGroupNode = 'groupName' in node;
                const row =
                  !isCodelocationNode && !isGroupNode ? assetGraphData.nodes[node.id] : node;
                return (
                  <Row
                    $height={size}
                    $start={start}
                    key={key}
                    style={{overflow: 'visible'}}
                    ref={measureElement}
                  >
                    {row ? (
                      <Node
                        viewType={viewType}
                        isOpen={openNodes.has(nodeId(node))}
                        assetGraphData={assetGraphData}
                        node={row}
                        level={node.level}
                        isSelected={
                          selectedNode && 'path' in node && 'path' in selectedNode
                            ? selectedNode.path === node.path
                            : selectedNode?.id === node.id
                        }
                        toggleOpen={() => {
                          setSelectedNode(node);
                          setOpenNodes((nodes) => {
                            const openNodes = new Set(nodes);
                            const isOpen = openNodes.has(nodeId(node));
                            if (isOpen) {
                              openNodes.delete(nodeId(node));
                            } else {
                              openNodes.add(nodeId(node));
                            }
                            return openNodes;
                          });
                        }}
                        selectNode={(e, id) => {
                          selectNode(e, id);
                        }}
                        selectThisNode={(e) => {
                          selectNode(e, node.id);
                          setSelectedNode(node);
                        }}
                        explorerPath={explorerPath}
                        onChangeExplorerPath={onChangeExplorerPath}
                      />
                    ) : null}
                  </Row>
                );
              })}
            </Inner>
          </Container>
        </div>
      </div>
    );
  },
);

const Node = ({
  assetGraphData,
  node,
  level,
  toggleOpen,
  selectNode,
  isOpen,
  isSelected,
  selectThisNode,
  explorerPath,
  onChangeExplorerPath,
<<<<<<< HEAD
  viewType,
=======
>>>>>>> 31b34280
}: {
  assetGraphData: GraphData;
  node: GraphNode | FolderNodeNonAssetType;
  level: number;
  toggleOpen: () => void;
  selectThisNode: (e: React.MouseEvent<any> | React.KeyboardEvent<any>) => void;
  selectNode: (e: React.MouseEvent<any> | React.KeyboardEvent<any>, nodeId: string) => void;
  isOpen: boolean;
  isSelected: boolean;
  explorerPath: ExplorerPath;
  onChangeExplorerPath: (path: ExplorerPath, mode: 'replace' | 'push') => void;
<<<<<<< HEAD
  viewType: 'tree' | 'folder';
=======
>>>>>>> 31b34280
}) => {
  const isGroupNode = 'groupName' in node;
  const isLocationNode = 'locationName' in node;
  const isAssetNode = !isGroupNode && !isLocationNode;

<<<<<<< HEAD
  const displayName = React.useMemo(() => {
    if (isAssetNode) {
      return getDisplayName(node);
    } else if (isGroupNode) {
      return node.groupName;
    } else {
      return node.locationName;
    }
  }, [isAssetNode, isGroupNode, node]);

=======
>>>>>>> 31b34280
  const upstream = Object.keys(assetGraphData.upstream[node.id] ?? {});
  const downstream = Object.keys(assetGraphData.downstream[node.id] ?? {});
  const elementRef = React.useRef<HTMLDivElement | null>(null);

  const [showDownstreamDialog, setShowDownstreamDialog] = React.useState(false);
  const [showUpstreamDialog, setShowUpstreamDialog] = React.useState(false);

  function showDownstreamGraph() {
    const path = JSON.parse(node.id);
<<<<<<< HEAD
    const newQuery = `\"${path[path.length - 1]}\"*`;
    const nextOpsQuery = explorerPath.opsQuery.includes(newQuery)
      ? explorerPath.opsQuery
      : `${explorerPath.opsQuery} ${newQuery}`;
=======
    const nextOpsQuery = `${explorerPath.opsQuery} \"${path[path.length - 1]}\"*`;
>>>>>>> 31b34280
    onChangeExplorerPath(
      {
        ...explorerPath,
        opsQuery: nextOpsQuery,
      },
      'push',
    );
  }

  function showUpstreamGraph() {
    const path = JSON.parse(node.id);
<<<<<<< HEAD
    const newQuery = `*\"${path[path.length - 1]}\"`;
    const nextOpsQuery = explorerPath.opsQuery.includes(newQuery)
      ? explorerPath.opsQuery
      : `${explorerPath.opsQuery} ${newQuery}`;
=======
    const nextOpsQuery = `${explorerPath.opsQuery} *\"${path[path.length - 1]}\"`;
>>>>>>> 31b34280
    onChangeExplorerPath(
      {
        ...explorerPath,
        opsQuery: nextOpsQuery,
      },
      'push',
    );
  }
<<<<<<< HEAD

  const {onClick, loading, launchpadElement} = useMaterializationAction();
=======
>>>>>>> 31b34280

  return (
    <>
      {launchpadElement}
      <UpstreamDownstreamDialog
        title="Downstream assets"
        assets={downstream}
        isOpen={showDownstreamDialog}
        close={() => {
          setShowDownstreamDialog(false);
        }}
        selectNode={(e, id) => {
          selectNode(e, id);
        }}
      />
      <UpstreamDownstreamDialog
        title="Upstream assets"
        assets={upstream}
        isOpen={showUpstreamDialog}
        close={() => {
          setShowUpstreamDialog(false);
        }}
        selectNode={selectNode}
      />
      <Box ref={elementRef} onClick={selectThisNode}>
        <BoxWrapper level={level}>
<<<<<<< HEAD
          <Box padding={{right: 12}} flex={{direction: 'row', gap: 2, alignItems: 'center'}}>
            {!isAssetNode ||
            (viewType === 'tree' && downstream.filter((id) => assetGraphData.nodes[id]).length) ? (
=======
          <Box
            padding={{right: 12, vertical: 2}}
            flex={{direction: 'row', gap: 2, alignItems: 'center'}}
          >
            {downstream.filter((id) => assetGraphData.nodes[id]).length ? (
>>>>>>> 31b34280
              <div
                onClick={(e) => {
                  e.stopPropagation();
                  toggleOpen();
                }}
                style={{cursor: 'pointer'}}
              >
                <Icon
                  name="arrow_drop_down"
                  style={{transform: isOpen ? 'rotate(0deg)' : 'rotate(-90deg)'}}
                />
              </div>
            ) : null}
            <GrayOnHoverBox
              flex={{
                direction: 'row',
                alignItems: 'center',
                justifyContent: 'space-between',
                gap: 6,
                grow: 1,
                shrink: 1,
              }}
              padding={{horizontal: 8, vertical: 5 as any}}
              style={{
                width: '100%',
                borderRadius: '8px',
                ...(isSelected ? {background: Colors.LightPurple} : {}),
              }}
            >
<<<<<<< HEAD
              <div
                style={{
                  display: 'grid',
                  gridTemplateColumns:
                    isGroupNode || isLocationNode ? 'auto minmax(0, 1fr)' : 'minmax(0, 1fr)',
                  gap: '6px',
                }}
              >
                {isGroupNode ? <Icon name="asset_group" /> : null}
                {isLocationNode ? <Icon name="folder_open" /> : null}
                <MiddleTruncate text={displayName} />
              </div>
              {isAssetNode ? (
                <div
                  onClick={(e) => {
                    // stop propagation outside of the popover to prevent parent onClick from being selected
                    e.stopPropagation();
                  }}
                >
                  <Popover
                    content={
                      <Menu>
                        <MenuItem
                          icon="materialization"
                          text={
                            <Box flex={{direction: 'row', alignItems: 'center', gap: 4}}>
                              <span>Materialize</span>
                              {loading ? <Spinner purpose="body-text" /> : null}
                            </Box>
                          }
                          onClick={async (e) => {
                            await showSharedToaster({
                              intent: 'primary',
                              message: 'Initiating materialization',
                              icon: 'materialization',
                            });
                            onClick([node.assetKey], e, false);
                          }}
                        />
                        {upstream.length || downstream.length ? <MenuDivider /> : null}
                        {upstream.length ? (
                          <MenuItem
                            text="Select upstream"
                            icon="panel_show_left"
                            onClick={() => {
                              // TODO: Hook up selecting the nodes
                              showUpstreamGraph();
                            }}
                          />
                        ) : null}
                        {downstream.length ? (
                          <MenuItem
                            text="Select downstream"
                            icon="panel_show_right"
                            onClick={() => {
                              // TODO: Hook up selecting the nodes
                              showDownstreamGraph();
                            }}
                          />
                        ) : null}
                        {upstream.length || downstream.length ? <MenuDivider /> : null}
                        {upstream.length ? (
                          <MenuItem
                            text="Show upstream graph"
                            icon="arrow_back"
                            onClick={showUpstreamGraph}
                          />
                        ) : null}
                        {downstream.length ? (
                          <MenuItem
                            text="Show downstream graph"
                            icon="arrow_forward"
                            onClick={showDownstreamGraph}
                          />
                        ) : null}
                      </Menu>
                    }
                    hoverOpenDelay={100}
                    hoverCloseDelay={100}
                    placement="right"
                    shouldReturnFocusOnClose
                  >
                    <ExpandMore style={{cursor: 'pointer'}}>
                      <Icon name="expand_more" color={Colors.Gray500} />
                    </ExpandMore>
                  </Popover>
                </div>
              ) : null}
=======
              <MiddleTruncate text={displayName} />
              <Popover
                content={
                  <Menu>
                    {/* TODO: Hook up materialization */}
                    <MenuItem icon="materialization" text="Materialize" />
                    {upstream.length ? (
                      <MenuItem
                        text="Select upstream"
                        icon="panel_show_left"
                        onClick={(e) => {
                          e.stopPropagation();
                          // TODO: Hook up selecting the nodes
                          showUpstreamGraph();
                        }}
                      />
                    ) : null}
                    {downstream.length ? (
                      <MenuItem
                        text="Select downstream"
                        icon="panel_show_right"
                        onClick={(e) => {
                          e.stopPropagation();
                          // TODO: Hook up selecting the nodes
                          showDownstreamGraph();
                        }}
                      />
                    ) : null}
                    {upstream.length ? (
                      <MenuItem
                        text="Show upstream graph"
                        icon="arrow_back"
                        onClick={(e) => {
                          e.stopPropagation();
                          showUpstreamGraph();
                        }}
                      />
                    ) : null}
                    {downstream.length ? (
                      <MenuItem
                        text="Show downstream graph"
                        icon="arrow_forward"
                        onClick={(e) => {
                          e.stopPropagation();
                          showDownstreamGraph();
                        }}
                      />
                    ) : null}
                  </Menu>
                }
                hoverOpenDelay={100}
                hoverCloseDelay={100}
                placement="right"
                shouldReturnFocusOnClose
              >
                <ExpandMore style={{cursor: 'pointer'}}>
                  <Icon name="expand_more" color={Colors.Gray500} />
                </ExpandMore>
              </Popover>
>>>>>>> 31b34280
            </GrayOnHoverBox>
          </Box>
        </BoxWrapper>
      </Box>
    </>
  );
};

const UpstreamDownstreamDialog = ({
  title,
  assets,
  isOpen,
  close,
  selectNode,
}: {
  title: string;
  assets: string[];
  isOpen: boolean;
  close: () => void;
  selectNode: (e: React.MouseEvent<any> | React.KeyboardEvent<any>, nodeId: string) => void;
}) => {
  return (
    <Dialog isOpen={isOpen} onClose={close} title={title}>
      <DialogBody>
        <Menu>
          {assets.map((assetId) => {
            const path = JSON.parse(assetId);
            return (
              <MenuItem
                icon="asset"
                text={path[path.length - 1]}
                key={assetId}
                onClick={(e) => {
                  selectNode(e, assetId);
                  close();
                }}
              />
            );
          })}
        </Menu>
      </DialogBody>
      <DialogFooter topBorder>
        <Button onClick={close} intent="primary">
          Close
        </Button>
      </DialogFooter>
    </Dialog>
  );
};

const BoxWrapper = ({level, children}: {level: number; children: React.ReactNode}) => {
  const wrapper = React.useMemo(() => {
    let sofar = children;
    for (let i = 0; i < level; i++) {
      sofar = (
        <Box
          padding={{left: 8}}
          margin={{left: 8}}
          border={{side: 'left', width: 1, color: Colors.KeylineGray}}
        >
          {sofar}
        </Box>
      );
    }
    return sofar;
  }, [level, children]);

  return <>{wrapper}</>;
};

function getDisplayName(node: GraphNode) {
  return node.assetKey.path[node.assetKey.path.length - 1]!;
}

const SearchFilter = <T,>({
  values,
  onSelectValue,
}: {
  values: {label: string; value: T}[];
  onSelectValue: (e: React.MouseEvent<any>, value: T) => void;
}) => {
  const [searchValue, setSearchValue] = React.useState('');
  const filteredValues = React.useMemo(() => {
    if (searchValue) {
      return values.filter(({label}) => label.toLowerCase().includes(searchValue.toLowerCase()));
    }
    return values;
  }, [searchValue, values]);

  const {viewport, containerProps} = useViewport();
  return (
    <Popover
      placement="bottom-start"
      targetTagName="div"
      content={
        searchValue ? (
          <Box
            style={{
              width: viewport.width + 'px',
              borderRadius: '8px',
              maxHeight: 'min(500px, 50vw)',
              overflow: 'auto',
            }}
          >
            <Menu>
              {filteredValues.length ? (
                filteredValues.map((value) => (
                  <MenuItem
                    key={value.label}
                    onClick={(e) => {
                      onSelectValue(e, value.value);
                      setSearchValue('');
                    }}
                    text={value.label}
                  />
                ))
              ) : (
                <Box padding={8}>No results</Box>
              )}
            </Menu>
          </Box>
        ) : (
          <div />
        )
      }
    >
      <div style={{display: 'grid', gridTemplateColumns: '1fr'}}>
        <TextInput
          icon="search"
          value={searchValue}
          onChange={(e) => {
            setSearchValue(e.target.value);
          }}
          placeholder="Search assets"
          {...(containerProps as any)}
        />
      </div>
    </Popover>
  );
};

const ExpandMore = styled.div``;

const GrayOnHoverBox = styled(Box)`
  border-radius: 8px;
  &:hover {
    background: ${Colors.Gray100};
    transition: background 100ms linear;
    ${ExpandMore} {
      visibility: visible;
    }
  }
  ${ExpandMore} {
    visibility: hidden;
  }
`;

const ButtonGroupWrapper = styled.div`
  > * {
    display: grid;
    grid-template-columns: 1fr 1fr;
    > * {
      place-content: center;
    }
  }
`;

function nodeId(node: {path: string; id: string} | {id: string}) {
  return 'path' in node ? node.path : node.id;
}<|MERGE_RESOLUTION|>--- conflicted
+++ resolved
@@ -21,11 +21,9 @@
 import React from 'react';
 import styled from 'styled-components';
 
-<<<<<<< HEAD
+
 import {showSharedToaster} from '../app/DomUtils';
 import {useMaterializationAction} from '../assets/LaunchAssetExecutionButton';
-=======
->>>>>>> 31b34280
 import {AssetKey} from '../assets/types';
 import {ExplorerPath} from '../pipelines/PipelinePathUtils';
 import {Container, Inner, Row} from '../ui/VirtualizedTable';
@@ -51,10 +49,7 @@
     explorerPath,
     onChangeExplorerPath,
     allAssetKeys,
-<<<<<<< HEAD
     hideSidebar,
-=======
->>>>>>> 31b34280
   }: {
     assetGraphData: GraphData;
     lastSelectedNode: GraphNode;
@@ -62,7 +57,6 @@
     explorerPath: ExplorerPath;
     onChangeExplorerPath: (path: ExplorerPath, mode: 'replace' | 'push') => void;
     allAssetKeys: AssetKey[];
-<<<<<<< HEAD
     hideSidebar: () => void;
   }) => {
     const [selectWhenDataAvailable, setSelectWhenDataAvailable] = React.useState<
@@ -97,21 +91,6 @@
           // Ignore errors. The selected node might be a group or code location so trying to JSON.parse the id will error.
           // For asset nodes the id is always a JSON array
         }
-=======
-  }) => {
-    const selectNode: typeof _selectNode = (e, id) => {
-      _selectNode(e, id);
-      if (!assetGraphData.nodes[id]) {
-        const path = JSON.parse(id);
-        const nextOpsQuery = `${explorerPath.opsQuery} \"${path[path.length - 1]}\"`;
-        onChangeExplorerPath(
-          {
-            ...explorerPath,
-            opsQuery: nextOpsQuery,
-          },
-          'push',
-        );
->>>>>>> 31b34280
       }
     };
     const [openNodes, setOpenNodes] = React.useState<Set<string>>(new Set());
@@ -280,19 +259,9 @@
       assetGraphData,
       viewType,
       // eslint-disable-next-line react-hooks/exhaustive-deps
-<<<<<<< HEAD
       lastSelectedNode &&
         renderedNodes.findIndex((node) => nodeId(lastSelectedNode) === nodeId(node)),
     ]);
-
-    console.log(
-      lastSelectedNode,
-      lastSelectedNode &&
-        renderedNodes.findIndex((node) => nodeId(lastSelectedNode) === nodeId(node)),
-    );
-=======
-    }, [lastSelectedNode, assetGraphData]);
->>>>>>> 31b34280
 
     const indexOfLastSelectedNode = React.useMemo(
       () => {
@@ -430,10 +399,7 @@
   selectThisNode,
   explorerPath,
   onChangeExplorerPath,
-<<<<<<< HEAD
   viewType,
-=======
->>>>>>> 31b34280
 }: {
   assetGraphData: GraphData;
   node: GraphNode | FolderNodeNonAssetType;
@@ -445,16 +411,12 @@
   isSelected: boolean;
   explorerPath: ExplorerPath;
   onChangeExplorerPath: (path: ExplorerPath, mode: 'replace' | 'push') => void;
-<<<<<<< HEAD
   viewType: 'tree' | 'folder';
-=======
->>>>>>> 31b34280
 }) => {
   const isGroupNode = 'groupName' in node;
   const isLocationNode = 'locationName' in node;
   const isAssetNode = !isGroupNode && !isLocationNode;
 
-<<<<<<< HEAD
   const displayName = React.useMemo(() => {
     if (isAssetNode) {
       return getDisplayName(node);
@@ -465,8 +427,6 @@
     }
   }, [isAssetNode, isGroupNode, node]);
 
-=======
->>>>>>> 31b34280
   const upstream = Object.keys(assetGraphData.upstream[node.id] ?? {});
   const downstream = Object.keys(assetGraphData.downstream[node.id] ?? {});
   const elementRef = React.useRef<HTMLDivElement | null>(null);
@@ -476,14 +436,10 @@
 
   function showDownstreamGraph() {
     const path = JSON.parse(node.id);
-<<<<<<< HEAD
     const newQuery = `\"${path[path.length - 1]}\"*`;
     const nextOpsQuery = explorerPath.opsQuery.includes(newQuery)
       ? explorerPath.opsQuery
       : `${explorerPath.opsQuery} ${newQuery}`;
-=======
-    const nextOpsQuery = `${explorerPath.opsQuery} \"${path[path.length - 1]}\"*`;
->>>>>>> 31b34280
     onChangeExplorerPath(
       {
         ...explorerPath,
@@ -495,14 +451,10 @@
 
   function showUpstreamGraph() {
     const path = JSON.parse(node.id);
-<<<<<<< HEAD
     const newQuery = `*\"${path[path.length - 1]}\"`;
     const nextOpsQuery = explorerPath.opsQuery.includes(newQuery)
       ? explorerPath.opsQuery
       : `${explorerPath.opsQuery} ${newQuery}`;
-=======
-    const nextOpsQuery = `${explorerPath.opsQuery} *\"${path[path.length - 1]}\"`;
->>>>>>> 31b34280
     onChangeExplorerPath(
       {
         ...explorerPath,
@@ -511,11 +463,8 @@
       'push',
     );
   }
-<<<<<<< HEAD
 
   const {onClick, loading, launchpadElement} = useMaterializationAction();
-=======
->>>>>>> 31b34280
 
   return (
     <>
@@ -542,17 +491,9 @@
       />
       <Box ref={elementRef} onClick={selectThisNode}>
         <BoxWrapper level={level}>
-<<<<<<< HEAD
           <Box padding={{right: 12}} flex={{direction: 'row', gap: 2, alignItems: 'center'}}>
             {!isAssetNode ||
             (viewType === 'tree' && downstream.filter((id) => assetGraphData.nodes[id]).length) ? (
-=======
-          <Box
-            padding={{right: 12, vertical: 2}}
-            flex={{direction: 'row', gap: 2, alignItems: 'center'}}
-          >
-            {downstream.filter((id) => assetGraphData.nodes[id]).length ? (
->>>>>>> 31b34280
               <div
                 onClick={(e) => {
                   e.stopPropagation();
@@ -582,7 +523,6 @@
                 ...(isSelected ? {background: Colors.LightPurple} : {}),
               }}
             >
-<<<<<<< HEAD
               <div
                 style={{
                   display: 'grid',
@@ -671,67 +611,6 @@
                   </Popover>
                 </div>
               ) : null}
-=======
-              <MiddleTruncate text={displayName} />
-              <Popover
-                content={
-                  <Menu>
-                    {/* TODO: Hook up materialization */}
-                    <MenuItem icon="materialization" text="Materialize" />
-                    {upstream.length ? (
-                      <MenuItem
-                        text="Select upstream"
-                        icon="panel_show_left"
-                        onClick={(e) => {
-                          e.stopPropagation();
-                          // TODO: Hook up selecting the nodes
-                          showUpstreamGraph();
-                        }}
-                      />
-                    ) : null}
-                    {downstream.length ? (
-                      <MenuItem
-                        text="Select downstream"
-                        icon="panel_show_right"
-                        onClick={(e) => {
-                          e.stopPropagation();
-                          // TODO: Hook up selecting the nodes
-                          showDownstreamGraph();
-                        }}
-                      />
-                    ) : null}
-                    {upstream.length ? (
-                      <MenuItem
-                        text="Show upstream graph"
-                        icon="arrow_back"
-                        onClick={(e) => {
-                          e.stopPropagation();
-                          showUpstreamGraph();
-                        }}
-                      />
-                    ) : null}
-                    {downstream.length ? (
-                      <MenuItem
-                        text="Show downstream graph"
-                        icon="arrow_forward"
-                        onClick={(e) => {
-                          e.stopPropagation();
-                          showDownstreamGraph();
-                        }}
-                      />
-                    ) : null}
-                  </Menu>
-                }
-                hoverOpenDelay={100}
-                hoverCloseDelay={100}
-                placement="right"
-                shouldReturnFocusOnClose
-              >
-                <ExpandMore style={{cursor: 'pointer'}}>
-                  <Icon name="expand_more" color={Colors.Gray500} />
-                </ExpandMore>
-              </Popover>
->>>>>>> 31b34280
             </GrayOnHoverBox>
           </Box>
         </BoxWrapper>
