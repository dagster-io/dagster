import {Box, ButtonGroup} from '@dagster-io/ui-components';
import * as React from 'react';
import {useCallback, useContext, useEffect, useLayoutEffect, useMemo, useState} from 'react';
import {useRouteMatch} from 'react-router-dom';
import {useSetRecoilState} from 'recoil';
import {FeatureFlag} from 'shared/app/FeatureFlags.oss';
import {AssetGraphFilterBar} from 'shared/asset-graph/AssetGraphFilterBar.oss';
import {CreateCatalogViewButton} from 'shared/assets/CreateCatalogViewButton.oss';
import {useAssetCatalogFiltering} from 'shared/assets/useAssetCatalogFiltering.oss';
import {useFavoriteAssets} from 'shared/assets/useFavoriteAssets.oss';

import {AssetTable} from './AssetTable';
import {ASSET_TABLE_DEFINITION_FRAGMENT, ASSET_TABLE_FRAGMENT} from './AssetTableFragment';
import {AssetsEmptyState} from './AssetsEmptyState';
import {AssetTableFragment} from './types/AssetTableFragment.types';
import {
  AssetCatalogGroupTableNodeFragment,
  AssetCatalogGroupTableQuery,
  AssetCatalogGroupTableQueryVariables,
  AssetCatalogTableQuery,
  AssetCatalogTableQueryVariables,
  AssetCatalogTableQueryVersion,
} from './types/AssetsCatalogTable.types';
import {AssetViewType, useAssetView} from './useAssetView';
import {gql, useApolloClient} from '../apollo-client';
import {AppContext} from '../app/AppContext';
import {featureEnabled} from '../app/Flags';
import {PYTHON_ERROR_FRAGMENT} from '../app/PythonErrorFragment';
import {PythonErrorInfo} from '../app/PythonErrorInfo';
import {FIFTEEN_SECONDS, useRefreshAtInterval} from '../app/QueryRefresh';
import {currentPageAtom} from '../app/analytics';
import {PythonErrorFragment} from '../app/types/PythonErrorFragment.types';
import {tokenForAssetKey} from '../asset-graph/Utils';
import {useAssetSelectionInput} from '../asset-selection/input/useAssetSelectionInput';
import {AssetGroupSelector} from '../graphql/types';
import {useUpdatingRef} from '../hooks/useUpdatingRef';
import {useBlockTraceUntilTrue} from '../performance/TraceContext';
import {fetchPaginatedData} from '../runs/fetchPaginatedBucketData';
import {getCacheManager} from '../search/useIndexedDBCachedQuery';
import {SyntaxError} from '../selection/CustomErrorListener';
import {LoadingSpinner} from '../ui/Loading';

type Asset = AssetTableFragment;

const groupTableCache = new Map();
const emptyArray: string[] = [];

const DEFAULT_BATCH_LIMIT = 10000;

export function useCachedAssets({
  onAssetsLoaded,
}: {
  onAssetsLoaded: (data: AssetTableFragment[]) => void;
}) {
  const {localCacheIdPrefix} = useContext(AppContext);
  const cacheManager = useMemo(
    () => getCacheManager<AssetTableFragment[]>(`${localCacheIdPrefix}/allAssetNodes`),
    [localCacheIdPrefix],
  );

  useLayoutEffect(() => {
    cacheManager.get(AssetCatalogTableQueryVersion).then((data) => {
      if (data) {
        onAssetsLoaded(data);
      }
    });
  }, [cacheManager, onAssetsLoaded]);

  return {cacheManager};
}

// Module-level cache variables
let globalAssetsPromise: Promise<Asset[]> | null = null;
let cachedAllAssets: Asset[] | null = null;
let cachedAssetsFetchTime: number = 0;

export function useAllAssets({
  batchLimit = DEFAULT_BATCH_LIMIT,
  groupSelector,
}: {groupSelector?: AssetGroupSelector; batchLimit?: number} = {}) {
  const client = useApolloClient();
  const [{error, assets}, setErrorAndAssets] = useState<{
    error: PythonErrorFragment | undefined;
    assets: Asset[] | undefined;
  }>({error: undefined, assets: cachedAllAssets || undefined});

  const assetsRef = useUpdatingRef(assets);

  const {cacheManager} = useCachedAssets({
    onAssetsLoaded: useCallback(
      (data) => {
        console.log('onAssetsLoaded', data);
        if (!assetsRef.current) {
          console.log('onAssetsLoaded', data);
          setErrorAndAssets({
            error: undefined,
            assets: data,
          });
        }
      },
      [assetsRef],
    ),
  });

  // Query function for all assets
  const fetchAllAssets = useCallback(async () => {
    if (cachedAllAssets && Date.now() - cachedAssetsFetchTime < 6000) {
      return cachedAllAssets;
    }
    if (!globalAssetsPromise) {
      globalAssetsPromise = (async () => {
        const allAssets = await fetchPaginatedData({
          async fetchData(cursor: string | null | undefined) {
            const {data} = await client.query<
              AssetCatalogTableQuery,
              AssetCatalogTableQueryVariables
            >({
              query: ASSET_CATALOG_TABLE_QUERY,
              fetchPolicy: 'no-cache',
              variables: {cursor, limit: batchLimit},
            });
            if (data.assetsOrError.__typename === 'PythonError') {
              return {
                data: [],
                cursor: undefined,
                hasMore: false,
                error: data.assetsOrError,
              };
            }
            const assets = data.assetsOrError.nodes;
            const hasMoreData = assets.length === batchLimit;
            const nextCursor = data.assetsOrError.cursor;
            return {data: assets, cursor: nextCursor, hasMore: hasMoreData, error: undefined};
          },
        });
        cachedAssetsFetchTime = Date.now();
        cachedAllAssets = allAssets;
        cacheManager.set(allAssets, AssetCatalogTableQueryVersion);
        globalAssetsPromise = null;
        return allAssets;
      })();
    }
    return globalAssetsPromise;
  }, [batchLimit, cacheManager, client]);

  // Query function for group assets
  const groupQuery = useCallback(async () => {
    const cacheKey = JSON.stringify(groupSelector);
    if (groupTableCache.has(cacheKey)) {
      const cachedData = groupTableCache.get(cacheKey);
      setErrorAndAssets({
        error: undefined,
        assets: cachedData.assetNodes?.map(definitionToAssetTableFragment),
      });
      return;
    }
    const {data} = await client.query<
      AssetCatalogGroupTableQuery,
      AssetCatalogGroupTableQueryVariables
    >({
      query: ASSET_CATALOG_GROUP_TABLE_QUERY,
      variables: {group: groupSelector},
      fetchPolicy: 'no-cache',
    });
    groupTableCache.set(cacheKey, data);
    setErrorAndAssets({
      error: undefined,
      assets: data.assetNodes?.map(definitionToAssetTableFragment),
    });
  }, [client, groupSelector]);

  const query = groupSelector ? groupQuery : fetchAllAssets;

  useEffect(() => {
    if (groupSelector) {
      groupQuery();
    } else {
      fetchAllAssets()
        .then((allAssets) => setErrorAndAssets({error: undefined, assets: allAssets}))
        .catch((e: any) => {
          if (e.__typename === 'PythonError') {
            setErrorAndAssets((prev) => ({error: e, assets: prev.assets}));
          }
        });
    }
  }, [fetchAllAssets, groupQuery, groupSelector]);

<<<<<<< HEAD
  const assetsByAssetKey = useMemo(() => {
    return Object.fromEntries(assets?.map((asset) => [tokenForAssetKey(asset.key), asset]) ?? []);
  }, [assets]);

  return useMemo(() => {
    return {
=======
  const assetsByAssetKey = useMemo(
    () => Object.fromEntries(assets?.map((asset) => [tokenForAssetKey(asset.key), asset]) ?? []),
    [assets],
  );

  return useMemo(
    () => ({
>>>>>>> b57bf661
      assets,
      assetsByAssetKey,
      error,
      loading: !assets && !error,
      query,
<<<<<<< HEAD
    };
  }, [assets, error, query, assetsByAssetKey]);
=======
    }),
    [assets, assetsByAssetKey, error, query],
  );
>>>>>>> b57bf661
}

interface AssetCatalogTableProps {
  prefixPath: string[];
  setPrefixPath: (prefixPath: string[]) => void;
  groupSelector?: AssetGroupSelector;
}

export const AssetsCatalogTable = ({
  prefixPath,
  setPrefixPath,
  groupSelector,
}: AssetCatalogTableProps) => {
  const setCurrentPage = useSetRecoilState(currentPageAtom);
  const {path} = useRouteMatch();
  useEffect(() => {
    setCurrentPage(({specificPath}) => ({specificPath, path: `${path}?view=AssetCatalogTable`}));
  }, [path, setCurrentPage]);

  const [view, setView] = useAssetView();

  const {assets, loading: assetsLoading, query, error} = useAllAssets({groupSelector});

  const {
    filteredAssets: partiallyFiltered,
    filteredAssetsLoading,
    isFiltered,
    filterButton,
    activeFiltersJsx,
    kindFilter,
  } = useAssetCatalogFiltering({
    assets,
    loading: assetsLoading,
    enabled: !featureEnabled(FeatureFlag.flagSelectionSyntax),
  });

  const {favorites, loading: favoritesLoading} = useFavoriteAssets();
  const penultimateAssets = useMemo(() => {
    if (!favorites) {
      return partiallyFiltered;
    }
    return partiallyFiltered.filter((asset: AssetTableFragment) =>
      favorites.has(tokenForAssetKey(asset.key)),
    );
  }, [favorites, partiallyFiltered]);

  const [errorState, setErrorState] = useState<SyntaxError[]>([]);
  const {filterInput, filtered, loading, assetSelection, setAssetSelection} =
    useAssetSelectionInput({
      assets: penultimateAssets,
      assetsLoading: !assets || filteredAssetsLoading || favoritesLoading,
      onErrorStateChange: (errors) => {
        if (errors !== errorState) {
          setErrorState(errors);
        }
      },
    });

  useBlockTraceUntilTrue('useAllAssets', !!assets?.length && !loading);

  const {displayPathForAsset, displayed} = useMemo(
    () =>
      view === 'flat'
        ? buildFlatProps(filtered as AssetTableFragment[], prefixPath)
        : buildNamespaceProps(filtered as AssetTableFragment[], prefixPath),
    [filtered, prefixPath, view],
  );

  const refreshState = useRefreshAtInterval<any>({
    refresh: query,
    intervalMs: 4 * FIFTEEN_SECONDS,
    leading: true,
  });

  React.useEffect(() => {
    if (view !== 'directory' && prefixPath.length) {
      setView('directory');
    }
  }, [view, setView, prefixPath]);

  if (error) {
    return <PythonErrorInfo error={error} />;
  }

  if (!assets) {
    return <LoadingSpinner purpose="page" />;
  }

  if (!assets.length) {
    return (
      <Box padding={{vertical: 64}}>
        <AssetsEmptyState prefixPath={prefixPath} />
      </Box>
    );
  }

  return (
    <AssetTable
      view={view}
      assets={displayed}
      isLoading={filteredAssetsLoading || loading}
      isFiltered={isFiltered}
      errorState={errorState}
      actionBarComponents={
        <Box flex={{gap: 12, alignItems: 'flex-start'}}>
          <ButtonGroup<AssetViewType>
            activeItems={new Set([view])}
            buttons={[
              {id: 'flat', icon: 'view_list', tooltip: 'List view'},
              {id: 'directory', icon: 'folder', tooltip: 'Folder view'},
            ]}
            onClick={(view) => {
              setView(view);
              if (view === 'flat' && prefixPath.length) {
                setPrefixPath([]);
              }
            }}
          />
          {featureEnabled(FeatureFlag.flagSelectionSyntax) ? null : filterButton}
          {filterInput}
          {featureEnabled(FeatureFlag.flagSelectionSyntax) ? <CreateCatalogViewButton /> : null}
        </Box>
      }
      belowActionBarComponents={
        featureEnabled(FeatureFlag.flagSelectionSyntax) ? null : (
          <AssetGraphFilterBar
            activeFiltersJsx={activeFiltersJsx}
            assetSelection={assetSelection}
            setAssetSelection={setAssetSelection}
          />
        )
      }
      refreshState={refreshState}
      prefixPath={prefixPath || emptyArray}
      assetSelection={assetSelection}
      displayPathForAsset={displayPathForAsset}
      kindFilter={kindFilter}
      onChangeAssetSelection={setAssetSelection}
    />
  );
};

export const ASSET_CATALOG_TABLE_QUERY = gql`
  query AssetCatalogTableQuery($cursor: String, $limit: Int!) {
    assetsOrError(cursor: $cursor, limit: $limit) {
      ... on AssetConnection {
        nodes {
          id
          ...AssetTableFragment
        }
        cursor
      }
      ...PythonErrorFragment
    }
  }

  ${ASSET_TABLE_FRAGMENT}
  ${PYTHON_ERROR_FRAGMENT}
`;

export const ASSET_CATALOG_GROUP_TABLE_QUERY = gql`
  query AssetCatalogGroupTableQuery($group: AssetGroupSelector) {
    assetNodes(group: $group) {
      id
      ...AssetCatalogGroupTableNode
    }
  }

  fragment AssetCatalogGroupTableNode on AssetNode {
    id
    assetKey {
      path
    }
    ...AssetTableDefinitionFragment
  }

  ${ASSET_TABLE_DEFINITION_FRAGMENT}
`;

// When we load the AssetCatalogTable for a particular asset group, we retrieve `assetNodes`,
// not `assets`. To narrow the scope of this difference we coerce the nodes to look like
// AssetCatalogTableQuery results.
function definitionToAssetTableFragment(definition: AssetCatalogGroupTableNodeFragment): Asset {
  return {__typename: 'Asset', id: definition.id, key: definition.assetKey, definition};
}

function buildFlatProps(assets: Asset[], _: string[]) {
  return {
    displayed: assets,
    displayPathForAsset: (asset: Asset) => asset.key.path,
  };
}

function buildNamespaceProps(assets: Asset[], prefixPath: string[]) {
  // Return all assets matching prefixPath - the AssetTable component will later
  // group them by namespace

  const namespaceForAsset = (asset: Asset) => {
    return asset.key.path.slice(prefixPath.length, prefixPath.length + 1);
  };

  const assetsWithPathPrefix = assets.filter((asset) =>
    prefixPath.every((part, index) => part === asset.key.path[index]),
  );

  return {
    displayPathForAsset: namespaceForAsset,
    displayed: assetsWithPathPrefix,
  };
}<|MERGE_RESOLUTION|>--- conflicted
+++ resolved
@@ -185,35 +185,19 @@
     }
   }, [fetchAllAssets, groupQuery, groupSelector]);
 
-<<<<<<< HEAD
   const assetsByAssetKey = useMemo(() => {
     return Object.fromEntries(assets?.map((asset) => [tokenForAssetKey(asset.key), asset]) ?? []);
   }, [assets]);
 
   return useMemo(() => {
     return {
-=======
-  const assetsByAssetKey = useMemo(
-    () => Object.fromEntries(assets?.map((asset) => [tokenForAssetKey(asset.key), asset]) ?? []),
-    [assets],
-  );
-
-  return useMemo(
-    () => ({
->>>>>>> b57bf661
       assets,
       assetsByAssetKey,
       error,
       loading: !assets && !error,
       query,
-<<<<<<< HEAD
     };
   }, [assets, error, query, assetsByAssetKey]);
-=======
-    }),
-    [assets, assetsByAssetKey, error, query],
-  );
->>>>>>> b57bf661
 }
 
 interface AssetCatalogTableProps {
