import {
  Box,
<<<<<<< HEAD
  Colors,
  IconWrapper,
=======
  HorizontalControls,
  ListItem,
  Menu,
>>>>>>> 4e8054fd
  MiddleTruncate,
  Spinner,
} from '@dagster-io/ui-components';
import React, {useMemo} from 'react';
import {Link} from 'react-router-dom';

import styles from './AssetSelectionSummaryTile.module.css';
import {useSelectionHealthData} from './useSelectionHealthData';
import {ViewType, getHealthStatuses, getThreadId, useAssetHealthStatuses} from './util';
import {InsightsIcon, InsightsIconType} from '../../insights/InsightsIcon';
import {numberFormatter} from '../../ui/formatters';
import {AssetTableFragment} from '../types/AssetTableFragment.types';

export const AssetSelectionSummaryListItemFromSelection = React.memo(
<<<<<<< HEAD
  ({
    item,
  }: {
    icon: React.ReactNode;
    item: Extract<ViewType, {__typename: 'CatalogView'}>;
    menu: React.ReactNode;
  }) => {
    const assetSelection = item.selection.querySelection ?? '';

    const {liveDataByNode, loading, assetCount} = useSelectionHealthData({
      selection: assetSelection,
=======
  ({index, item}: {index: number; item: Extract<ViewType, {__typename: 'CatalogView'}>}) => {
    const {assets, loading} = useAllAssets();
    const {filtered, loading: filteredLoading} = useAssetSelectionFiltering({
      assets,
      assetSelection: item.selection.querySelection ?? '',
      loading,
      useWorker: false,
      includeExternalAssets: true,
>>>>>>> 4e8054fd
    });
    const {jsx} = useMemo(
      () => getHealthStatuses({liveDataByNode, loading, assetCount}),
      [liveDataByNode, loading, assetCount],
    );
    return (
<<<<<<< HEAD
      <AssetSelectionSummaryListItemWithHealthStatus
=======
      <AssetSelectionSummaryListItem
        index={index}
        assets={filtered}
>>>>>>> 4e8054fd
        icon={<InsightsIcon name={item.icon as InsightsIconType} size={16} />}
        label={item.name}
        link={item.link}
        statusJsx={jsx}
        loading={loading}
        assetCount={assetCount}
      />
    );
  },
);

interface AssetSelectionSummaryListItemProps {
  index: number;
  assets: AssetTableFragment[];
  icon: React.ReactNode;
  label: string;
  link: string;
  menu: React.ReactNode;
  loading?: boolean;
}

export const AssetSelectionSummaryListItem = React.memo(
  ({
<<<<<<< HEAD
=======
    index,
    assets,
>>>>>>> 4e8054fd
    icon,
    label,
    assets,
    link,
<<<<<<< HEAD
    loading: _assetsLoading,
  }: {
    icon: React.ReactNode;
    label: string;
    assets: AssetTableFragment[];
    link: string;
    loading?: boolean;
    threadId?: string;
  }) => {
=======
    loading: assetsLoading,
  }: AssetSelectionSummaryListItemProps) => {
>>>>>>> 4e8054fd
    const {jsx, loading} = useAssetHealthStatuses({
      assets,
      threadId: useMemo(() => getThreadId(), []),
      loading: _assetsLoading,
    });

    return (
<<<<<<< HEAD
      <AssetSelectionSummaryListItemWithHealthStatus
        icon={icon}
        label={label}
        statusJsx={jsx}
        link={link}
        assetCount={assets.length}
        loading={loading}
      />
    );
  },
);

export const AssetSelectionSummaryListItemWithHealthStatus = React.memo(
  ({
    icon,
    label,
    statusJsx,
    link,
    loading,
    assetCount,
  }: {
    icon: React.ReactNode;
    label: string;
    link: string;
    statusJsx: React.ReactNode;
    loading?: boolean;
    assetCount: number;
  }) => {
    return (
      <RowWrapper as={Link} to={link}>
        <Box
          padding={{horizontal: 24, vertical: 12}}
          flex={{alignItems: 'center', gap: 8, justifyContent: 'space-between'}}
          border="bottom"
        >
=======
      <ListItem
        href={link}
        index={index}
        renderLink={({href, ...rest}) => <Link to={href || '#'} {...rest} />}
        left={
>>>>>>> 4e8054fd
          <Box flex={{direction: 'row', alignItems: 'center', gap: 8}} className="row-icon">
            {icon}
            <MiddleTruncate text={label} />
          </Box>
<<<<<<< HEAD
          <Box flex={{direction: 'row', alignItems: 'center', gap: 12}}>
            {loading ? (
              <Spinner purpose="caption-text" />
            ) : (
              <Box className={styles.statusCountListWrapper} border="right" padding={{right: 12}}>
                {statusJsx}
              </Box>
            )}
            <span>
              {numberFormatter.format(assetCount)} asset
              {ifPlural(assetCount, '', 's')}
            </span>
          </Box>
        </Box>
      </RowWrapper>
=======
        }
        right={
          <HorizontalControls
            controls={[
              {
                key: 'status',
                control: loading ? (
                  <Spinner purpose="caption-text" />
                ) : (
                  <Box
                    className={styles.statusCountListWrapper}
                    border="right"
                    padding={{right: 12}}
                  >
                    {jsx}
                  </Box>
                ),
              },
              {
                key: 'count',
                control: (
                  <span>
                    {assets.length === 1
                      ? '1 asset'
                      : `${numberFormatter.format(assets.length)} assets`}
                  </span>
                ),
              },
            ]}
          />
        }
      />
>>>>>>> 4e8054fd
    );
  },
);<|MERGE_RESOLUTION|>--- conflicted
+++ resolved
@@ -1,13 +1,7 @@
 import {
   Box,
-<<<<<<< HEAD
-  Colors,
-  IconWrapper,
-=======
   HorizontalControls,
   ListItem,
-  Menu,
->>>>>>> 4e8054fd
   MiddleTruncate,
   Spinner,
 } from '@dagster-io/ui-components';
@@ -22,41 +16,17 @@
 import {AssetTableFragment} from '../types/AssetTableFragment.types';
 
 export const AssetSelectionSummaryListItemFromSelection = React.memo(
-<<<<<<< HEAD
-  ({
-    item,
-  }: {
-    icon: React.ReactNode;
-    item: Extract<ViewType, {__typename: 'CatalogView'}>;
-    menu: React.ReactNode;
-  }) => {
-    const assetSelection = item.selection.querySelection ?? '';
-
-    const {liveDataByNode, loading, assetCount} = useSelectionHealthData({
-      selection: assetSelection,
-=======
   ({index, item}: {index: number; item: Extract<ViewType, {__typename: 'CatalogView'}>}) => {
-    const {assets, loading} = useAllAssets();
-    const {filtered, loading: filteredLoading} = useAssetSelectionFiltering({
-      assets,
-      assetSelection: item.selection.querySelection ?? '',
-      loading,
-      useWorker: false,
-      includeExternalAssets: true,
->>>>>>> 4e8054fd
+    const {liveDataByNode, assetCount, loading} = useSelectionHealthData({
+      selection: item.selection.querySelection ?? '',
     });
     const {jsx} = useMemo(
       () => getHealthStatuses({liveDataByNode, loading, assetCount}),
       [liveDataByNode, loading, assetCount],
     );
     return (
-<<<<<<< HEAD
       <AssetSelectionSummaryListItemWithHealthStatus
-=======
-      <AssetSelectionSummaryListItem
         index={index}
-        assets={filtered}
->>>>>>> 4e8054fd
         icon={<InsightsIcon name={item.icon as InsightsIconType} size={16} />}
         label={item.name}
         link={item.link}
@@ -74,44 +44,27 @@
   icon: React.ReactNode;
   label: string;
   link: string;
-  menu: React.ReactNode;
   loading?: boolean;
 }
 
 export const AssetSelectionSummaryListItem = React.memo(
   ({
-<<<<<<< HEAD
-=======
     index,
     assets,
->>>>>>> 4e8054fd
     icon,
     label,
-    assets,
     link,
-<<<<<<< HEAD
-    loading: _assetsLoading,
-  }: {
-    icon: React.ReactNode;
-    label: string;
-    assets: AssetTableFragment[];
-    link: string;
-    loading?: boolean;
-    threadId?: string;
-  }) => {
-=======
     loading: assetsLoading,
   }: AssetSelectionSummaryListItemProps) => {
->>>>>>> 4e8054fd
     const {jsx, loading} = useAssetHealthStatuses({
       assets,
       threadId: useMemo(() => getThreadId(), []),
-      loading: _assetsLoading,
+      loading: assetsLoading,
     });
 
     return (
-<<<<<<< HEAD
       <AssetSelectionSummaryListItemWithHealthStatus
+        index={index}
         icon={icon}
         label={label}
         statusJsx={jsx}
@@ -131,6 +84,7 @@
     link,
     loading,
     assetCount,
+    index,
   }: {
     icon: React.ReactNode;
     label: string;
@@ -138,42 +92,18 @@
     statusJsx: React.ReactNode;
     loading?: boolean;
     assetCount: number;
+    index: number;
   }) => {
     return (
-      <RowWrapper as={Link} to={link}>
-        <Box
-          padding={{horizontal: 24, vertical: 12}}
-          flex={{alignItems: 'center', gap: 8, justifyContent: 'space-between'}}
-          border="bottom"
-        >
-=======
       <ListItem
         href={link}
         index={index}
         renderLink={({href, ...rest}) => <Link to={href || '#'} {...rest} />}
         left={
->>>>>>> 4e8054fd
           <Box flex={{direction: 'row', alignItems: 'center', gap: 8}} className="row-icon">
             {icon}
             <MiddleTruncate text={label} />
           </Box>
-<<<<<<< HEAD
-          <Box flex={{direction: 'row', alignItems: 'center', gap: 12}}>
-            {loading ? (
-              <Spinner purpose="caption-text" />
-            ) : (
-              <Box className={styles.statusCountListWrapper} border="right" padding={{right: 12}}>
-                {statusJsx}
-              </Box>
-            )}
-            <span>
-              {numberFormatter.format(assetCount)} asset
-              {ifPlural(assetCount, '', 's')}
-            </span>
-          </Box>
-        </Box>
-      </RowWrapper>
-=======
         }
         right={
           <HorizontalControls
@@ -188,7 +118,7 @@
                     border="right"
                     padding={{right: 12}}
                   >
-                    {jsx}
+                    {statusJsx}
                   </Box>
                 ),
               },
@@ -196,9 +126,7 @@
                 key: 'count',
                 control: (
                   <span>
-                    {assets.length === 1
-                      ? '1 asset'
-                      : `${numberFormatter.format(assets.length)} assets`}
+                    {assetCount === 1 ? '1 asset' : `${numberFormatter.format(assetCount)} assets`}
                   </span>
                 ),
               },
@@ -206,7 +134,6 @@
           />
         }
       />
->>>>>>> 4e8054fd
     );
   },
 );