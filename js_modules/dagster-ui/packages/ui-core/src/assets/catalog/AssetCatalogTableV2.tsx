import {
<<<<<<< HEAD
  Body,
  Box,
  Colors,
  Icon,
  Menu,
  MenuItem,
  Select,
=======
  Box,
  NonIdealState,
>>>>>>> 2e67eb24
  Skeleton,
  Subtitle1,
  Tab,
  Tabs,
<<<<<<< HEAD
  UnstyledButton,
=======
>>>>>>> 2e67eb24
  ifPlural,
} from '@dagster-io/ui-components';
import dayjs from 'dayjs';
import relativeTime from 'dayjs/plugin/relativeTime';
import updateLocale from 'dayjs/plugin/updateLocale';
import React, {useCallback, useEffect, useMemo, useState} from 'react';
import {useRouteMatch} from 'react-router-dom';
import {useSetRecoilState} from 'recoil';
import {CreateCatalogViewButton} from 'shared/assets/CreateCatalogViewButton.oss';
import {AssetCatalogInsights} from 'shared/assets/insights/AssetCatalogInsights.oss';
import {useFavoriteAssets} from 'shared/assets/useFavoriteAssets.oss';

import {AssetCatalogAssetGraph} from './AssetCatalogAssetGraph';
import {AssetCatalogV2VirtualizedTable} from './AssetCatalogV2VirtualizedTable';
import {PythonErrorInfo} from '../../app/PythonErrorInfo';
import {COMMON_COLLATOR, assertUnreachable} from '../../app/Util';
import {currentPageAtom} from '../../app/analytics';
import {usePrefixedCacheKey} from '../../app/usePrefixedCacheKey';
import {useAssetsHealthData} from '../../asset-data/AssetHealthDataProvider';
import {AssetHealthFragment} from '../../asset-data/types/AssetHealthDataProvider.types';
import {tokenForAssetKey} from '../../asset-graph/Utils';
import {useAssetSelectionInput} from '../../asset-selection/input/useAssetSelectionInput';
import {useAllAssets} from '../../assets/AssetsCatalogTable';
import {AssetHealthStatus} from '../../graphql/types';
import {useQueryPersistedState} from '../../hooks/useQueryPersistedState';
import {useStateWithStorage} from '../../hooks/useStateWithStorage';
import {useBlockTraceUntilTrue} from '../../performance/TraceContext';
import {SyntaxError} from '../../selection/CustomErrorListener';
import {IndeterminateLoadingBar} from '../../ui/IndeterminateLoadingBar';
import {numberFormatter} from '../../ui/formatters';
import {AssetHealthStatusString, statusToIconAndColor} from '../AssetHealthSummary';
import {AssetsEmptyState} from '../AssetsEmptyState';
import {LaunchAssetExecutionButton} from '../LaunchAssetExecutionButton';
import {asAssetKeyInput} from '../asInput';
import {AssetTableFragment} from '../types/AssetTableFragment.types';

dayjs.extend(relativeTime);
dayjs.extend(updateLocale);

export const AssetCatalogTableV2 = React.memo(
  ({isFullScreen, toggleFullScreen}: {isFullScreen: boolean; toggleFullScreen: () => void}) => {
    const {assets, loading: assetsLoading, error} = useAllAssets();
    useBlockTraceUntilTrue('useAllAssets', !!assets?.length && !assetsLoading);

    const {favorites, loading: favoritesLoading} = useFavoriteAssets();

    const penultimateAssets = useMemo(() => {
      if (!favorites) {
        return assets ?? [];
      }
      return (assets ?? []).filter((asset: AssetTableFragment) =>
        favorites.has(tokenForAssetKey(asset.key)),
      );
    }, [favorites, assets]);

    const [errorState, setErrorState] = useState<SyntaxError[]>([]);

    const {
      filterInput,
      filtered,
      loading: selectionLoading,
      setAssetSelection,
      assetSelection,
    } = useAssetSelectionInput<AssetTableFragment>({
      assets: penultimateAssets,
      assetsLoading: !assets && (assetsLoading || favoritesLoading),
      onErrorStateChange: useCallback(
        (errors: SyntaxError[]) => {
          if (errors !== errorState) {
            setErrorState(errors);
          }
        },
        [errorState],
      ),
    });

    const loading = selectionLoading && !filtered.length;

    const [sortBy, setSortBy] = useStateWithStorage<(typeof SORT_ITEMS)[number]['key']>(
      usePrefixedCacheKey('catalog-sortBy'),
      (json) => {
        if (['materialization_asc', 'materialization_desc', 'key_asc', 'key_desc'].includes(json)) {
          return json;
        }
        return 'materialization_asc';
      },
    );

    const {liveDataByNode} = useAssetsHealthData(
      useMemo(() => filtered.map((asset) => asAssetKeyInput(asset.key)), [filtered]),
    );

    const healthDataLoading = useMemo(() => {
      return Object.values(liveDataByNode).length !== filtered.length;
    }, [liveDataByNode, filtered]);

    const groupedByStatus = useMemo(() => {
      const byStatus: Record<AssetHealthStatusString, (typeof liveDataByNode)[string][]> = {
        Degraded: [],
        Warning: [],
        Healthy: [],
        Unknown: [],
      };
      Object.values(liveDataByNode).forEach((asset) => {
        const status =
          statusToIconAndColor[asset.assetHealth?.assetHealth ?? AssetHealthStatus.UNKNOWN].text;
        byStatus[status].push(asset);
      });
      let sortFn;
      switch (sortBy) {
        case 'materialization_asc':
          sortFn = (a: AssetHealthFragment, b: AssetHealthFragment) =>
            sortAssetsByMaterializationTimestamp(a, b);
          break;
        case 'materialization_desc':
          sortFn = (a: AssetHealthFragment, b: AssetHealthFragment) =>
            sortAssetsByMaterializationTimestamp(b, a);
          break;
        case 'key_asc':
          sortFn = (a: AssetHealthFragment, b: AssetHealthFragment) =>
            COMMON_COLLATOR.compare(tokenForAssetKey(a.assetKey), tokenForAssetKey(b.assetKey));
          break;
        case 'key_desc':
          sortFn = (a: AssetHealthFragment, b: AssetHealthFragment) =>
            COMMON_COLLATOR.compare(tokenForAssetKey(b.assetKey), tokenForAssetKey(a.assetKey));
          break;
        default:
          assertUnreachable(sortBy);
      }
      Object.values(byStatus).forEach((assets) => {
        assets.sort(sortFn);
      });
      return byStatus;
    }, [liveDataByNode, sortBy]);

    const [selectedTab, setSelectedTab] = useQueryPersistedState<string>({
      queryKey: 'selectedTab',
      defaults: {selectedTab: 'assets'},
      decode: (qs) =>
        qs.selectedTab && typeof qs.selectedTab === 'string' ? qs.selectedTab : 'assets',
      encode: (b) => ({selectedTab: b || 'assets'}),
    });

    const setCurrentPage = useSetRecoilState(currentPageAtom);
    const {path} = useRouteMatch();
    useEffect(() => {
      setCurrentPage(({specificPath}) => ({
        specificPath,
        path: `${path}?view=AssetCatalogTableV2&selected_tab=${selectedTab}`,
      }));
    }, [path, setCurrentPage, selectedTab]);

    const content = useMemo(() => {
      if (error) {
        return <PythonErrorInfo error={error} />;
      }

      if (!assets?.length && !loading) {
        return (
          <Box padding={{vertical: 64}}>
            <AssetsEmptyState />
          </Box>
        );
      }
      if (favorites && filtered.length === 0 && !loading) {
        return (
          <Box padding={24}>
            <NonIdealState
              icon="star"
              title="No favorite assets"
              description="To add one, click the star in the asset view or choose 'Add to favorites' from the asset menu in the catalog."
            />
          </Box>
        );
      }
      switch (selectedTab) {
        case 'lineage':
          return (
            <AssetCatalogAssetGraph
              selection={assetSelection}
              onChangeSelection={setAssetSelection}
              isFullScreen={isFullScreen}
              toggleFullScreen={toggleFullScreen}
            />
          );
        case 'insights':
          return <AssetCatalogInsights assets={filtered} selection={assetSelection} />;
        default:
          return (
            <Table
              assets={filtered}
              groupedByStatus={groupedByStatus}
              loading={loading}
              healthDataLoading={healthDataLoading}
              sortBy={sortBy}
              setSortBy={setSortBy}
            />
          );
      }
    }, [
      error,
      assets?.length,
      loading,
      selectedTab,
      assetSelection,
      setAssetSelection,
      isFullScreen,
      toggleFullScreen,
      filtered,
      groupedByStatus,
      favorites,
      healthDataLoading,
      sortBy,
      setSortBy,
    ]);

    const extraStyles =
      selectedTab === 'lineage'
        ? {
            gridTemplateColumns: 'minmax(500px, 1fr)',
            display: 'grid',
            gridTemplateRows: 'repeat(2, auto) minmax(0, 1fr)',
          }
        : {};
    return (
      <Box flex={{direction: 'column'}} style={{height: '100%', minHeight: 600, ...extraStyles}}>
        <Box
          flex={{direction: 'row', alignItems: 'center', gap: 8}}
          padding={{vertical: 12, horizontal: 24}}
          border={['insights', 'lineage'].includes(selectedTab) ? 'bottom' : undefined}
        >
          <Box flex={{grow: 1, shrink: 1}}>{filterInput}</Box>
          <CreateCatalogViewButton />
        </Box>
        {/* Lineage and Insights render their own loading bars */}
        {['insights', 'lineage'].includes(selectedTab) ? null : (
          <IndeterminateLoadingBar $loading={loading || healthDataLoading} />
        )}
        <Box border="bottom">
          {isFullScreen ? null : (
            <Tabs
              onChange={setSelectedTab}
              selectedTabId={selectedTab}
              style={{marginLeft: 24, marginRight: 24}}
            >
              <Tab id="assets" title="Assets" />
              <Tab id="lineage" title="Lineage" />
              <Tab id="insights" title="Insights" />
            </Tabs>
          )}
        </Box>
        {content}
      </Box>
    );
  },
);

AssetCatalogTableV2.displayName = 'AssetCatalogTableV2';

const SORT_ITEMS = [
  {
    key: 'materialization_asc' as const,
    text: 'Materialization (asc)',
  },
  {
    key: 'materialization_desc' as const,
    text: 'Materialization (desc)',
  },
  {
    key: 'key_asc' as const,
    text: 'Asset key (asc)',
  },
  {
    key: 'key_desc' as const,
    text: 'Asset key (desc)',
  },
];
const ITEMS_BY_KEY = SORT_ITEMS.reduce(
  (acc, item) => {
    acc[item.key] = item;
    return acc;
  },
  {} as Record<(typeof SORT_ITEMS)[number]['key'], (typeof SORT_ITEMS)[number]>,
);

const Table = React.memo(
  ({
    assets,
    groupedByStatus,
    loading,
    healthDataLoading,
    sortBy,
    setSortBy,
  }: {
    assets: AssetTableFragment[] | undefined;
    groupedByStatus: Record<AssetHealthStatusString, AssetHealthFragment[]>;
    loading: boolean;
    healthDataLoading: boolean;
    sortBy: (typeof SORT_ITEMS)[number]['key'];
    setSortBy: (sortBy: (typeof SORT_ITEMS)[number]['key']) => void;
  }) => {
    const scope = useMemo(
      () => ({
        all: (assets ?? [])
          .filter((a): a is AssetWithDefinition => !!a.definition)
          .map((a) => ({...a.definition, assetKey: a.key})),
      }),
      [assets],
    );
    return (
      <div
        style={{
          display: 'grid',
          gridTemplateRows: 'minmax(0, 1fr)',
          height: 'calc(100% - 108px)', // TODO: temporary hack to account for top section. Will redo this rendering logic
        }}
      >
        <div
        // style={{
        //   display: 'grid',
        //   gridTemplateColumns: 'minmax(0, 1fr) 374px',
        //   height: '100%',
        // }}
        >
          <div
            style={{
              display: 'grid',
              gridTemplateRows: 'auto minmax(500px, 1fr)',
              height: '100%',
              gridTemplateColumns: 'minmax(500px, 1fr)',
            }}
          >
            <Box
              flex={{direction: 'row', alignItems: 'center', justifyContent: 'space-between'}}
              padding={{horizontal: 24, vertical: 12}}
              border="bottom"
            >
              <Subtitle1>
                {loading ? (
                  <Skeleton $width={200} $height={21} />
                ) : (
                  <>
                    {numberFormatter.format(assets?.length ?? 0)} asset
                    {ifPlural(assets?.length ?? 0, '', 's')}
                  </>
                )}
              </Subtitle1>
              <Box flex={{direction: 'row', alignItems: 'center', gap: 8}}>
                <Box flex={{direction: 'row', alignItems: 'center', gap: 4}}>
                  <Body color={Colors.textLight()}>Sort by</Body>
                  <Select<(typeof SORT_ITEMS)[number]>
                    popoverProps={{
                      position: 'bottom-right',
                    }}
                    filterable={false}
                    activeItem={ITEMS_BY_KEY[sortBy]}
                    items={SORT_ITEMS}
                    itemRenderer={(item, props) => {
                      return (
                        <MenuItem
                          active={props.modifiers.active}
                          onClick={props.handleClick}
                          key={item.key}
                          text={item.text}
                          style={{width: '300px'}}
                        />
                      );
                    }}
                    itemListRenderer={({renderItem, filteredItems}) => {
                      const renderedItems = filteredItems.map(renderItem).filter(Boolean);
                      return <Menu>{renderedItems}</Menu>;
                    }}
                    onItemSelect={(item) => setSortBy(item.key)}
                  >
                    <UnstyledButton $outlineOnHover style={{display: 'flex', padding: '6px 4px'}}>
                      {ITEMS_BY_KEY[sortBy].text}
                      <Icon name="arrow_drop_down" />
                    </UnstyledButton>
                  </Select>
                </Box>
                {loading ? (
                  <Skeleton $width={300} $height={21} />
                ) : (
                  <LaunchAssetExecutionButton scope={scope} />
                )}
              </Box>
            </Box>
            <AssetCatalogV2VirtualizedTable
              groupedByStatus={groupedByStatus}
              loading={loading}
              healthDataLoading={healthDataLoading}
            />
          </div>
          {/* <Box border="left" padding={{vertical: 24, horizontal: 12}}>
            Sidebar
          </Box> */}
        </div>
      </div>
    );
  },
);
Table.displayName = 'Table';

type AssetWithDefinition = AssetTableFragment & {
  definition: NonNullable<AssetTableFragment['definition']>;
};

function sortAssetsByMaterializationTimestamp(a: AssetHealthFragment, b: AssetHealthFragment) {
  const aMaterialization = a.assetMaterializations[0]?.timestamp;
  const bMaterialization = b.assetMaterializations[0]?.timestamp;
  if (!aMaterialization && !bMaterialization) {
    return 0;
  }
  if (!aMaterialization) {
    return 1;
  }
  if (!bMaterialization) {
    return -1;
  }
  return Number(bMaterialization) - Number(aMaterialization);
}<|MERGE_RESOLUTION|>--- conflicted
+++ resolved
@@ -1,24 +1,16 @@
 import {
-<<<<<<< HEAD
   Body,
   Box,
   Colors,
   Icon,
-  Menu,
   MenuItem,
+  NonIdealState,
   Select,
-=======
-  Box,
-  NonIdealState,
->>>>>>> 2e67eb24
   Skeleton,
   Subtitle1,
   Tab,
   Tabs,
-<<<<<<< HEAD
   UnstyledButton,
-=======
->>>>>>> 2e67eb24
   ifPlural,
 } from '@dagster-io/ui-components';
 import dayjs from 'dayjs';
@@ -387,10 +379,6 @@
                         />
                       );
                     }}
-                    itemListRenderer={({renderItem, filteredItems}) => {
-                      const renderedItems = filteredItems.map(renderItem).filter(Boolean);
-                      return <Menu>{renderedItems}</Menu>;
-                    }}
                     onItemSelect={(item) => setSortBy(item.key)}
                   >
                     <UnstyledButton $outlineOnHover style={{display: 'flex', padding: '6px 4px'}}>
