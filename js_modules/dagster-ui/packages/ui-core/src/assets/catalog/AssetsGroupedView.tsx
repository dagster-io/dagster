--- conflicted
+++ resolved
@@ -207,11 +207,7 @@
             icon={icon}
             link={link}
             assets={assets}
-<<<<<<< HEAD
-=======
-            menu={<Menu />}
             index={index}
->>>>>>> 4e8054fd
           />
         ) : (
           <AssetSelectionSummaryTile
