import {MockedProvider} from '@apollo/client/testing';
import {Box, ButtonGroup, Checkbox, JoinedButtons} from '@dagster-io/ui-components';
import {useMemo, useState} from 'react';

import {AutoMaterializePolicyType} from '../../../graphql/types';
import {AssetAutomaterializePolicyPage} from '../AssetAutomaterializePolicyPage';
import {Evaluations} from '../__fixtures__/AutoMaterializePolicyPage.fixtures';

// eslint-disable-next-line import/no-default-export
export default {
  title: 'Asset Details/Automaterialize',
  component: AssetAutomaterializePolicyPage,
};

const path = ['test'];

export const EmptyState = () => {
  return (
    <MockedProvider mocks={[Evaluations.None(path, true)]}>
      <AssetAutomaterializePolicyPage assetKey={{path}} />
    </MockedProvider>
  );
};

export const Errors = () => {
  return (
    <MockedProvider mocks={[Evaluations.Errors(path), Evaluations.Errors(path, true)]}>
      <AssetAutomaterializePolicyPage assetKey={{path}} />
    </MockedProvider>
  );
};

export const Controlled = () => {
  const [policyType, setPolicyType] = useState<any>(AutoMaterializePolicyType.EAGER);
  const [freshnessPolicy, setFreshnessPolicy] = useState(true);

<<<<<<< HEAD
=======
  const policyMock = useMemo(() => {
    if (policyType === 'None') {
      return freshnessPolicy
        ? Policies.NoAutomaterializeYesFreshnessPolicy(path)
        : Policies.NoAutomaterializeNoFreshnessPolicy(path);
    } else {
      return freshnessPolicy
        ? Policies.YesAutomaterializeYesFreshnessPolicy(path, policyType)
        : Policies.NoAutomaterializeYesFreshnessPolicy(path);
    }
  }, [freshnessPolicy, policyType]);

>>>>>>> cdf673e1
  return (
    <div key={freshnessPolicy.toString()}>
      <MockedProvider
        mocks={[
          Evaluations.Some(path),
          Evaluations.SinglePartitioned(path, '9798'),
          Evaluations.SinglePartitioned(path, '28'),
        ]}
      >
        <div>
          <Box padding={24}>
            <Checkbox
              format="switch"
              label="Freshness policy"
              checked={freshnessPolicy}
              onChange={() => {
                setFreshnessPolicy((policy) => !policy);
              }}
            />
            <JoinedButtons>
              <ButtonGroup
                activeItems={new Set([policyType])}
                buttons={[
                  {id: AutoMaterializePolicyType.EAGER, label: 'Eager'},
                  {id: AutoMaterializePolicyType.LAZY, label: 'Lazy'},
                  {id: 'None', label: 'None'},
                ]}
                onClick={(id: string) => {
                  setPolicyType(id as any);
                }}
              />
            </JoinedButtons>
          </Box>
          <AssetAutomaterializePolicyPage assetKey={{path}} />
        </div>
      </MockedProvider>
    </div>
  );
};<|MERGE_RESOLUTION|>--- conflicted
+++ resolved
@@ -1,6 +1,6 @@
 import {MockedProvider} from '@apollo/client/testing';
 import {Box, ButtonGroup, Checkbox, JoinedButtons} from '@dagster-io/ui-components';
-import {useMemo, useState} from 'react';
+import {useState} from 'react';
 
 import {AutoMaterializePolicyType} from '../../../graphql/types';
 import {AssetAutomaterializePolicyPage} from '../AssetAutomaterializePolicyPage';
@@ -34,21 +34,6 @@
   const [policyType, setPolicyType] = useState<any>(AutoMaterializePolicyType.EAGER);
   const [freshnessPolicy, setFreshnessPolicy] = useState(true);
 
-<<<<<<< HEAD
-=======
-  const policyMock = useMemo(() => {
-    if (policyType === 'None') {
-      return freshnessPolicy
-        ? Policies.NoAutomaterializeYesFreshnessPolicy(path)
-        : Policies.NoAutomaterializeNoFreshnessPolicy(path);
-    } else {
-      return freshnessPolicy
-        ? Policies.YesAutomaterializeYesFreshnessPolicy(path, policyType)
-        : Policies.NoAutomaterializeYesFreshnessPolicy(path);
-    }
-  }, [freshnessPolicy, policyType]);
-
->>>>>>> cdf673e1
   return (
     <div key={freshnessPolicy.toString()}>
       <MockedProvider
