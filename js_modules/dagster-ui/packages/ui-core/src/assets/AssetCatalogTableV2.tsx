import {
  Box,
  Colors,
  Container,
  Icon,
  IconWrapper,
  Inner,
  Row,
  Skeleton,
  Subtitle1,
  SubtitleSmall,
  Tab,
  Tabs,
  ifPlural,
} from '@dagster-io/ui-components';
import {useVirtualizer} from '@tanstack/react-virtual';
import dayjs from 'dayjs';
import relativeTime from 'dayjs/plugin/relativeTime';
import updateLocale from 'dayjs/plugin/updateLocale';
import React, {useCallback, useEffect, useMemo, useRef, useState} from 'react';
import {Link, useRouteMatch} from 'react-router-dom';
import {useSetRecoilState} from 'recoil';
import {CreateCatalogViewButton} from 'shared/assets/CreateCatalogViewButton.oss';
import styled from 'styled-components';

import {AssetCatalogAssetGraph} from './AssetCatalogAssetGraph';
import {AssetHealthStatusString, STATUS_INFO, statusToIconAndColor} from './AssetHealthSummary';
import {AssetRecentUpdatesTrend} from './AssetRecentUpdatesTrend';
import {useAllAssets} from './AssetsCatalogTable';
import {AssetsEmptyState} from './AssetsEmptyState';
import {LaunchAssetExecutionButton} from './LaunchAssetExecutionButton';
import {asAssetKeyInput} from './asInput';
import {assetDetailsPathForKey} from './assetDetailsPathForKey';
import {PythonErrorInfo} from '../app/PythonErrorInfo';
import {AssetTableFragment} from './types/AssetTableFragment.types';
import {currentPageAtom} from '../app/analytics';
import {useAssetsHealthData} from '../asset-data/AssetHealthDataProvider';
import {AssetHealthFragment} from '../asset-data/types/AssetHealthDataProvider.types';
import {useAssetSelectionInput} from '../asset-selection/input/useAssetSelectionInput';
import {AssetHealthStatus} from '../graphql/types';
import {useQueryPersistedState} from '../hooks/useQueryPersistedState';
import {useBlockTraceUntilTrue} from '../performance/TraceContext';
import {SyntaxError} from '../selection/CustomErrorListener';
import {IndeterminateLoadingBar} from '../ui/IndeterminateLoadingBar';
import {numberFormatter} from '../ui/formatters';
const emptyArray: any[] = [];

dayjs.extend(relativeTime);
dayjs.extend(updateLocale);

export const AssetsCatalogTableV2Impl = React.memo(
  ({isFullScreen, toggleFullScreen}: {isFullScreen: boolean; toggleFullScreen: () => void}) => {
    const {assets, loading: assetsLoading, error} = useAllAssets();
    useBlockTraceUntilTrue('useAllAssets', !!assets?.length && !assetsLoading);

    const [errorState, setErrorState] = useState<SyntaxError[]>([]);
    const {filterInput, filtered, loading, setAssetSelection, assetSelection} =
      useAssetSelectionInput<AssetTableFragment>({
        assets: assets ?? emptyArray,
        assetsLoading: !assets && assetsLoading,
        onErrorStateChange: useCallback(
          (errors: SyntaxError[]) => {
            if (errors !== errorState) {
              setErrorState(errors);
            }
          },
          [errorState],
        ),
      });

    const {liveDataByNode} = useAssetsHealthData(
      useMemo(() => filtered.map((asset) => asAssetKeyInput(asset.key)), [filtered]),
    );

    const healthDataLoading = useMemo(() => {
      return Object.values(liveDataByNode).length !== filtered.length;
    }, [liveDataByNode, filtered]);

    const groupedByStatus = useMemo(() => {
      const byStatus: Record<AssetHealthStatusString, (typeof liveDataByNode)[string][]> = {
        Degraded: [],
        Warning: [],
        Healthy: [],
        Unknown: [],
      };
      Object.values(liveDataByNode).forEach((asset) => {
        const status =
          statusToIconAndColor[asset.assetHealth?.assetHealth ?? AssetHealthStatus.UNKNOWN].text;
        byStatus[status].push(asset);
      });
      return byStatus;
    }, [liveDataByNode]);

    const [selectedTab, setSelectedTab] = useQueryPersistedState<string | undefined>({
      queryKey: 'selectedTab',
      defaults: {selectedTab: 'catalog'},
      decode: (qs) =>
        qs.selectedTab && typeof qs.selectedTab === 'string' ? qs.selectedTab : undefined,
      encode: (b) => ({selectedTab: b || undefined}),
    });

    const setCurrentPage = useSetRecoilState(currentPageAtom);
    const {path} = useRouteMatch();
    useEffect(() => {
      setCurrentPage(({specificPath}) => ({
        specificPath,
        path: `${path}?view=AssetCatalogTableV2&selected_tab=${selectedTab}`,
      }));
    }, [path, setCurrentPage, selectedTab]);

    const content = useMemo(() => {
      if (error) {
        return <PythonErrorInfo error={error} />;
      }

      if (!assets?.length && !loading) {
        return (
          <Box padding={{vertical: 64}}>
            <AssetsEmptyState />
          </Box>
        );
      }
      switch (selectedTab) {
        case 'lineage':
          return (
            <AssetCatalogAssetGraph
              selection={assetSelection}
              onChangeSelection={setAssetSelection}
              isFullScreen={isFullScreen}
              toggleFullScreen={toggleFullScreen}
            />
          );
        case 'insights':
          return <div>Insights</div>;
        default:
          return <Table assets={filtered} groupedByStatus={groupedByStatus} loading={loading} />;
      }
    }, [
      error,
      assets?.length,
      loading,
      selectedTab,
      assetSelection,
      setAssetSelection,
      isFullScreen,
      toggleFullScreen,
      filtered,
      groupedByStatus,
    ]);

<<<<<<< HEAD
    if (error) {
      return <PythonErrorInfo error={error} />;
    }

    if (!assets?.length && !loading) {
      return (
        <Box padding={{vertical: 64}}>
          <AssetsEmptyState />
        </Box>
      );
    }

    const extraStyles =
      selectedTab === 'lineage'
        ? {
            gridTemplateColumns: 'minmax(500px, 1fr)',
            display: 'grid',
            gridTemplateRows: 'repeat(2, auto) minmax(0, 1fr)',
          }
        : {};
=======
>>>>>>> f1597136
    return (
      <Box flex={{direction: 'column'}} style={{height: '100%', minHeight: 600, ...extraStyles}}>
        <Box
          flex={{direction: 'row', alignItems: 'center', gap: 8}}
          padding={{vertical: 12, horizontal: 24}}
          border="bottom"
        >
          <Box flex={{grow: 1, shrink: 1}}>{filterInput}</Box>
          <CreateCatalogViewButton />
        </Box>
        {['insights', 'lineage'].includes(selectedTab ?? '') ? null : (
          <IndeterminateLoadingBar $loading={loading || healthDataLoading} />
        )}
        <Box border="bottom">
          {isFullScreen ? null : (
            <Tabs
              onChange={setSelectedTab}
              selectedTabId={selectedTab}
              style={{marginLeft: 24, marginRight: 24}}
            >
              <Tab id="catalog" title="Catalog" />
              <Tab id="lineage" title="Lineage" />
              <Tab id="insights" title="Insights" />
            </Tabs>
          )}
        </Box>
        {content}
      </Box>
    );
  },
);

const Table = React.memo(
  ({
    assets,
    groupedByStatus,
    loading,
  }: {
    assets: AssetTableFragment[] | undefined;
    groupedByStatus: Record<AssetHealthStatusString, AssetHealthFragment[]>;
    loading: boolean;
  }) => {
    const scope = useMemo(
      () => ({
        all: (assets ?? [])
          .filter((a): a is AssetWithDefinition => !!a.definition)
          .map((a) => ({...a.definition, assetKey: a.key})),
      }),
      [assets],
    );

    return (
      <div
        style={{
          display: 'grid',
          gridTemplateRows: 'minmax(0, 1fr)',
          height: '100%',
        }}
      >
        <div
        // style={{
        //   display: 'grid',
        //   gridTemplateColumns: 'minmax(0, 1fr) 374px',
        //   height: '100%',
        // }}
        >
          <div
            style={{
              display: 'grid',
              gridTemplateRows: 'auto minmax(500px, 1fr)',
              height: '100%',
              gridTemplateColumns: 'minmax(500px, 1fr)',
            }}
          >
            <Box
              flex={{direction: 'row', alignItems: 'center', justifyContent: 'space-between'}}
              padding={{horizontal: 24, vertical: 12}}
              border="bottom"
            >
              <Subtitle1>
                {loading ? (
                  <Skeleton $width={200} $height={21} />
                ) : (
                  <>
                    {numberFormatter.format(assets?.length ?? 0)} asset
                    {ifPlural(assets?.length ?? 0, '', 's')}
                  </>
                )}
              </Subtitle1>
              {loading ? (
                <Skeleton $width={300} $height={21} />
              ) : (
                <LaunchAssetExecutionButton primary={false} scope={scope} />
              )}
            </Box>
            <VirtualizedTable groupedByStatus={groupedByStatus} loading={loading} />
          </div>
          {/* <Box border="left" padding={{vertical: 24, horizontal: 12}}>
            Sidebar
          </Box> */}
        </div>
      </div>
    );
  },
);

const shimmer = {shimmer: true};
const shimmerRows = [shimmer, shimmer, shimmer, shimmer, shimmer];

const VirtualizedTable = React.memo(
  ({
    groupedByStatus,
    loading,
  }: {
    groupedByStatus: Record<AssetHealthStatusString, AssetHealthFragment[]>;
    loading: boolean;
  }) => {
    const containerRef = useRef<HTMLDivElement>(null);

    const [openStatuses, setOpenStatuses] = useState<Set<AssetHealthStatusString>>(
      new Set(['Unknown', 'Healthy', 'Warning', 'Degraded']),
    );

    const unGroupedRowItems = useMemo(() => {
      return Object.keys(groupedByStatus).flatMap((status_: string) => {
        const status = status_ as AssetHealthStatusString;
        if (!groupedByStatus[status].length) {
          return [];
        }
        if (openStatuses.has(status)) {
          return [{header: true, status}, ...groupedByStatus[status]];
        }
        return [{header: true, status}];
      });
    }, [groupedByStatus, openStatuses]);

    const rowItems = loading ? shimmerRows : unGroupedRowItems;

    const rowVirtualizer = useVirtualizer({
      count: rowItems.length,
      getScrollElement: () => containerRef.current,
      estimateSize: () => 32,
      overscan: 5,
    });

    const totalHeight = rowVirtualizer.getTotalSize();
    const items = rowVirtualizer.getVirtualItems();

    return (
      <Container ref={containerRef} style={{overflow: 'scroll'}}>
        <Inner $totalHeight={totalHeight}>
          {items.map(({index, key, size, start}) => {
            const item = rowItems[index]!;

            const wrapper = (content: React.ReactNode) => (
              <Row key={key} $height={size} $start={start}>
                <div data-index={index} ref={rowVirtualizer.measureElement}>
                  <Box border="bottom" padding={{horizontal: 24, vertical: 12}}>
                    {content}
                  </Box>
                </div>
              </Row>
            );

            if ('shimmer' in item) {
              return wrapper(<Skeleton key={key} $height={21} $width="45%" />);
            }
            if ('header' in item) {
              return (
                <Row key={key} $height={size} $start={start}>
                  <div data-index={index} ref={rowVirtualizer.measureElement}>
                    <StatusHeader
                      status={item.status}
                      open={openStatuses.has(item.status)}
                      count={groupedByStatus[item.status].length}
                      onToggle={() =>
                        setOpenStatuses((prev) => {
                          const newSet = new Set(prev);
                          if (newSet.has(item.status)) {
                            newSet.delete(item.status);
                          } else {
                            newSet.add(item.status);
                          }
                          return newSet;
                        })
                      }
                    />
                  </div>
                </Row>
              );
            }
            return wrapper(<AssetRow asset={item} />);
          })}
        </Inner>
      </Container>
    );
  },
);

const StatusHeader = React.memo(
  ({
    status,
    open,
    count,
    onToggle,
  }: {
    status: AssetHealthStatusString;
    open: boolean;
    count: number;
    onToggle: () => void;
  }) => {
    const {iconName, iconColor, text} = STATUS_INFO[status];
    return (
      <StatusHeaderContainer
        flex={{direction: 'row', alignItems: 'center', gap: 4}}
        onClick={onToggle}
      >
        <Icon name={iconName} color={iconColor} />
        <SubtitleSmall>
          {text} ({numberFormatter.format(count)})
        </SubtitleSmall>
        <Icon
          name="arrow_drop_down"
          style={{transform: open ? 'rotate(0deg)' : 'rotate(-90deg)'}}
          color={Colors.textLight()}
        />
      </StatusHeaderContainer>
    );
  },
);

const StatusHeaderContainer = styled(Box)`
  background-color: ${Colors.backgroundLight()};
  &:hover {
    background-color: ${Colors.backgroundLightHover()};
  }
  border-radius: 4px;
  padding: 6px 24px;
`;

const AssetRow = React.memo(({asset}: {asset: AssetHealthFragment}) => {
  const linkUrl = assetDetailsPathForKey({path: asset.assetKey.path});

  return (
    <RowWrapper to={linkUrl}>
      <Box flex={{direction: 'row', alignItems: 'center', justifyContent: 'space-between'}}>
        <Box flex={{direction: 'row', gap: 4, alignItems: 'center'}}>
          <AssetIconWrapper>
            <Icon name="asset" />
          </AssetIconWrapper>
          {asset.assetKey.path.join(' / ')}
        </Box>
        {/* Prevent clicks on the trend from propoagating to the row and triggering the link */}
        <div
          onClick={(e) => {
            e.stopPropagation();
            e.preventDefault();
          }}
          className="test"
        >
          <AssetRecentUpdatesTrend asset={asset} />
        </div>
      </Box>
    </RowWrapper>
  );
});

type AssetWithDefinition = AssetTableFragment & {
  definition: NonNullable<AssetTableFragment['definition']>;
};
const AssetIconWrapper = styled.div``;

const RowWrapper = styled(Link)`
  color: ${Colors.textLight()};
  cursor: pointer;
  :hover {
    &,
    ${AssetIconWrapper} ${IconWrapper} {
      color: ${Colors.textDefault()};
      text-decoration: none;
    }
    ${AssetIconWrapper} ${IconWrapper} {
      background: ${Colors.textDefault()};
      text-decoration: none;
    }
  }
`;<|MERGE_RESOLUTION|>--- conflicted
+++ resolved
@@ -148,19 +148,6 @@
       groupedByStatus,
     ]);
 
-<<<<<<< HEAD
-    if (error) {
-      return <PythonErrorInfo error={error} />;
-    }
-
-    if (!assets?.length && !loading) {
-      return (
-        <Box padding={{vertical: 64}}>
-          <AssetsEmptyState />
-        </Box>
-      );
-    }
-
     const extraStyles =
       selectedTab === 'lineage'
         ? {
@@ -169,8 +156,6 @@
             gridTemplateRows: 'repeat(2, auto) minmax(0, 1fr)',
           }
         : {};
-=======
->>>>>>> f1597136
     return (
       <Box flex={{direction: 'column'}} style={{height: '100%', minHeight: 600, ...extraStyles}}>
         <Box
