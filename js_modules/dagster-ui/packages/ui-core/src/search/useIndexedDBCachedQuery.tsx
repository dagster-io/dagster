--- conflicted
+++ resolved
@@ -7,11 +7,7 @@
   version: number;
 };
 
-<<<<<<< HEAD
 let fetchState: Record<
-=======
-const fetchState: Record<
->>>>>>> ea2882a2
   string,
   {
     onFetched: ((value: any) => void)[];
@@ -85,28 +81,28 @@
       'cache',
       {data, version},
       {
-<<<<<<< HEAD
-        expiry: new Date('3000'), // never expire,
+        expiry: new Date('3000-01-01'), // never expire,
       },
     );
     delete fetchState[key];
     const onFetched = fetchState[key]?.onFetched;
     try {
       setData(data);
-    } catch (e) {}
+    } catch (e) {
+      setTimeout(() => {
+        throw e;
+      });
+    }
     onFetched?.forEach((cb) => {
       try {
         cb(queryResult);
-      } catch (e) {}
+      } catch (e) {
+        setTimeout(() => {
+          throw e;
+        });
+      }
     });
-=======
-        expiry: new Date('3000-01-01'), // never expire,
-      },
-    );
-    setData(data);
-    fetchState[key]?.onFetched.forEach((cb) => cb(queryResult));
-    delete fetchState[key];
->>>>>>> ea2882a2
+
     return queryResult;
   }, [client, key, lru, query, variables, version]);
 
