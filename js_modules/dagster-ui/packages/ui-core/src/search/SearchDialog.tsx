--- conflicted
+++ resolved
@@ -12,11 +12,8 @@
   colorKeylineDefault,
   CoreColors,
 } from '@dagster-io/ui-components';
-<<<<<<< HEAD
+
 import {colorDialogBackground, colorNavBackground, colorNavButton, colorNavButtonHover, colorNavText} from '@dagster-io/ui-components/src/theme/color';
-=======
-import {colorDialogBackground} from '@dagster-io/ui-components/src/theme/color';
->>>>>>> 13dd1ce1
 import Fuse from 'fuse.js';
 import debounce from 'lodash/debounce';
 import * as React from 'react';
@@ -256,11 +253,7 @@
 };
 
 const SearchTrigger = styled.button`
-<<<<<<< HEAD
   background-color: ${colorNavButton()};
-=======
-  background-color: ${CoreColors.Gray900};
->>>>>>> 13dd1ce1
   border-radius: 24px;
   border: none;
   color: ${CoreColors.Gray50};
@@ -274,19 +267,11 @@
   transition: background-color 100ms linear;
 
   :hover {
-<<<<<<< HEAD
     background-color: ${colorNavButtonHover()};
   }
 
   :focus {
     border-color: ${colorNavText()};
-=======
-    background-color: ${CoreColors.Gray850};
-  }
-
-  :focus {
-    border-color: ${CoreColors.Gray100};
->>>>>>> 13dd1ce1
   }
 `;
 
