import {observeEnabled} from 'shared/app/observeEnabled.oss';

import {ApolloClient, gql, useApolloClient} from '../apollo-client';
import {showCustomAlert} from '../app/CustomAlertProvider';
import {PYTHON_ERROR_FRAGMENT} from '../app/PythonErrorFragment';
import {PythonErrorInfo} from '../app/PythonErrorInfo';
import {tokenForAssetKey, tokenToAssetKey} from '../asset-graph/Utils';
import {AssetKeyInput} from '../graphql/types';
import {liveDataFactory} from '../live-data-provider/Factory';
import {LiveDataThreadID} from '../live-data-provider/LiveDataThread';
import {useBlockTraceUntilTrue} from '../performance/TraceContext';
import {
  AssetHealthFragment,
  AssetHealthQuery,
  AssetHealthQueryVariables,
} from './types/AssetHealthDataProvider.types';
import {weakMapMemoize} from '../util/weakMapMemoize';

const BATCH_SIZE = 250;
const PARALLEL_FETCHES = 4;

function init() {
  return liveDataFactory(
    () => {
      return useApolloClient();
    },
    async (keys, client: ApolloClient<any>) => {
      const assetKeys = keys.map(tokenToAssetKey);

      let healthResponse;
      if (observeEnabled()) {
        healthResponse = await client.query<AssetHealthQuery, AssetHealthQueryVariables>({
          query: ASSETS_HEALTH_INFO_QUERY,
          fetchPolicy: 'no-cache',
          variables: {
            assetKeys,
          },
        });
      } else {
        return {};
      }

      const assetData = healthResponse.data.assetsOrError;
      if (assetData.__typename === 'PythonError') {
        showCustomAlert({
          title: 'An error occurred',
          body: <PythonErrorInfo error={assetData} />,
        });
        return {};
      } else if (assetData.__typename === 'AssetConnection') {
        const result: Record<string, AssetHealthFragment> = Object.fromEntries(
          assetData.nodes.map((node) => [tokenForAssetKey(node.key), node]),
        );
        // provide null values for any keys that do not have results returned by the query
        keys.forEach((key) => {
          if (!result[key]) {
            result[key] = {
              __typename: 'Asset',
              key: {
                __typename: 'AssetKey',
                ...tokenToAssetKey(key),
              },
              assetMaterializations: [],
              assetHealth: null,
            };
          }
        });
        return result;
      } else {
        showCustomAlert({
          title: 'An unknown error occurred',
        });
        return {};
      }
    },
    BATCH_SIZE,
    PARALLEL_FETCHES,
  );
}
export const AssetHealthData = init();

export function useAssetHealthData(assetKey: AssetKeyInput, thread: LiveDataThreadID = 'default') {
  const result = AssetHealthData.useLiveDataSingle(tokenForAssetKey(assetKey), thread);
  useBlockTraceUntilTrue('useAssetHealthData', !!result.liveData);
  return result;
}

const memoizedAssetKeys = weakMapMemoize((assetKeys: AssetKeyInput[]) => {
  return assetKeys.map((key) => tokenForAssetKey(key));
});

<<<<<<< HEAD
export function useAssetsHealthData({
  assetKeys,
  thread = 'AssetHealth', // Use AssetHealth to get 250 batch size
  blockTrace = true,
  skip = false,
}: {
  assetKeys: AssetKeyInput[];
  thread?: LiveDataThreadID;
  blockTrace?: boolean;
  skip?: boolean;
}) {
  const keys = memoizedAssetKeys(featureEnabled(FeatureFlag.flagUseNewObserveUIs) ? assetKeys : []);
  const result = AssetHealthData.useLiveData(keys, thread, skip);
=======
export function useAssetsHealthData(
  assetKeys: AssetKeyInput[],
  thread: LiveDataThreadID = 'AssetHealth', // Use AssetHealth to get 250 batch size
) {
  const keys = memoizedAssetKeys(observeEnabled() ? assetKeys : []);
  const result = AssetHealthData.useLiveData(keys, thread);
>>>>>>> 4e8054fd
  useBlockTraceUntilTrue(
    'useAssetsHealthData',
    skip || !blockTrace || !!(Object.keys(result.liveDataByNode).length === assetKeys.length),
  );
  return result;
}

export const ASSETS_HEALTH_INFO_QUERY = gql`
  query AssetHealthQuery($assetKeys: [AssetKeyInput!]!) {
    assetsOrError(assetKeys: $assetKeys) {
      ... on AssetConnection {
        nodes {
          id
          ...AssetHealthFragment
        }
      }
      ...PythonErrorFragment
    }
  }

  fragment AssetHealthFragment on Asset {
    key {
      path
    }

    assetMaterializations(limit: 1) {
      timestamp
    }

    assetHealth {
      assetHealth
      materializationStatus
      materializationStatusMetadata {
        ...AssetHealthMaterializationDegradedPartitionedMetaFragment
        ...AssetHealthMaterializationHealthyPartitionedMetaFragment
        ...AssetHealthMaterializationDegradedNotPartitionedMetaFragment
      }
      assetChecksStatus
      assetChecksStatusMetadata {
        ...AssetHealthCheckDegradedMetaFragment
        ...AssetHealthCheckWarningMetaFragment
        ...AssetHealthCheckUnknownMetaFragment
      }
      freshnessStatus
      freshnessStatusMetadata {
        ...AssetHealthFreshnessMetaFragment
      }
    }
  }

  fragment AssetHealthMaterializationDegradedPartitionedMetaFragment on AssetHealthMaterializationDegradedPartitionedMeta {
    numMissingPartitions
    numFailedPartitions
    totalNumPartitions
  }

  fragment AssetHealthMaterializationHealthyPartitionedMetaFragment on AssetHealthMaterializationHealthyPartitionedMeta {
    numMissingPartitions
    totalNumPartitions
  }

  fragment AssetHealthMaterializationDegradedNotPartitionedMetaFragment on AssetHealthMaterializationDegradedNotPartitionedMeta {
    failedRunId
  }

  fragment AssetHealthCheckDegradedMetaFragment on AssetHealthCheckDegradedMeta {
    numFailedChecks
    numWarningChecks
    totalNumChecks
  }

  fragment AssetHealthCheckWarningMetaFragment on AssetHealthCheckWarningMeta {
    numWarningChecks
    totalNumChecks
  }

  fragment AssetHealthCheckUnknownMetaFragment on AssetHealthCheckUnknownMeta {
    numNotExecutedChecks
    totalNumChecks
  }

  fragment AssetHealthFreshnessMetaFragment on AssetHealthFreshnessMeta {
    lastMaterializedTimestamp
  }
  ${PYTHON_ERROR_FRAGMENT}
`;

// For tests
export function __resetForJest() {
  Object.assign(AssetHealthData, init());
}<|MERGE_RESOLUTION|>--- conflicted
+++ resolved
@@ -89,7 +89,6 @@
   return assetKeys.map((key) => tokenForAssetKey(key));
 });
 
-<<<<<<< HEAD
 export function useAssetsHealthData({
   assetKeys,
   thread = 'AssetHealth', // Use AssetHealth to get 250 batch size
@@ -101,16 +100,8 @@
   blockTrace?: boolean;
   skip?: boolean;
 }) {
-  const keys = memoizedAssetKeys(featureEnabled(FeatureFlag.flagUseNewObserveUIs) ? assetKeys : []);
+  const keys = memoizedAssetKeys(observeEnabled() ? assetKeys : []);
   const result = AssetHealthData.useLiveData(keys, thread, skip);
-=======
-export function useAssetsHealthData(
-  assetKeys: AssetKeyInput[],
-  thread: LiveDataThreadID = 'AssetHealth', // Use AssetHealth to get 250 batch size
-) {
-  const keys = memoizedAssetKeys(observeEnabled() ? assetKeys : []);
-  const result = AssetHealthData.useLiveData(keys, thread);
->>>>>>> 4e8054fd
   useBlockTraceUntilTrue(
     'useAssetsHealthData',
     skip || !blockTrace || !!(Object.keys(result.liveDataByNode).length === assetKeys.length),
