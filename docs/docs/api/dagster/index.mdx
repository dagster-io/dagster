---
description: The core Dagster SDK provides a robust framework for building, deploying, and monitoring data pipelines.
sidebar_class_name: hidden
<<<<<<< HEAD
title: Dagster SDK
=======
title: Dagster core
canonicalUrl: '/api/dagster'
slug: '/api/dagster'
>>>>>>> c57f9035
---

import DocCardList from '@theme/DocCardList';

<DocCardList /><|MERGE_RESOLUTION|>--- conflicted
+++ resolved
@@ -1,13 +1,9 @@
 ---
 description: The core Dagster SDK provides a robust framework for building, deploying, and monitoring data pipelines.
 sidebar_class_name: hidden
-<<<<<<< HEAD
 title: Dagster SDK
-=======
-title: Dagster core
 canonicalUrl: '/api/dagster'
 slug: '/api/dagster'
->>>>>>> c57f9035
 ---
 
 import DocCardList from '@theme/DocCardList';
