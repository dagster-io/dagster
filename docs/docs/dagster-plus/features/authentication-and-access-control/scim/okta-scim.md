--- conflicted
+++ resolved
@@ -1,13 +1,8 @@
 ---
-<<<<<<< HEAD
 description: Configure SCIM provisioning in Dagster+ to sync user information between Okta and your Dagster+ deployment.
-sidebar_position: 200
-title: Okta SCIM provisioning
-=======
-title: 'Configuring Okta SCIM provisioning'
 sidebar_position: 100
-sidebar_label: 'Okta'
->>>>>>> b5e27e77
+title: Configuring Okta SCIM provisioning
+sidebar_label: Okta
 ---
 
 In this guide, we'll walk you through configuring [Okta SCIM provisioning](https://developer.okta.com/docs/concepts/scim/) for Dagster+.
