---
<<<<<<< HEAD
description: Instantiate Dagster components via command line to create directories with component.yaml
  in components/.
=======
title: 'Adding components to your project with YAML'
>>>>>>> fb91f21d
sidebar_position: 200
title: Adding components to your project
---

import DgComponentsPreview from '@site/docs/partials/\_DgComponentsPreview.md';

<DgComponentsPreview />

To add components to your project, you can instantiate them from the command line, which will create a new directory inside your `components/` folder that contains a `component.yaml` file.

If you want to use Python to add components to your project instead, see "[Adding components to your project with Python](/guides/labs/components/building-pipelines-with-components/adding-components-python)".

:::note Prerequisites

Before adding a component, you must either [create a project with components](/guides/labs/components/building-pipelines-with-components/creating-a-project-with-components) or [migrate an existing project to `dg`](/guides/labs/dg/incrementally-adopting-dg/migrating-project).

:::

## Finding a component

You can view the available component types in your environment by running the following command:

```bash
dg list plugins --feature component
```

This will display a list of all the component types that are available in your project. To see more information about a specific component type, you can run:

```bash
dg docs serve
```

This will display a webpage containing documentation for the specified component type.

## Instantiating a component

Once you've decided on the component type that you'd like to use, you can instantiate it by running:

```bash
dg scaffold <component-type> <component-path>
```

This will create a new directory inside your `defs/` folder that contains a `component.yaml` file. Some component types may also generate additional files as needed.

## Configuration

### Basic configuration

The `component.yaml` is the primary configuration file for a component. It contains two top-level fields:

- `type`: The type of the component defined in this directory
- `attributes`: A dictionary of attributes that are specific to this component type. The schema for these attributes is defined by attributes on the `Component`  and totally customized by overriding `get_model_cls` method on the component class.

To see a sample `component.yaml` file for your specific component, you can run:

```bash
dg docs serve
```

### Component templating

Each `component.yaml` file supports a rich templating syntax, powered by `jinja2`.

#### Templating environment variables

A common use case for templating is to avoid exposing environment variables (particularly secrets) in your YAML files. The Jinja scope for a `component.yaml` file contains an `env` function that can be used to insert environment variables into the template:

```yaml
component_type: my_snowflake_component

attributes:
  account: "{{ env('SNOWFLAKE_ACCOUNT') }}"
  password: "{{ env('SNOWFLAKE_PASSWORD') }}"
```<|MERGE_RESOLUTION|>--- conflicted
+++ resolved
@@ -1,12 +1,6 @@
 ---
-<<<<<<< HEAD
-description: Instantiate Dagster components via command line to create directories with component.yaml
-  in components/.
-=======
 title: 'Adding components to your project with YAML'
->>>>>>> fb91f21d
 sidebar_position: 200
-title: Adding components to your project
 ---
 
 import DgComponentsPreview from '@site/docs/partials/\_DgComponentsPreview.md';
