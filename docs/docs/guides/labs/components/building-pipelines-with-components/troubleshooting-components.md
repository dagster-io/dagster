--- conflicted
+++ resolved
@@ -1,12 +1,6 @@
 ---
-<<<<<<< HEAD
-description: Troubleshoot Dagster components for efficient
-  error diagnosis and resolution, ensuring optimal system performance and reliability.
-=======
 title: 'Troubleshooting components'
->>>>>>> fb91f21d
 sidebar_position: 600
-title: Troubleshooting Components
 unlisted: true
 ---
 
