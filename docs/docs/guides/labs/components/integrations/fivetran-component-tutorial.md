--- conflicted
+++ resolved
@@ -1,12 +1,7 @@
 ---
 title: 'Dagster & Fivetran with components'
-<<<<<<< HEAD
-description: The dagster-fivetran library provides a FivetranWorkspaceComponent, which can be used to represent Fivetran connectors as assets in Dagster.
-sidebar_position: 200
-=======
 description: The dagster-fivetran library provides a FivetranAccountComponent, which can be used to represent Fivetran connectors as assets in Dagster.
 sidebar_position: 400
->>>>>>> 379a32d5
 ---
 
 import DgComponentsPreview from '@site/docs/partials/\_DgComponentsPreview.md';
