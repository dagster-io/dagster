---
<<<<<<< HEAD
description: Use dg to scaffold Dagster definitions like assets, schedules, and sensors,
  automatically integrating them into the top-level Definitions object.
=======
title: 'Adding Dagster definitions to a dg project'
sidebar_label: 'Adding Dagster definitions'
>>>>>>> fb91f21d
sidebar_position: 200
title: Scaffolding Dagster definitions
---
import DgComponentsPreview from '@site/docs/partials/\_DgComponentsPreview.md';

<DgComponentsPreview />

`dg` can be used to scaffold Dagster definitions such as [assets](/guides/build/assets/), [schedules](/guides/automate/schedules/), and [sensors](/guides/automate/sensors/). When you use a project that has been scaffolded using `dg`, any new definitions added underneath the `defs` directory will be automatically loaded into the top-level `Definitions` object. This allows you to easily add new definitions to your project without needing to explicitly import these definitions to your top-level definitions file.

This guide will walk through how to use `dg` to scaffold a new asset.

## Scaffold an asset

You can use the `dg scaffold` command to scaffold a new asset underneath the `defs` folder. In this example, we scaffold an asset named `my_asset.py` and write it to the `defs/assets` directory:

<CliInvocationExample path="docs_snippets/docs_snippets/guides/dg/dagster-definitions/1-scaffold.txt" />

Once this is done, we can see that a new file has been added to this location, and view its contents:

<CliInvocationExample path="docs_snippets/docs_snippets/guides/dg/dagster-definitions/2-tree.txt" />
<CliInvocationExample path="docs_snippets/docs_snippets/guides/dg/dagster-definitions/3-cat.txt" />

### Write a definition

As seen in the above example, the scaffolded asset contains a basic commented-out definition. We can replace this definition with whatever asset code we're interested in:

<CodeExample path="docs_snippets/docs_snippets/guides/dg/dagster-definitions/4-written-asset.py" />

### Check your work

Finally, we can run `dg list defs` to confirm that the new asset now appears in the list of definitions:

<CliInvocationExample path="docs_snippets/docs_snippets/guides/dg/dagster-definitions/5-list-defs.txt" /><|MERGE_RESOLUTION|>--- conflicted
+++ resolved
@@ -1,13 +1,7 @@
 ---
-<<<<<<< HEAD
-description: Use dg to scaffold Dagster definitions like assets, schedules, and sensors,
-  automatically integrating them into the top-level Definitions object.
-=======
 title: 'Adding Dagster definitions to a dg project'
 sidebar_label: 'Adding Dagster definitions'
->>>>>>> fb91f21d
 sidebar_position: 200
-title: Scaffolding Dagster definitions
 ---
 import DgComponentsPreview from '@site/docs/partials/\_DgComponentsPreview.md';
 
