---
title: 'Managing multiple projects with dg'
sidebar_label: 'Managing multiple projects'
sidebar_position: 300
<<<<<<< HEAD
description: Scaffold and manage multiple isolated Python projects using dg, each
=======
description: Manage multiple isolated Dagster projects using dg, each
>>>>>>> f1123c59
  with unique environments, by creating a workspace directory with dg init.
---

import DgComponentsPreview from '@site/docs/partials/\_DgComponentsPreview.md';

<DgComponentsPreview />

:::note

If you're just getting started, we recommend [scaffolding a single project](/guides/labs/dg/creating-a-project) instead of a workspace with multiple projects.

:::

If you need to collaborate with multiple teams, or work with conflicting dependencies that require isolation from each other, you can scaffold a workspace directory that contains multiple projects, each with their own separate Python environment.

A workspace directory contains a root `dg.toml` with workspace-level settings, and a `projects` directory with one or more projects.

:::note

A workspace does not define a Python environment by default. Instead, Python environments are defined per project.

:::

## Scaffold a new workspace and first project

To scaffold a new workspace with an initial project called `project-1`, run `dg init` with the `--workspace` option and `--python-environment uv_managed` option. You will be prompted for the name of the project:

<CliInvocationExample path="docs_snippets/docs_snippets/guides/dg/workspace/1-dg-init.txt" />

:::note

Currently `dg` workspaces only support projects using `uv` with `project.python_environment.uv_managed = true`. This means that the Python environment for the workspace is managed by `uv`, and subprocesses are launched by `uv run`, ignoring the activated virtual environment. If all projects in a workspace do not conform to this, you will likely encounter errors.

:::

This will create a new directory called `dagster-workspace` with a `projects` subdirectory that contains `project-1`. It will also set up a new `uv`-managed Python environment for this project.

### Review workspace structure

The new workspace has the following structure:

<CliInvocationExample path="docs_snippets/docs_snippets/guides/dg/workspace/2-tree.txt" />

The `dg.toml` file for the `dagster-workspace` folder contains a `directory_type = "workspace"` setting that marks this directory as a workspace:

<CodeExample
  path="docs_snippets/docs_snippets/guides/dg/workspace/3-dg.toml"
  language="TOML"
  title="dagster-workspace/dg.toml"
/>

:::note

`project-1` also contains a virtual environment directory called `.venv` that is not shown above. This environment is managed by `uv` and its contents are specified in the `uv.lock` file.

:::

The `project-1` directory contains a `pyproject.toml` file with a
`tool.dg.directory_type = "project"` section that defines it as a `dg` project:

<CodeExample
  path="docs_snippets/docs_snippets/guides/dg/workspace/4-project-pyproject.toml"
  language="TOML"
  title="dagster-workspace/projects/project-1/pyproject.toml"
/>

## Add a second project to the workspace

As noted above, environments are scoped per project. `dg` commands will only use the environment of `project-1` when you are inside the `project-1` directory.

Let's create another project:

<CliInvocationExample path="docs_snippets/docs_snippets/guides/dg/workspace/5-scaffold-project.txt" />

Now we have two projects. We can list them with:

<CliInvocationExample path="docs_snippets/docs_snippets/guides/dg/workspace/6-project-list.txt" />

## Load workspace with `dg`

Finally, let's load up our two projects with `dg dev`. `dg dev` will automatically recognize the projects in your workspace and launch them in their respective environments. Let's run `dg dev` back in the workspace root directory and load up the Dagster UI in a browser:

<CliInvocationExample contents="cd ../.. && dg dev" />

![](/images/guides/build/projects-and-components/setting-up-a-workspace/two-projects.png)<|MERGE_RESOLUTION|>--- conflicted
+++ resolved
@@ -2,11 +2,7 @@
 title: 'Managing multiple projects with dg'
 sidebar_label: 'Managing multiple projects'
 sidebar_position: 300
-<<<<<<< HEAD
-description: Scaffold and manage multiple isolated Python projects using dg, each
-=======
 description: Manage multiple isolated Dagster projects using dg, each
->>>>>>> f1123c59
   with unique environments, by creating a workspace directory with dg init.
 ---
 
