---
title: 'Managing multiple projects with dg'
sidebar_label: 'Managing multiple projects'
sidebar_position: 300
description: Manage multiple isolated Dagster projects using dg, each with unique environments, by creating a workspace directory with create-dagster project.
---

import DgComponentsPreview from '@site/docs/partials/\_DgComponentsPreview.md';

<DgComponentsPreview />

:::note

If you're just getting started, we recommend [creating a single project](/guides/labs/dg/creating-a-project) instead of a workspace with multiple projects.

:::

If you need to collaborate with multiple teams, or work with conflicting dependencies that require isolation from each other, you can scaffold a workspace directory that contains multiple projects, each with their own separate Python environment, while still being able to access all of your assets across every project in a single instance of the Dagster UI or `dg` CLI.

A workspace directory contains a root `dg.toml` with workspace-level settings, and a `projects` directory with one or more projects. It also contains a Python environment in a `deployments/local` folder that can be used for running `dg` commands locally against the workspace.

When a `dg` command runs in a workspace, it will create a subprocess for each project using that project's virtual environment, and communicate with each process through an API layer. The diagram below demonstrates a workspace with two projects, as well as their virtual environments.

![Diagram showing the virtual environments used by a workspace and 2 projects](/images/guides/build/projects-and-components/setting-up-a-workspace/workspace-venvs.png)

## 1. Create a new workspace and first project

<<<<<<< HEAD
To create a new workspace called `dagster-workspace`, run `uvx -U create-dagster workspace`:

<CliInvocationExample path="docs_snippets/docs_snippets/guides/dg/workspace/1-dg-scaffold-workspace.txt" />

Now, create a project inside your workspace called `project-1`. Run `uvx create-dagster project`. You will be prompted for the name of the project:
=======
To scaffold a new workspace called `dagster-workspace`, run `uvx create-dagster workspace` and respond yes to the prompt to run `uv sync` after scaffolding:

<CliInvocationExample path="docs_snippets/docs_snippets/guides/dg/workspace/1-dg-scaffold-workspace.txt" />

The scaffolded workspace includes a `projects` folder, which is currently empty, and a `deployments` folder, which includes a `local` folder with a `pyproject.toml` file that specifies an environment for running `dg` commands locally against your workspace.
>>>>>>> 025cc84d

Next, enter the directory and activate the virtual environment for the `local` environment:

<CliInvocationExample path="docs_snippets/docs_snippets/guides/dg/workspace/2-activate-workspace-venv.txt" />

:::note

You'll need to activate this virtual environment anytime you open a new terminal session and want to run a `dg` command against the workspace.

:::

Now we'll create a project inside our workspace called `project-1`. Run `uvx create-dagster project` with the path of the project:

<CliInvocationExample path="docs_snippets/docs_snippets/guides/dg/workspace/3-dg-scaffold-project.txt" />

This will create a new Python environment for this project and associate that project with the workspace.

### Workspace structure

The new workspace has the following structure:

<CliInvocationExample path="docs_snippets/docs_snippets/guides/dg/workspace/4-tree.txt" />

The `dg.toml` file for the `dagster-workspace` folder contains a `directory_type = "workspace"` setting that marks this directory as a workspace:

<CodeExample
  path="docs_snippets/docs_snippets/guides/dg/workspace/5-dg.toml"
  language="TOML"
  title="dagster-workspace/dg.toml"
/>

:::note

`project-1` also contains a virtual environment directory called `.venv` that is not shown above. This environment is managed by `uv` and its contents are specified in the `uv.lock` file.

:::

The `project-1` directory contains a `pyproject.toml` file with a
`tool.dg.directory_type = "project"` section that defines it as a `dg` project:

<CodeExample
  path="docs_snippets/docs_snippets/guides/dg/workspace/6-project-pyproject.toml"
  language="TOML"
  title="dagster-workspace/projects/project-1/pyproject.toml"
/>

## 3. Add a second project to the workspace

As noted above, environments are scoped per project. `dg` commands will only use the environment of `project-1` when you are inside the `project-1` directory.

Let's create another project:

<CliInvocationExample path="docs_snippets/docs_snippets/guides/dg/workspace/7-scaffold-project.txt" />

Now there are two projects. You can list them with:

<CliInvocationExample path="docs_snippets/docs_snippets/guides/dg/workspace/8-project-list.txt" />

The workspace now has the following structure:

<<<<<<< HEAD
<CliInvocationExample path="docs_snippets/docs_snippets/guides/dg/workspace/3-tree-second-project.txt" />

## 4. Load workspace with `dg`

Finally, load up the two projects with `dg dev`. When you run `dg dev` from the workspace root, it will automatically recognize the projects in your workspace and launch them in their respective environments. However, since the workspace root does not have an associated Python environment, you'll need to use the `dg` executable from one of the project environments.

Activate the `project-1` virtual environment:

<CliInvocationExample contents="source projects/project-1/.venv/bin/activate" />

Then launch `dg dev` from the workspace root:

<CliInvocationExample contents="dg dev" />

:::note

More streamlined Python environment management at the workspace level is under active development.

:::
=======
Finally, let's load up our two projects with `dg dev`. When we run `dg dev` from the workspace root, it will automatically recognize the projects in your workspace and launch each project in a separate process in its virtual environment found in the `.venv` folder in the project.

<CliInvocationExample contents="dg dev" />
>>>>>>> 025cc84d

![](/images/guides/build/projects-and-components/setting-up-a-workspace/two-projects.png)<|MERGE_RESOLUTION|>--- conflicted
+++ resolved
@@ -25,19 +25,11 @@
 
 ## 1. Create a new workspace and first project
 
-<<<<<<< HEAD
-To create a new workspace called `dagster-workspace`, run `uvx -U create-dagster workspace`:
-
-<CliInvocationExample path="docs_snippets/docs_snippets/guides/dg/workspace/1-dg-scaffold-workspace.txt" />
-
-Now, create a project inside your workspace called `project-1`. Run `uvx create-dagster project`. You will be prompted for the name of the project:
-=======
 To scaffold a new workspace called `dagster-workspace`, run `uvx create-dagster workspace` and respond yes to the prompt to run `uv sync` after scaffolding:
 
 <CliInvocationExample path="docs_snippets/docs_snippets/guides/dg/workspace/1-dg-scaffold-workspace.txt" />
 
 The scaffolded workspace includes a `projects` folder, which is currently empty, and a `deployments` folder, which includes a `local` folder with a `pyproject.toml` file that specifies an environment for running `dg` commands locally against your workspace.
->>>>>>> 025cc84d
 
 Next, enter the directory and activate the virtual environment for the `local` environment:
 
@@ -98,30 +90,8 @@
 
 The workspace now has the following structure:
 
-<<<<<<< HEAD
-<CliInvocationExample path="docs_snippets/docs_snippets/guides/dg/workspace/3-tree-second-project.txt" />
-
-## 4. Load workspace with `dg`
-
-Finally, load up the two projects with `dg dev`. When you run `dg dev` from the workspace root, it will automatically recognize the projects in your workspace and launch them in their respective environments. However, since the workspace root does not have an associated Python environment, you'll need to use the `dg` executable from one of the project environments.
-
-Activate the `project-1` virtual environment:
-
-<CliInvocationExample contents="source projects/project-1/.venv/bin/activate" />
-
-Then launch `dg dev` from the workspace root:
+Finally, let's load up our two projects with `dg dev`. When we run `dg dev` from the workspace root, it will automatically recognize the projects in your workspace and launch each project in a separate process in its virtual environment found in the `.venv` folder in the project.
 
 <CliInvocationExample contents="dg dev" />
 
-:::note
-
-More streamlined Python environment management at the workspace level is under active development.
-
-:::
-=======
-Finally, let's load up our two projects with `dg dev`. When we run `dg dev` from the workspace root, it will automatically recognize the projects in your workspace and launch each project in a separate process in its virtual environment found in the `.venv` folder in the project.
-
-<CliInvocationExample contents="dg dev" />
->>>>>>> 025cc84d
-
 ![](/images/guides/build/projects-and-components/setting-up-a-workspace/two-projects.png)