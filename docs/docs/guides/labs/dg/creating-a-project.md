---
title: 'Creating a components-ready Dagster project'
description: dg allows you to create a special type of Python package, called a project, that defines a Dagster code location.
sidebar_position: 100
---

import DgComponentsPreview from '@site/docs/partials/\_DgComponentsPreview.md';
import InstallUv from '@site/docs/partials/\_InstallUv.md';

<DgComponentsPreview />

The `create-dagster` CLI allows you to create a special type of Python package, called a _project_, that defines a [Dagster code location](/deployment/code-locations/managing-code-locations-with-definitions).

## Prerequisites

Before creating a project, you must [install `create-dagster`](/guides/labs/dg#installing-the-create-dagster-cli). If you're using `uv`, you can run `create-dagster` using `uvx`, without needing to install it first.

## Creating a project

<Tabs>
  <TabItem value="uv" label="uv">
    ``` uvx -U create-dagster project my-project ```
  </TabItem>
  <TabItem value="non-uv" label="Homebrew, curl, or pip">
    ``` create-dagster project my-project ```
  </TabItem>
</Tabs>

## Project structure

The `create-dagster project` command creates a directory with a standard Python package structure with some additions:

<Tabs groupId="package-manager">
  <TabItem value="uv" label="uv">
    <CliInvocationExample path="docs_snippets/docs_snippets/guides/components/index/3-uv-tree.txt" />
  </TabItem>
  <TabItem value="pip" label="pip">
    <CliInvocationExample path="docs_snippets/docs_snippets/guides/components/index/3-pip-tree.txt" />
  </TabItem>
</Tabs>

:::tip

To use `tree`, install it with `brew install tree` (Mac), or follow the [installation instructions](https://oldmanprogrammer.net/source.php?dir=projects/tree/INSTALL).

:::

- The Python package `my_project` lives in `src/my_project` and contains the deployable code that defines
  your Dagster pipelines.
- `my_project/defs` will contain your Dagster definitions.
- `my_project/components` is where you will define custom component types, and
  optionally other code you wish to share across Dagster definitions.
- `my_project/definitions.py` is the entry point that Dagster will load when
  deploying your code location. It is configured to load all definitions from
  `my_project/defs`. You should not need to modify this file.
- `tests` is a separate Python package defined at the top level (outside
  `src`). It should contain tests for the `my_project` package.
- `pyproject.toml` is a standard Python package configuration file. In addition
  to the regular Python package metadata, it contains a `tool.dg` section
<<<<<<< HEAD
  for `dg`-specific settings.
- `uv.lock` is the [lockfile](https://docs.astral.sh/uv/concepts/projects/layout/#the-lockfile) for the Python package manager [`uv`](https://docs.astral.sh/uv/). `dg` projects use `uv` by default. For more information, see [`uv` integration](/guides/labs/dg/python-environment-management-and-uv-integration).

## Next steps

* [Add Dagster definitions to your project](/guides/labs/dg/dagster-definitions)
* [Add Dagster Component definitions to your project](/guides/labs/components/building-pipelines-with-components/adding-component-definitions)
* [Create custom Dagster Components](/guides/labs/components/creating-new-components/creating-and-registering-a-component)
=======
  for `dg`-specific settings.
>>>>>>> 7154fa3d
<|MERGE_RESOLUTION|>--- conflicted
+++ resolved
@@ -57,15 +57,4 @@
   `src`). It should contain tests for the `my_project` package.
 - `pyproject.toml` is a standard Python package configuration file. In addition
   to the regular Python package metadata, it contains a `tool.dg` section
-<<<<<<< HEAD
-  for `dg`-specific settings.
-- `uv.lock` is the [lockfile](https://docs.astral.sh/uv/concepts/projects/layout/#the-lockfile) for the Python package manager [`uv`](https://docs.astral.sh/uv/). `dg` projects use `uv` by default. For more information, see [`uv` integration](/guides/labs/dg/python-environment-management-and-uv-integration).
-
-## Next steps
-
-* [Add Dagster definitions to your project](/guides/labs/dg/dagster-definitions)
-* [Add Dagster Component definitions to your project](/guides/labs/components/building-pipelines-with-components/adding-component-definitions)
-* [Create custom Dagster Components](/guides/labs/components/creating-new-components/creating-and-registering-a-component)
-=======
-  for `dg`-specific settings.
->>>>>>> 7154fa3d
+  for `dg`-specific settings.