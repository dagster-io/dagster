---
<<<<<<< HEAD
description: Integrate resources in Dagster projects using Definitions objects for
  flexible asset and sensor configuration across hierarchical levels.
sidebar_position: 250
title: Using resources in dg projects
=======
title: 'Using resources in dg projects'
sidebar_label: 'Using resources'
sidebar_position: 250 
>>>>>>> fb91f21d
---

Assets, asset checks, and sensors in Dagster frequently require resources that are instantiated elsewhere in the project. 

For example you have an asset:

<CodeExample path="docs_snippets/docs_snippets/guides/dg/using-resources/1-asset-one.py" />

And a separately defined resource at the root of the project:

<CodeExample path="docs_snippets/docs_snippets/guides/dg/using-resources/2-resources-at-defs-root.py" />

Resources can be added at any level in the `defs` hierarchy by creating a `Definitions` object.

<CodeExample path="docs_snippets/docs_snippets/guides/dg/using-resources/3-resource-defs-at-project-root.py" />

Resource binding can happen at any level of the hierarchy. Which means that if you moved `asset_one` in this example to be in a subdirectory, you could leave the existing `resources.py` file at `src/defs/resources.py`.

```
src
└── resource_docs
    ├── definitions.py
    ├── defs
    │   ├── assets
    │   │   └── asset_one.py # contains def asset_one():
    │   └── resources.py # contains AResource()
    └── resources.py # contains class AResource
```<|MERGE_RESOLUTION|>--- conflicted
+++ resolved
@@ -1,14 +1,9 @@
 ---
-<<<<<<< HEAD
-description: Integrate resources in Dagster projects using Definitions objects for
-  flexible asset and sensor configuration across hierarchical levels.
-sidebar_position: 250
-title: Using resources in dg projects
-=======
 title: 'Using resources in dg projects'
 sidebar_label: 'Using resources'
 sidebar_position: 250 
->>>>>>> fb91f21d
+description: 'Integrate resources in Dagster projects using Definitions objects for
+  flexible asset and sensor configuration across hierarchical levels.'
 ---
 
 Assets, asset checks, and sensors in Dagster frequently require resources that are instantiated elsewhere in the project. 
