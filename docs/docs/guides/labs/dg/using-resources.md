---
description: Integrate resources in Dagster projects using Definitions objects for
  flexible asset and sensor configuration across hierarchical levels.
sidebar_label: 'Using resources'
<<<<<<< HEAD
sidebar_position: 250
title: Using resources in dg projects
=======
sidebar_position: 250 
description: 'Integrate resources in Dagster projects using Definitions objects for
  flexible asset and sensor configuration across hierarchical levels.'
>>>>>>> f1123c59
---

Assets, asset checks, and sensors in Dagster frequently require resources that are instantiated elsewhere in the project. 

For example you have an asset:

<CodeExample path="docs_snippets/docs_snippets/guides/dg/using-resources/1-asset-one.py" />

And a separately defined resource at the root of the project:

<CodeExample path="docs_snippets/docs_snippets/guides/dg/using-resources/2-resources-at-defs-root.py" />

Resources can be added at any level in the `defs` hierarchy by creating a `Definitions` object.

<CodeExample path="docs_snippets/docs_snippets/guides/dg/using-resources/3-resource-defs-at-project-root.py" />

Resource binding can happen at any level of the hierarchy. Which means that if you moved `asset_one` in this example to be in a subdirectory, you could leave the existing `resources.py` file at `src/defs/resources.py`.

```
src
└── resource_docs
    ├── definitions.py
    ├── defs
    │   ├── assets
    │   │   └── asset_one.py # contains def asset_one():
    │   └── resources.py # contains AResource()
    └── resources.py # contains class AResource
```<|MERGE_RESOLUTION|>--- conflicted
+++ resolved
@@ -2,14 +2,9 @@
 description: Integrate resources in Dagster projects using Definitions objects for
   flexible asset and sensor configuration across hierarchical levels.
 sidebar_label: 'Using resources'
-<<<<<<< HEAD
-sidebar_position: 250
-title: Using resources in dg projects
-=======
 sidebar_position: 250 
 description: 'Integrate resources in Dagster projects using Definitions objects for
   flexible asset and sensor configuration across hierarchical levels.'
->>>>>>> f1123c59
 ---
 
 Assets, asset checks, and sensors in Dagster frequently require resources that are instantiated elsewhere in the project. 
