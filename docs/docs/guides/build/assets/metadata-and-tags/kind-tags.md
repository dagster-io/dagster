--- conflicted
+++ resolved
@@ -45,216 +45,9 @@
 
 Some kinds are given a branded icon in the UI. We currently support nearly 200 unique technology icons.
 
-<<<<<<< HEAD
-| Value               | Icon                                                                                                               |
-| ------------------- | ------------------------------------------------------------------------------------------------------------------ |
-| `airbyte`           | <img src="/images/guides/build/assets/metadata-tags/kinds/icons/tool-airbyte-color.svg" width={20} height={20} />           |
-| `airflow`           | <img src="/images/guides/build/assets/metadata-tags/kinds/icons/tool-airflow-color.svg" width={20} height={20} />           |
-| `airliftmapped`     | <img src="/images/guides/build/assets/metadata-tags/kinds/icons/tool-airflow-color.svg" width={20} height={20} />           |
-| `airtable`          | <img src="/images/guides/build/assets/metadata-tags/kinds/icons/tool-airtable-color.svg" width={20} height={20} />          |
-| `athena`            | <img src="/images/guides/build/assets/metadata-tags/kinds/icons/tool-aws-color.svg" width={20} height={20} />               |
-| `atlan`             | <img src="/images/guides/build/assets/metadata-tags/kinds/icons/tool-atlan-color.svg" width={20} height={20} />             |
-| `aws`               | <img src="/images/guides/build/assets/metadata-tags/kinds/icons/tool-aws-color.svg" width={20} height={20} />               |
-| `awsstepfunction`   | <img src="/images/guides/build/assets/metadata-tags/kinds/icons/tool-stepfunctions-color.svg" width={20} height={20} />     |
-| `awsstepfunctions`  | <img src="/images/guides/build/assets/metadata-tags/kinds/icons/tool-stepfunctions-color.svg" width={20} height={20} />     |
-| `axioma`            | <img src="/images/guides/build/assets/metadata-tags/kinds/icons/tool-axioma-color.svg" width={20} height={20} />            |
-| `azure`             | <img src="/images/guides/build/assets/metadata-tags/kinds/icons/tool-azure-color.svg" width={20} height={20} />             |
-| `azureml`           | <img src="/images/guides/build/assets/metadata-tags/kinds/icons/tool-azureml-color.svg" width={20} height={20} />           |
-| `bigquery`          | <img src="/images/guides/build/assets/metadata-tags/kinds/icons/tool-bigquery-color.svg" width={20} height={20} />          |
-| `cassandra`         | <img src="/images/guides/build/assets/metadata-tags/kinds/icons/tool-cassandra-color.svg" width={20} height={20} />         |
-| `catboost`          | <img src="/images/guides/build/assets/metadata-tags/kinds/icons/tool-catboost-color.svg" width={20} height={20} />          |
-| `celery`            | <img src="/images/guides/build/assets/metadata-tags/kinds/icons/tool-celery-color.svg" width={20} height={20} />            |
-| `census`            | <img src="/images/guides/build/assets/metadata-tags/kinds/icons/tool-census-color.svg" width={20} height={20} />            |
-| `chalk`             | <img src="/images/guides/build/assets/metadata-tags/kinds/icons/tool-chalk-color.svg" width={20} height={20} />             |
-| `claude`            | <img src="/images/guides/build/assets/metadata-tags/kinds/icons/tool-claude-color.svg" width={20} height={20} />            |
-| `clickhouse`        | <img src="/images/guides/build/assets/metadata-tags/kinds/icons/tool-clickhouse-color.svg" width={20} height={20} />        |
-| `cockroachdb`       | <img src="/images/guides/build/assets/metadata-tags/kinds/icons/tool-cockroachdb-color.svg" width={20} height={20} />       |
-| `collibra`          | <img src="/images/guides/build/assets/metadata-tags/kinds/icons/tool-collibra-color.svg" width={20} height={20} />          |
-| `cplus`             | <img src="/images/guides/build/assets/metadata-tags/kinds/icons/tool-cplus-color.svg" width={20} height={20} />             |
-| `cplusplus`         | <img src="/images/guides/build/assets/metadata-tags/kinds/icons/tool-cplus-color.svg" width={20} height={20} />             |
-| `csharp`            | <img src="/images/guides/build/assets/metadata-tags/kinds/icons/tool-csharp-color.svg" width={20} height={20} />            |
-| `cube`              | <img src="/images/guides/build/assets/metadata-tags/kinds/icons/tool-cube-color.svg" width={20} height={20} />              |
-| `dask`              | <img src="/images/guides/build/assets/metadata-tags/kinds/icons/tool-dask-color.svg" width={20} height={20} />              |
-| `databricks`        | <img src="/images/guides/build/assets/metadata-tags/kinds/icons/tool-databricks-color.svg" width={20} height={20} />        |
-| `datadog`           | <img src="/images/guides/build/assets/metadata-tags/kinds/icons/tool-datadog-color.svg" width={20} height={20} />           |
-| `datahub`           | <img src="/images/guides/build/assets/metadata-tags/kinds/icons/tool-datahub-color.svg" width={20} height={20} />           |
-| `db2`               | <img src="/images/guides/build/assets/metadata-tags/kinds/icons/tool-db2-color.svg" width={20} height={20} />               |
-| `dbt`               | <img src="/images/guides/build/assets/metadata-tags/kinds/icons/tool-dbt-color.svg" width={20} height={20} />               |
-| `deltalake`         | <img src="/images/guides/build/assets/metadata-tags/kinds/icons/tool-deltalake-color.svg" width={20} height={20} />         |
-| `denodo`            | <img src="/images/guides/build/assets/metadata-tags/kinds/icons/tool-denodo-color.svg" width={20} height={20} />            |
-| `discord`           | <img src="/images/guides/build/assets/metadata-tags/kinds/icons/tool-discord-color.svg" width={20} height={20} />           |
-| `dlt`               | <img src="/images/guides/build/assets/metadata-tags/kinds/icons/tool-dlthub-color.svg" width={20} height={20} />            |
-| `dlthub`            | <img src="/images/guides/build/assets/metadata-tags/kinds/icons/tool-dlthub-color.svg" width={20} height={20} />            |
-| `docker`            | <img src="/images/guides/build/assets/metadata-tags/kinds/icons/tool-docker-color.svg" width={20} height={20} />            |
-| `doris`             | <img src="/images/guides/build/assets/metadata-tags/kinds/icons/tool-doris-color.svg" width={20} height={20} />             |
-| `druid`             | <img src="/images/guides/build/assets/metadata-tags/kinds/icons/tool-druid-color.svg" width={20} height={20} />             |
-| `duckdb`            | <img src="/images/guides/build/assets/metadata-tags/kinds/icons/tool-duckdb-color.svg" width={20} height={20} />            |
-| `elasticsearch`     | <img src="/images/guides/build/assets/metadata-tags/kinds/icons/tool-elasticsearch-color.svg" width={20} height={20} />     |
-| `excel`             | <img src="/images/guides/build/assets/metadata-tags/kinds/icons/tool-excel-color.svg" width={20} height={20} />             |
-| `facebook`          | <img src="/images/guides/build/assets/metadata-tags/kinds/icons/tool-facebook-color.svg" width={20} height={20} />          |
-| `fivetran`          | <img src="/images/guides/build/assets/metadata-tags/kinds/icons/tool-fivetran-color.svg" width={20} height={20} />          |
-| `flink`             | <img src="/images/guides/build/assets/metadata-tags/kinds/icons/tool-flink-color.svg" width={20} height={20} />             |
-| `gcp`               | <img src="/images/guides/build/assets/metadata-tags/kinds/icons/tool-googlecloud-color.svg" width={20} height={20} />       |
-| `gcs`               | <img src="/images/guides/build/assets/metadata-tags/kinds/icons/tool-gcs-color.svg" width={20} height={20} />               |
-| `gemini`            | <img src="/images/guides/build/assets/metadata-tags/kinds/icons/tool-gemini-color.svg" width={20} height={20} />            |
-| `github`            | <img src="/images/guides/build/assets/metadata-tags/kinds/icons/tool-github-color.svg" width={20} height={20} />            |
-| `gitlab`            | <img src="/images/guides/build/assets/metadata-tags/kinds/icons/tool-gitlab-color.svg" width={20} height={20} />            |
-| `go`                | <img src="/images/guides/build/assets/metadata-tags/kinds/icons/tool-go-color.svg" width={20} height={20} />                |
-| `google`            | <img src="/images/guides/build/assets/metadata-tags/kinds/icons/tool-google-color.svg" width={20} height={20} />            |
-| `googlecloud`       | <img src="/images/guides/build/assets/metadata-tags/kinds/icons/tool-googlecloud-color.svg" width={20} height={20} />       |
-| `googledrive`       | <img src="/images/guides/build/assets/metadata-tags/kinds/icons/tool-googledrive-color.svg" width={20} height={20} />       |
-| `googlesheets`      | <img src="/images/guides/build/assets/metadata-tags/kinds/icons/tool-googlesheets-color.svg" width={20} height={20} />      |
-| `graphql`           | <img src="/images/guides/build/assets/metadata-tags/kinds/icons/tool-graphql-color.svg" width={20} height={20} />           |
-| `greatexpectations` | <img src="/images/guides/build/assets/metadata-tags/kinds/icons/tool-greatexpectations-color.svg" width={20} height={20} /> |
-| `hackernews`        | <img src="/images/guides/build/assets/metadata-tags/kinds/icons/tool-hackernews-color.svg" width={20} height={20} />        |
-| `hackernewsapi`     | <img src="/images/guides/build/assets/metadata-tags/kinds/icons/tool-hackernews-color.svg" width={20} height={20} />        |
-| `hadoop`            | <img src="/images/guides/build/assets/metadata-tags/kinds/icons/tool-hadoop-color.svg" width={20} height={20} />            |
-| `hashicorp`         | <img src="/images/guides/build/assets/metadata-tags/kinds/icons/tool-hashicorp-color.svg" width={20} height={20} />         |
-| `hex`               | <img src="/images/guides/build/assets/metadata-tags/kinds/icons/tool-hex-color.svg" width={20} height={20} />               |
-| `hightouch`         | <img src="/images/guides/build/assets/metadata-tags/kinds/icons/tool-hightouch-color.svg" width={20} height={20} />         |
-| `hudi`              | <img src="/images/guides/build/assets/metadata-tags/kinds/icons/tool-hudi-color.svg" width={20} height={20} />              |
-| `huggingface`       | <img src="/images/guides/build/assets/metadata-tags/kinds/icons/tool-huggingface-color.svg" width={20} height={20} />       |
-| `huggingfaceapi`    | <img src="/images/guides/build/assets/metadata-tags/kinds/icons/tool-huggingface-color.svg" width={20} height={20} />       |
-| `iceberg`           | <img src="/images/guides/build/assets/metadata-tags/kinds/icons/tool-iceberg-color.svg" width={20} height={20} />           |
-| `icechunk`          | <img src="/images/guides/build/assets/metadata-tags/kinds/icons/tool-icechunk-color.svg" width={20} height={20} />          |
-| `impala`            | <img src="/images/guides/build/assets/metadata-tags/kinds/icons/tool-impala-color.svg" width={20} height={20} />            |
-| `instagram`         | <img src="/images/guides/build/assets/metadata-tags/kinds/icons/tool-instagram-color.svg" width={20} height={20} />         |
-| `ipynb`             | <img src="/images/guides/build/assets/metadata-tags/kinds/icons/tool-jupyter-color.svg" width={20} height={20} />           |
-| `java`              | <img src="/images/guides/build/assets/metadata-tags/kinds/icons/tool-java-color.svg" width={20} height={20} />              |
-| `javascript`        | <img src="/images/guides/build/assets/metadata-tags/kinds/icons/tool-javascript-color.svg" width={20} height={20} />        |
-| `jupyter`           | <img src="/images/guides/build/assets/metadata-tags/kinds/icons/tool-jupyter-color.svg" width={20} height={20} />           |
-| `k8s`               | <img src="/images/guides/build/assets/metadata-tags/kinds/icons/tool-k8s-color.svg" width={20} height={20} />               |
-| `kafka`             | <img src="/images/guides/build/assets/metadata-tags/kinds/icons/tool-kafka-color.svg" width={20} height={20} />             |
-| `kubernetes`        | <img src="/images/guides/build/assets/metadata-tags/kinds/icons/tool-k8s-color.svg" width={20} height={20} />               |
-| `lakefs`            | <img src="/images/guides/build/assets/metadata-tags/kinds/icons/tool-lakefs-color.svg" width={20} height={20} />            |
-| `lightgbm`          | <img src="/images/guides/build/assets/metadata-tags/kinds/icons/tool-lightgbm-color.svg" width={20} height={20} />          |
-| `linear`            | <img src="/images/guides/build/assets/metadata-tags/kinds/icons/tool-linear-color.svg" width={20} height={20} />            |
-| `linkedin`          | <img src="/images/guides/build/assets/metadata-tags/kinds/icons/tool-linkedin-color.svg" width={20} height={20} />          |
-| `llama`             | <img src="/images/guides/build/assets/metadata-tags/kinds/icons/tool-llama-color.svg" width={20} height={20} />             |
-| `looker`            | <img src="/images/guides/build/assets/metadata-tags/kinds/icons/tool-looker-color.svg" width={20} height={20} />            |
-| `mariadb`           | <img src="/images/guides/build/assets/metadata-tags/kinds/icons/tool-mariadb-color.svg" width={20} height={20} />           |
-| `matplotlib`        | <img src="/images/guides/build/assets/metadata-tags/kinds/icons/tool-matplotlib-color.svg" width={20} height={20} />        |
-| `meltano`           | <img src="/images/guides/build/assets/metadata-tags/kinds/icons/tool-meltano-color.svg" width={20} height={20} />           |
-| `meta`              | <img src="/images/guides/build/assets/metadata-tags/kinds/icons/tool-meta-color.svg" width={20} height={20} />              |
-| `metabase`          | <img src="/images/guides/build/assets/metadata-tags/kinds/icons/tool-metabase-color.svg" width={20} height={20} />          |
-| `microsoft`         | <img src="/images/guides/build/assets/metadata-tags/kinds/icons/tool-microsoft-color.svg" width={20} height={20} />         |
-| `minio`             | <img src="/images/guides/build/assets/metadata-tags/kinds/icons/tool-minio-color.svg" width={20} height={20} />             |
-| `mistral`           | <img src="/images/guides/build/assets/metadata-tags/kinds/icons/tool-mistral-color.svg" width={20} height={20} />           |
-| `mlflow`            | <img src="/images/guides/build/assets/metadata-tags/kinds/icons/tool-mlflow-color.svg" width={20} height={20} />            |
-| `modal`             | <img src="/images/guides/build/assets/metadata-tags/kinds/icons/tool-modal-color.svg" width={20} height={20} />             |
-| `mongodb`           | <img src="/images/guides/build/assets/metadata-tags/kinds/icons/tool-mongodb-color.svg" width={20} height={20} />           |
-| `montecarlo`        | <img src="/images/guides/build/assets/metadata-tags/kinds/icons/tool-montecarlo-color.svg" width={20} height={20} />        |
-| `mysql`             | <img src="/images/guides/build/assets/metadata-tags/kinds/icons/tool-mysql-color.svg" width={20} height={20} />             |
-| `net`               | <img src="/images/guides/build/assets/metadata-tags/kinds/icons/tool-microsoft-color.svg" width={20} height={20} />         |
-| `noteable`          | <img src="/images/guides/build/assets/metadata-tags/kinds/icons/tool-noteable-color.svg" width={20} height={20} />          |
-| `notion`            | <img src="/images/guides/build/assets/metadata-tags/kinds/icons/tool-notion-color.svg" width={20} height={20} />            |
-| `numpy`             | <img src="/images/guides/build/assets/metadata-tags/kinds/icons/tool-numpy-color.svg" width={20} height={20} />             |
-| `omni`              | <img src="/images/guides/build/assets/metadata-tags/kinds/icons/tool-omni-color.svg" width={20} height={20} />              |
-| `openai`            | <img src="/images/guides/build/assets/metadata-tags/kinds/icons/tool-openai-color.svg" width={20} height={20} />            |
-| `openmetadata`      | <img src="/images/guides/build/assets/metadata-tags/kinds/icons/tool-openmetadata-color.svg" width={20} height={20} />      |
-| `optuna`            | <img src="/images/guides/build/assets/metadata-tags/kinds/icons/tool-optuna-color.svg" width={20} height={20} />            |
-| `oracle`            | <img src="/images/guides/build/assets/metadata-tags/kinds/icons/tool-oracle-color.svg" width={20} height={20} />            |
-| `pagerduty`         | <img src="/images/guides/build/assets/metadata-tags/kinds/icons/tool-pagerduty-color.svg" width={20} height={20} />         |
-| `pandas`            | <img src="/images/guides/build/assets/metadata-tags/kinds/icons/tool-pandas-color.svg" width={20} height={20} />            |
-| `pandera`           | <img src="/images/guides/build/assets/metadata-tags/kinds/icons/tool-pandera-color.svg" width={20} height={20} />           |
-| `papermill`         | <img src="/images/guides/build/assets/metadata-tags/kinds/icons/tool-papermill-color.svg" width={20} height={20} />         |
-| `papertrail`        | <img src="/images/guides/build/assets/metadata-tags/kinds/icons/tool-papertrail-color.svg" width={20} height={20} />        |
-| `parquet`           | <img src="/images/guides/build/assets/metadata-tags/kinds/icons/tool-parquet-color.svg" width={20} height={20} />           |
-| `pinot`             | <img src="/images/guides/build/assets/metadata-tags/kinds/icons/tool-pinot-color.svg" width={20} height={20} />             |
-| `plotly`            | <img src="/images/guides/build/assets/metadata-tags/kinds/icons/tool-plotly-color.svg" width={20} height={20} />            |
-| `plural`            | <img src="/images/guides/build/assets/metadata-tags/kinds/icons/tool-plural-color.svg" width={20} height={20} />            |
-| `polars`            | <img src="/images/guides/build/assets/metadata-tags/kinds/icons/tool-polars-color.svg" width={20} height={20} />            |
-| `postgres`          | <img src="/images/guides/build/assets/metadata-tags/kinds/icons/tool-postgres-color.svg" width={20} height={20} />          |
-| `postgresql`        | <img src="/images/guides/build/assets/metadata-tags/kinds/icons/tool-postgres-color.svg" width={20} height={20} />          |
-| `powerbi`           | <img src="/images/guides/build/assets/metadata-tags/kinds/icons/tool-powerbi-color.svg" width={20} height={20} />           |
-| `prefect`           | <img src="/images/guides/build/assets/metadata-tags/kinds/icons/tool-prefect-color.svg" width={20} height={20} />           |
-| `presto`            | <img src="/images/guides/build/assets/metadata-tags/kinds/icons/tool-presto-color.svg" width={20} height={20} />            |
-| `pulsar`            | <img src="/images/guides/build/assets/metadata-tags/kinds/icons/tool-pulsar-color.svg" width={20} height={20} />            |
-| `pyspark`           | <img src="/images/guides/build/assets/metadata-tags/kinds/icons/tool-spark-color.svg" width={20} height={20} />             |
-| `python`            | <img src="/images/guides/build/assets/metadata-tags/kinds/icons/tool-python-color.svg" width={20} height={20} />            |
-| `pytorch`           | <img src="/images/guides/build/assets/metadata-tags/kinds/icons/tool-pytorch-color.svg" width={20} height={20} />           |
-| `pytorchlightning`  | <img src="/images/guides/build/assets/metadata-tags/kinds/icons/tool-pytorchlightning-color.svg" width={20} height={20} />  |
-| `r`                 | <img src="/images/guides/build/assets/metadata-tags/kinds/icons/tool-r-color.svg" width={20} height={20} />                 |
-| `rabbitmq`          | <img src="/images/guides/build/assets/metadata-tags/kinds/icons/tool-rabbitmq-color.svg" width={20} height={20} />          |
-| `ray`               | <img src="/images/guides/build/assets/metadata-tags/kinds/icons/tool-ray-color.svg" width={20} height={20} />               |
-| `react`             | <img src="/images/guides/build/assets/metadata-tags/kinds/icons/tool-react-color.svg" width={20} height={20} />             |
-| `reddit`            | <img src="/images/guides/build/assets/metadata-tags/kinds/icons/tool-reddit-color.svg" width={20} height={20} />            |
-| `redis`             | <img src="/images/guides/build/assets/metadata-tags/kinds/icons/tool-redis-color.svg" width={20} height={20} />             |
-| `redpanda`          | <img src="/images/guides/build/assets/metadata-tags/kinds/icons/tool-redpanda-color.svg" width={20} height={20} />          |
-| `redshift`          | <img src="/images/guides/build/assets/metadata-tags/kinds/icons/tool-redshift-color.svg" width={20} height={20} />          |
-| `rockset`           | <img src="/images/guides/build/assets/metadata-tags/kinds/icons/tool-rockset-color.svg" width={20} height={20} />           |
-| `rust`              | <img src="/images/guides/build/assets/metadata-tags/kinds/icons/tool-rust-color.svg" width={20} height={20} />              |
-| `s3`                | <img src="/images/guides/build/assets/metadata-tags/kinds/icons/tool-s3-color.svg" width={20} height={20} />                |
-| `sagemaker`         | <img src="/images/guides/build/assets/metadata-tags/kinds/icons/tool-sagemaker-color.svg" width={20} height={20} />         |
-| `salesforce`        | <img src="/images/guides/build/assets/metadata-tags/kinds/icons/tool-salesforce-color.svg" width={20} height={20} />        |
-| `scala`             | <img src="/images/guides/build/assets/metadata-tags/kinds/icons/tool-scala-color.svg" width={20} height={20} />             |
-| `scikitlearn`       | <img src="/images/guides/build/assets/metadata-tags/kinds/icons/tool-scikitlearn-color.svg" width={20} height={20} />       |
-| `scipy`             | <img src="/images/guides/build/assets/metadata-tags/kinds/icons/tool-scipy-color.svg" width={20} height={20} />             |
-| `scylladb`          | <img src="/images/guides/build/assets/metadata-tags/kinds/icons/tool-scylladb-color.svg" width={20} height={20} />          |
-| `sdf`               | <img src="/images/guides/build/assets/metadata-tags/kinds/icons/tool-sdf-color.svg" width={20} height={20} />               |
-| `secoda`            | <img src="/images/guides/build/assets/metadata-tags/kinds/icons/tool-secoda-color.svg" width={20} height={20} />            |
-| `segment`           | <img src="/images/guides/build/assets/metadata-tags/kinds/icons/tool-segment-color.svg" width={20} height={20} />           |
-| `sharepoint`        | <img src="/images/guides/build/assets/metadata-tags/kinds/icons/tool-sharepoint-color.svg" width={20} height={20} />        |
-| `shell`             | <img src="/images/guides/build/assets/metadata-tags/kinds/icons/tool-shell-color.svg" width={20} height={20} />             |
-| `shopify`           | <img src="/images/guides/build/assets/metadata-tags/kinds/icons/tool-shopify-color.svg" width={20} height={20} />           |
-| `sigma`             | <img src="/images/guides/build/assets/metadata-tags/kinds/icons/sigma.svg" width={20} height={20} />                        |
-| `slack`             | <img src="/images/guides/build/assets/metadata-tags/kinds/icons/tool-slack-color.svg" width={20} height={20} />             |
-| `sling`             | <img src="/images/guides/build/assets/metadata-tags/kinds/icons/tool-sling-color.svg" width={20} height={20} />             |
-| `snowflake`         | <img src="/images/guides/build/assets/metadata-tags/kinds/icons/tool-snowflake-color.svg" width={20} height={20} />         |
-| `snowpark`          | <img src="/images/guides/build/assets/metadata-tags/kinds/icons/tool-snowflake-color.svg" width={20} height={20} />         |
-| `soda`              | <img src="/images/guides/build/assets/metadata-tags/kinds/icons/tool-soda-color.svg" width={20} height={20} />              |
-| `spanner`           | <img src="/images/guides/build/assets/metadata-tags/kinds/icons/tool-spanner-color.svg" width={20} height={20} />           |
-| `spark`             | <img src="/images/guides/build/assets/metadata-tags/kinds/icons/tool-spark-color.svg" width={20} height={20} />             |
-| `sql`               | <img src="/images/guides/build/assets/metadata-tags/kinds/icons/tool-sql-color.svg" width={20} height={20} />               |
-| `sqlite`            | <img src="/images/guides/build/assets/metadata-tags/kinds/icons/tool-sqlite-color.svg" width={20} height={20} />            |
-| `sqlmesh`           | <img src="/images/guides/build/assets/metadata-tags/kinds/icons/tool-sqlmesh-color.svg" width={20} height={20} />           |
-| `sqlserver`         | <img src="/images/guides/build/assets/metadata-tags/kinds/icons/tool-sqlserver-color.svg" width={20} height={20} />         |
-| `starrocks`         | <img src="/images/guides/build/assets/metadata-tags/kinds/icons/tool-starrocks-color.svg" width={20} height={20} />         |
-| `stepfunction`      | <img src="/images/guides/build/assets/metadata-tags/kinds/icons/tool-stepfunctions-color.svg" width={20} height={20} />     |
-| `stepfunctions`     | <img src="/images/guides/build/assets/metadata-tags/kinds/icons/tool-stepfunctions-color.svg" width={20} height={20} />     |
-| `stitch`            | <img src="/images/guides/build/assets/metadata-tags/kinds/icons/tool-stitch-color.svg" width={20} height={20} />            |
-| `stripe`            | <img src="/images/guides/build/assets/metadata-tags/kinds/icons/tool-stripe-color.svg" width={20} height={20} />            |
-| `superset`          | <img src="/images/guides/build/assets/metadata-tags/kinds/icons/tool-superset-color.svg" width={20} height={20} />          |
-| `tableau`           | <img src="/images/guides/build/assets/metadata-tags/kinds/icons/tool-tableau-color.svg" width={20} height={20} />           |
-| `teams`             | <img src="/images/guides/build/assets/metadata-tags/kinds/icons/tool-teams-color.svg" width={20} height={20} />             |
-| `tecton`            | <img src="/images/guides/build/assets/metadata-tags/kinds/icons/tool-tecton-color.svg" width={20} height={20} />            |
-| `tensorflow`        | <img src="/images/guides/build/assets/metadata-tags/kinds/icons/tool-tensorflow-color.svg" width={20} height={20} />        |
-| `teradata`          | <img src="/images/guides/build/assets/metadata-tags/kinds/icons/tool-teradata-color.svg" width={20} height={20} />          |
-| `thoughtspot`       | <img src="/images/guides/build/assets/metadata-tags/kinds/icons/tool-thoughtspot-color.svg" width={20} height={20} />       |
-| `trino`             | <img src="/images/guides/build/assets/metadata-tags/kinds/icons/tool-trino-color.svg" width={20} height={20} />             |
-| `twilio`            | <img src="/images/guides/build/assets/metadata-tags/kinds/icons/tool-twilio-color.svg" width={20} height={20} />            |
-| `twitter`           | <img src="/images/guides/build/assets/metadata-tags/kinds/icons/tool-x-color.svg" width={20} height={20} />                 |
-| `typescript`        | <img src="/images/guides/build/assets/metadata-tags/kinds/icons/tool-typescript-color.svg" width={20} height={20} />        |
-| `vercel`            | <img src="/images/guides/build/assets/metadata-tags/kinds/icons/tool-vercel-color.svg" width={20} height={20} />            |
-| `wandb`             | <img src="/images/guides/build/assets/metadata-tags/kinds/icons/tool-w&b-color.svg" width={20} height={20} />               |
-| `weaviate`             | <img src="/images/guides/build/assets/metadata-tags/kinds/icons/tool-weaviate-color.svg" width={20} height={20} />               |
-| `x`                 | <img src="/images/guides/build/assets/metadata-tags/kinds/icons/tool-x-color.svg" width={20} height={20} />                 |
-| `xgboost`           | <img src="/images/guides/build/assets/metadata-tags/kinds/icons/tool-xgboost-color.svg" width={20} height={20} />           |
-| `youtube`           | <img src="/images/guides/build/assets/metadata-tags/kinds/icons/tool-youtube-color.svg" width={20} height={20} />           |
-| `bronze`            | <img src="/images/guides/build/assets/metadata-tags/kinds/icons/medallion-bronze-color.svg" width={20} height={20} />       |
-| `silver`            | <img src="/images/guides/build/assets/metadata-tags/kinds/icons/medallion-silver-color.svg" width={20} height={20} />       |
-| `gold`              | <img src="/images/guides/build/assets/metadata-tags/kinds/icons/medallion-gold-color.svg" width={20} height={20} />         |
-| `dag`               | <img src="/images/guides/build/assets/metadata-tags/kinds/icons/dag.svg" width={20} height={20} />                          |
-| `task`              | <img src="/images/guides/build/assets/metadata-tags/kinds/icons/task.svg" width={20} height={20} />                         |
-| `table`             | <img src="/images/guides/build/assets/metadata-tags/kinds/icons/table.svg" width={20} height={20} />                        |
-| `view`              | <img src="/images/guides/build/assets/metadata-tags/kinds/icons/view.svg" width={20} height={20} />                         |
-| `dataset`           | <img src="/images/guides/build/assets/metadata-tags/kinds/icons/table.svg" width={20} height={20} />                        |
-| `semanticmodel`     | <img src="/images/guides/build/assets/metadata-tags/kinds/icons/table.svg" width={20} height={20} />                        |
-| `source`            | <img src="/images/guides/build/assets/metadata-tags/kinds/icons/source.svg" width={20} height={20} />                       |
-| `seed`              | <img src="/images/guides/build/assets/metadata-tags/kinds/icons/seed.svg" width={20} height={20} />                         |
-| `file`              | <img src="/images/guides/build/assets/metadata-tags/kinds/icons/file.svg" width={20} height={20} />                         |
-| `dashboard`         | <img src="/images/guides/build/assets/metadata-tags/kinds/icons/dashboard.svg" width={20} height={20} />                    |
-| `report`            | <img src="/images/guides/build/assets/metadata-tags/kinds/icons/notebook.svg" width={20} height={20} />                     |
-| `notebook`          | <img src="/images/guides/build/assets/metadata-tags/kinds/icons/notebook.svg" width={20} height={20} />                     |
-| `workbook`          | <img src="/images/guides/build/assets/metadata-tags/kinds/icons/dashboard.svg" width={20} height={20} />                    |
-| `csv`               | <img src="/images/guides/build/assets/metadata-tags/kinds/icons/csv.svg" width={20} height={20} />                          |
-| `pdf`               | <img src="/images/guides/build/assets/metadata-tags/kinds/icons/pdf.svg" width={20} height={20} />                          |
-| `yaml`              | <img src="/images/guides/build/assets/metadata-tags/kinds/icons/yaml.svg" width={20} height={20} />                         |
-=======
 import KindsTags from '@site/docs/partials/\_KindsTags.md';
 
 <KindsTags />
->>>>>>> 60af1551
 
 ## Requesting additional icons
 
