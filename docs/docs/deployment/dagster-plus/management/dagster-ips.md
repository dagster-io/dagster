--- conflicted
+++ resolved
@@ -12,17 +12,10 @@
 
 The Dagster+ agent interacts with the following IP addresses:
 
-<<<<<<< HEAD
-<Tabs>
-<TabItem value="us-region" label="US region">
-
-```shell
-=======
 <Tabs groupId="region">
   <TabItem value="us-region" label="US region">
 
 ```plain
->>>>>>> d7791c51
 34.215.239.157
 35.165.239.109
 35.83.161.124
@@ -33,24 +26,6 @@
 54.188.126.120
 ```
 
-<<<<<<< HEAD
-</TabItem>
-<TabItem value="eu-region" label="EU region">
-
-```shell
-16.170.24.133
-13.62.119.65
-56.228.54.244
-```
-
-</TabItem>
-</Tabs>
-
-:::note
-
-Additional IP addresses may be added over time. This list was last updated on **December 17, 2025**.
-
-=======
   </TabItem>
   <TabItem value="eu-region" label="EU region">
 
@@ -68,7 +43,6 @@
 
 :::note
 Additional IP addresses may be added over time. This list was last updated on **December 17, 2025**.
->>>>>>> d7791c51
 :::
 
 ## URLs
