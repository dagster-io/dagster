--- conflicted
+++ resolved
@@ -4,11 +4,7 @@
 sidebar_position: 80
 ---
 
-<<<<<<< HEAD
 In this final step, we will visualize some of the data we have been modeling in a dashboard using [Evidence](https://evidence.dev/) connected to our model assets.
-=======
-In this step, we will visualize some of the data we have been modeling in a dashboard using [Evidence](https://evidence.dev) connected to our model assets.
->>>>>>> 3527074b
 
 ## 1. Add the Evidence project
 
@@ -72,11 +68,7 @@
 
    <CliInvocationExample contents="cd dashboard/build && python -m http.server" />
 
-<<<<<<< HEAD
 4. Navigate to the dashboard at [http://localhost:8000/](http://localhost:8000/):
-=======
-You should see a dashboard like the following at [http://localhost:8000/](http://localhost:8000):
->>>>>>> 3527074b
 
    ![2048 resolution](/images/tutorial/etl-tutorial/evidence-dashboard.png)
 
