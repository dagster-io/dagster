---
title: Build an ETL Pipeline
description: Learn how to build an ETL pipeline with Dagster
last_update:
  author: Alex Noonan
sidebar_class_name: hidden
sidebar_position: 10
---

# Build your first ETL pipeline

In this tutorial, you'll build an ETL pipeline with Dagster that:

- Imports sales data to DuckDB using Sling
- Transforms data into reports with dbt
- Runs scheduled reports automatically
- Generates one-time reports on demand
- Visualize the data with Evidence

## You will learn to:

- Set up a Dagster project with the recommended project structure
- Integrate with other tools
- Create and materialize assets
- Create and materialize dependant assets
- Ensure data quality with asset checks
- Create and materialize partitioned assets
- Automate the pipeline
- Create and materialize a sensor asset
- Refactor your project when it becomes more complex

<details>
  <summary>Prerequisites</summary>

To follow the steps in this guide, you'll need:

- Basic Python knowledge
- Python 3.9+ installed on your system. Refer to the [Installation guide](/getting-started/installation) for information.
- Familiarity with SQL and Python.
- Understanding of data pipelines and the extract, transform, and load process.

</details>

## Step 1: Set up your Dagster environment

First, set up a new Dagster project.

1. Open your terminal and scaffold a new project with `dg`:

   ```bash
   uvx create-dagster project etl-tutorial-components
   ```

2. Change into that project

  ```bash
  cd etl-tutorial-components
  ```

3. Activate the project virtual environment:

   <Tabs>
     <TabItem value="macos" label="MacOS">
       ```source .venv/bin/activate ```
     </TabItem>
     <TabItem value="windows" label="Windows">
       ```.venv\Scripts\activate ```
     </TabItem>
   </Tabs>

4. Install Dagster and the required dependencies:

   ```bash
   uv pip install dagster-duckdb dagster-dbt dagster-sling dagster-evidence dagster-webserver
   ```

<<<<<<< HEAD
5. Check the project structure:
=======
## Step 2: Create the Dagster project structure

Run the following command to create the project directories and files for this tutorial:

```bash
dagster project from-example --example getting_started_etl_tutorial
```

This command will create a *getting_started_etl_tutorial* directory with the example files. Move the contents to your current directory (*dagster-etl-tutorial*):

```bash
mv getting_started_etl_tutorial/* .
rmdir getting_started_etl_tutorial
```

Your project should now have this structure:
{/* vale off */}

```
dagster-etl-tutorial/
├── data/
│   └── products.csv
│   └── sales_data.csv
│   └── sales_reps.csv
│   └── sample_request/
│       └── request.json
├── etl_tutorial/
│   └── definitions.py
├── pyproject.toml
├── setup.cfg
├── setup.py
```
>>>>>>> 2d1ad9d4

  ```bash
  dg check defs
  ```

## Step 2: Launch the Dagster webserver

To make sure Dagster and its dependencies were installed correctly, navigate to the project root directory and start the Dagster webserver:"

```bash
dg dev
```

At this point the project will be empty but we will continue to add to it throughout the tutorial.

## Next steps

- Continue this tutorial by [creating and materializing assets](/etl-pipeline-tutorial/create-and-materialize-assets)<|MERGE_RESOLUTION|>--- conflicted
+++ resolved
@@ -74,48 +74,11 @@
    uv pip install dagster-duckdb dagster-dbt dagster-sling dagster-evidence dagster-webserver
    ```
 
-<<<<<<< HEAD
 5. Check the project structure:
-=======
-## Step 2: Create the Dagster project structure
-
-Run the following command to create the project directories and files for this tutorial:
-
-```bash
-dagster project from-example --example getting_started_etl_tutorial
-```
-
-This command will create a *getting_started_etl_tutorial* directory with the example files. Move the contents to your current directory (*dagster-etl-tutorial*):
-
-```bash
-mv getting_started_etl_tutorial/* .
-rmdir getting_started_etl_tutorial
-```
-
-Your project should now have this structure:
-{/* vale off */}
-
-```
-dagster-etl-tutorial/
-├── data/
-│   └── products.csv
-│   └── sales_data.csv
-│   └── sales_reps.csv
-│   └── sample_request/
-│       └── request.json
-├── etl_tutorial/
-│   └── definitions.py
-├── pyproject.toml
-├── setup.cfg
-├── setup.py
-```
->>>>>>> 2d1ad9d4
 
   ```bash
   dg check defs
   ```
-
-## Step 2: Launch the Dagster webserver
 
 To make sure Dagster and its dependencies were installed correctly, navigate to the project root directory and start the Dagster webserver:"
 
