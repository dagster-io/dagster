--- conflicted
+++ resolved
@@ -16,11 +16,7 @@
     import(`!!raw-loader!/../../examples/docs_beta_snippets/docs_beta_snippets/${filePath}`)
       .then((module) => {
         const lines = module.default.split('\n').map((line) => {
-<<<<<<< HEAD
-          return line.replaceAll(/#.*?noqa.*?$/g, '').trim();
-=======
           return line.replaceAll(/#.*?noqa.*?$/g, '');
->>>>>>> 14817f21
         });
         const mainIndex = lines.findIndex((line) => line.trim().startsWith('if __name__ == '));
         const strippedContent =
