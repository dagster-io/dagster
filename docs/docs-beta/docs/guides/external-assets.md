--- conflicted
+++ resolved
@@ -1,32 +1,20 @@
 --
 title: Representing external data sources with external assets
 sidebar_position: 80
-<<<<<<< HEAD
 sidebar_label: 'External data sources'
-=======
-sidebar_label: 'External data assets'
-
->>>>>>> a1456e59
 ---
 
 One of Dagster's goals is to present a single unified lineage of all of the data assets in an organization, even if those assets are orchestrated by systems other than Dagster.
 
 With **external assets**, you can model assets orchestrated by other systems natively within Dagster, ensuring you have a comprehensive catalog of your organization's data. You can also create new data assets downstream of these external assets.
 
-How are external assets different than native Dagster assets? The answer: Dagster can't materialize external assets directly or put them in a schedule. In these cases, an external system must inform Dagster when an external asset is updated.
+Unlike native assets, Dagster can't materialize external assets directly or put them in a schedule. In these cases, an external system must inform Dagster when an external asset is updated.
 
 For example, external assets could be:
 
 - Files in a data lake that are populated by a bespoke internal tool
 - A CSV file delivered daily by SFTP from a partner
 - A table in a data warehouse populated by another orchestrator
-
-## What you'll learn
-
-- How to create external assets
-- How to create assets that depend on external assets
-- How to record materializations and metadata
-- How to model a DAG of multiple external assets
 
 <details>
   <summary>Prerequisites</summary>
