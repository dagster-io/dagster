--- conflicted
+++ resolved
@@ -14,16 +14,12 @@
 - An <PyObject object="AssetKey" />, which is a handle for referring to the asset.
 - A set of upstream asset keys, which refer to assets that the contents of the software-defined asset are derived from.
 - An [op](/concepts/ops-jobs-graphs/ops), which is a function responsible for computing the contents of the asset from its upstream dependencies.
-<<<<<<< HEAD
-A crucial distinction between software-defined assets and [ops](/concepts/ops-jobs-graphs/ops) is that software-defined assets know about their dependencies, while ops do not. Ops aren't hooked up to dependencies until they're placed inside a [graph](/concepts/ops-jobs-graphs/jobs-graphs).
-=======
 
   **Note**: A crucial distinction between software-defined assets and [ops](/concepts/ops-jobs-graphs/ops) is that software-defined assets know about their dependencies, while ops do not. Ops aren't connected to dependencies until they're placed inside a [graph](/concepts/ops-jobs-graphs/jobs-graphs).
 
 **Materializing** an asset is the act of running its op and saving the results to persistent storage. You can initiate materializations from [Dagit](/concepts/dagit/dagit) or by invoking Python APIs. By default, assets are materialized to pickle files on your local filesystem, but materialization behavior is [fully customizable](#customizing-how-assets-are-materialized-with-io-managers). It's possible to materialize an asset in multiple storage environments, such as production and staging.
 
 ---
->>>>>>> 003bfc04
 
 ## Relevant APIs
 
