---
title: Schedules | Dagster
description: A Dagster schedule submits job runs at a fixed interval.
---

# Schedules

A schedule is a Dagster definition that is used to execute a [job](/concepts/ops-jobs-graphs/jobs) at a fixed interval. Each time at which a schedule is evaluated is called a tick. The schedule definition can generate run configuration for the job on each tick.

Each schedule:

- Targets a single job
- Optionally defines a function that returns either:
  - One or more <PyObject object="RunRequest"/> objects. Each run request launches a run.
  - An optional <PyObject object="SkipReason"/>, which specifies a message which describes why no runs were requested

Dagster includes a scheduler, which runs as part of the dagster-daemon process. Once you have defined a schedule, see the [dagster-daemon](/deployment/dagster-daemon) page for instructions on how to run the daemon in order to execute your schedules.

---

## Relevant APIs

| Name                                                      | Description                                                                                         |
| --------------------------------------------------------- | --------------------------------------------------------------------------------------------------- |
| <PyObject object="schedule" decorator />                  | Decorator that defines a schedule that executes according to a given cron schedule.                 |
| <PyObject object="ScheduleDefinition" />                  | Class for schedules.                                                                                |
| <PyObject object="build_schedule_from_partitioned_job" /> | A function that constructs a schedule whose interval matches the partitioning of a partitioned job. |
| <PyObject object="ScheduleEvaluationContext" />           | The context passed to the schedule definition execution function                                    |
| <PyObject object="build_schedule_context" />              | A function that constructs a `ScheduleEvaluationContext`, typically used for testing.               |

---

## Defining schedules

You define a schedule by constructing a <PyObject object="ScheduleDefinition" />. In this section:

- [Basic schedules](#basic-schedules)
- [Schedules that provide custom run config and tags](#schedules-that-provide-custom-run-config-and-tags)
- [Schedules from partitioned assets and jobs](#schedules-from-partitioned-assets-and-jobs)
- [Customizing execution times](#customizing-execution-times), including [timezones](#customizing-the-executing-timezone) and accounting for [Daylight Savings Time](#execution-time-and-daylight-savings-time)

### Basic schedules

Here's a simple schedule that runs a job every day, at midnight:

```python file=concepts/partitions_schedules_sensors/schedules/schedules.py startafter=start_basic_schedule endbefore=end_basic_schedule
@job
def my_job():
    ...


basic_schedule = ScheduleDefinition(job=my_job, cron_schedule="0 0 * * *")
```

The `cron_schedule` argument accepts standard [cron expressions](https://en.wikipedia.org/wiki/Cron). It also accepts `"@hourly"`, `"@daily"`, `"@weekly"`, and `"@monthly"` if your `croniter` dependency's version is >= 1.0.12.

To run schedules for assets, you can [build a job that materializes assets](/concepts/assets/software-defined-assets#building-jobs-that-materialize-assets) and construct a <PyObject object="ScheduleDefinition" />:

```python file=concepts/partitions_schedules_sensors/schedules/schedules.py startafter=start_basic_asset_schedule endbefore=end_basic_asset_schedule
from dagster import AssetSelection, define_asset_job

asset_job = define_asset_job("asset_job", AssetSelection.groups("some_asset_group"))

basic_schedule = ScheduleDefinition(job=asset_job, cron_schedule="0 0 * * *")
```

### Schedules that provide custom run config and tags

If you want to vary the behavior of your job based on the time it's scheduled to run, you can use the <PyObject object="schedule" decorator /> decorator, which decorates a function that returns run config based on a provided <PyObject object="ScheduleEvaluationContext" />:

```python file=concepts/partitions_schedules_sensors/schedules/schedules.py startafter=start_run_config_schedule endbefore=end_run_config_schedule
@op(config_schema={"scheduled_date": str})
def configurable_op(context):
    context.log.info(context.op_config["scheduled_date"])


@job
def configurable_job():
    configurable_op()


@schedule(job=configurable_job, cron_schedule="0 0 * * *")
def configurable_job_schedule(context: ScheduleEvaluationContext):
    scheduled_date = context.scheduled_execution_time.strftime("%Y-%m-%d")
    return RunRequest(
        run_key=None,
        run_config={
            "ops": {"configurable_op": {"config": {"scheduled_date": scheduled_date}}}
        },
        tags={"date": scheduled_date},
    )
```

If you don't need access to the context parameter, you can omit it from the decorated function.

### Schedules from partitioned assets and jobs

- [Time partitioned jobs and assets](#time-partitioned-jobs-and-assets)
- [Static partitioned jobs](#static-partitioned-jobs)

#### Time partitioned jobs and assets

When you have a [partitioned job](/concepts/partitions-schedules-sensors/partitions) that's partitioned by time, you can use the <PyObject object="build_schedule_from_partitioned_job"/> function to construct a schedule for it whose interval matches the spacing of partitions in your job. For example, if you have a daily partitioned job that fills in a date partition of a table each time it runs, you likely want to run that job every day.

<<<<<<< HEAD
For example, if you have a daily partitioned job that fills in a date partition of a table each time it runs, you likely want to run that job every day.

=======
>>>>>>> 4a770cfa
Having defined a date-partitioned job, you can construct a schedule for it using <PyObject object="build_schedule_from_partitioned_job"/>. For example:

```python file=/concepts/partitions_schedules_sensors/schedule_from_partitions.py startafter=start_marker endbefore=end_marker
from dagster import build_schedule_from_partitioned_job, job


@job(config=my_partitioned_config)
def do_stuff_partitioned():
    ...


do_stuff_partitioned_schedule = build_schedule_from_partitioned_job(
    do_stuff_partitioned,
)
```

The Partitioned Jobs concepts page also includes an [example of a date-partitioned asset](/concepts/partitions-schedules-sensors/partitioning-assets#defining-partitioned-assets). You can define a schedule similarly using <PyObject object="build_schedule_from_partitioned_job"/>:

```python file=/concepts/partitions_schedules_sensors/schedule_from_partitions.py startafter=start_partitioned_asset_schedule endbefore=end_partitioned_asset_schedule
from dagster import (
    asset,
    build_schedule_from_partitioned_job,
    define_asset_job,
    HourlyPartitionsDefinition,
)


@asset(partitions_def=HourlyPartitionsDefinition(start_date="2020-01-01-00:00"))
def hourly_asset():
    ...


partitioned_asset_job = define_asset_job("partitioned_job", selection=[hourly_asset])


asset_partitioned_schedule = build_schedule_from_partitioned_job(
    partitioned_asset_job,
)
```

Each schedule tick of a partitioned job fills in the latest partition in the partition set that exists as of the tick time. Note that this implies that when the schedule submits a run on a particular day, it will typically be for the partition whose key corresponds to the previous day. For example, the schedule will fill in the `2020-04-01` partition on `2020-04-02`. That's because each partition corresponds to a time window. The key of the partition is the start of the time window, but the partition isn't included in the list until its time window has completed. Waiting until the time window has finished before Kicking off a run means the run can process data from within that entire time window.

However, you can use the `end_offset` parameter of <PyObject object="daily_partitioned_config" decorator /> to change which partition is the most recent partition that is filled in at each schedule tick. Setting `end_offset` to `1` will extend the partitions forward so that the schedule tick that runs on day `N` will fill in day `N`'s partition instead of day `N-1`, and setting `end_offset` to a negative number will cause the schedule to fill in earlier days' partitions. In general, setting `end_offset` to `X` will cause the partition that runs on day `N` to fill in the partition for day `N - 1 + X`. The same holds true for hourly, weekly, and monthly partitioned jobs, for their respective partition sizes.

You can use the `minute_of_hour`, `hour_of_day`, `day_of_week`, and `day_of_month` parameters of `build_schedule_from_partitioned_job` to control the timing of the schedule. For example, if you have a job that's partitioned by date, and you set `minute_of_hour` to `30` and `hour_of_day` to `1`, the schedule would submit the run for partition `2020-04-01` at 1:30 AM on `2020-04-02`.

#### Static partitioned jobs

<<<<<<< HEAD
You can also create a schedule for a static partition. The Partitioned Jobs concepts page also includes an [example of how to define a static partitioned job](/concepts/partitions-schedules-sensors/partitions#defining-an-op-job-with-static-partitions). To define a schedule for a static partitioned job, we will construct a schedule from scratch, rather than using a helper function like `build_schedule_from_partitioned_job` this will allow more flexibility in determining which partitions should be run by the schedule.
=======
You can also create a schedule for a static partition. The Partitioned Jobs concepts page also includes an [example of how to define a static partitioned job](/concepts/partitions-schedules-sensors/partitioning-ops#defining-jobs-with-static-partitions). To define a schedule for a static partitioned job, we will construct a schedule from scratch, rather than using a helper function like `build_schedule_from_partitioned_job` this will allow more flexibility in determining which partitions should be run by the schedule.
>>>>>>> 4a770cfa

For example, if we have the continents static partitioned job from the Partitioned Jobs concept page

```python file=/concepts/partitions_schedules_sensors/static_partitioned_job.py
from dagster import Config, job, op, static_partitioned_config

CONTINENTS = [
    "Africa",
    "Antarctica",
    "Asia",
    "Europe",
    "North America",
    "Oceania",
    "South America",
]


@static_partitioned_config(partition_keys=CONTINENTS)
def continent_config(partition_key: str):
    return {"ops": {"continent_op": {"config": {"continent_name": partition_key}}}}


class ContinentOpConfig(Config):
    continent_name: str


@op
def continent_op(context, config: ContinentOpConfig):
    context.log.info(config.continent_name)


@job(config=continent_config)
def continent_job():
    continent_op()
```

We can write a schedule that will run this partition:

```python file=/concepts/partitions_schedules_sensors/schedule_from_partitions.py startafter=start_static_partition endbefore=end_static_partition
from dagster import schedule, RunRequest


@schedule(cron_schedule="0 0 * * *", job=continent_job)
def continent_schedule():
    for c in CONTINENTS:
        yield RunRequest(run_key=c, partition_key=c)
```

Or a schedule that will run a subselection of the partition:

```python file=/concepts/partitions_schedules_sensors/schedule_from_partitions.py startafter=start_single_partition endbefore=end_single_partition
@schedule(cron_schedule="0 0 * * *", job=continent_job)
def antarctica_schedule():
    return RunRequest(partition_key="Antarctica")
```

### Customizing execution times

- [Customizing the executing timezone](#customizing-the-executing-timezone)
- [Execution time and Daylight Savings Time](#execution-time-and-daylight-savings-time)

#### Customizing the executing timezone

You can customize the timezone in which your schedule executes by setting the `execution_timezone` parameter on your schedule to any [`tz` timezone](https://en.wikipedia.org/wiki/List_of_tz_database_time_zones). Schedules with no timezone set run in UTC.

For example, the following schedule executes daily at 9AM in US/Pacific time:

```python file=concepts/partitions_schedules_sensors/schedules/schedules.py startafter=start_timezone endbefore=end_timezone
my_timezone_schedule = ScheduleDefinition(
    job=my_job, cron_schedule="0 9 * * *", execution_timezone="US/Pacific"
)
```

The <PyObject object="schedule" decorator /> decorator accepts the same argument. Schedules from partitioned jobs execute in the timezone defined on the partitioned config.

#### Execution time and Daylight Savings Time

Because of Daylight Savings Time transitions, it's possible to specify an execution time that does not exist for every scheduled interval. For example, say you have a daily schedule with an execution time of 2:30 AM in the US/Eastern timezone. On 2019/03/10, the time jumps from 2:00 AM to 3:00 AM when Daylight Savings Time begins. Therefore, the time of 2:30 AM did not exist for the day.

If you specify such an execution time, Dagster runs your schedule at the next time that exists. In the previous example, the schedule would run at 3:00 AM.

It's also possible to specify an execution time that exists twice on one day every year. For example, on 2019/11/03 in US/Eastern time, the hour from 1:00 AM to 2:00 AM repeats, so a daily schedule running at 1:30 AM has two possible times in which it could execute. In this case, Dagster will execute your schedule at the latter of the two possible times.

Hourly schedules will be unaffected by daylight savings time transitions - the schedule will continue to run exactly once every hour, even as the timezone changes. In the example above where the hour from 1:00 AM to 2:00 AM repeats, an hourly schedule running at 30 minutes past the hour would run at 12:30 AM, both instances of 1:30 AM, and then proceed normally from 2:30 AM on.

### Using resources in schedules

Dagster's [resources](/concepts/resources) system can be used with schedules to make it easier to interact with external systems or to make components of a schedule easier to plug in for testing purposes.

To specify resource dependencies, annotate the resource as a parameter to the schedule's function. Resources are provided by attaching them to your <PyObject object="Definitions" /> call.

Here, a resource is provided which helps a schedule generate a date string:

```python file=/concepts/resources/pythonic_resources.py startafter=start_new_resource_on_schedule endbefore=end_new_resource_on_schedule dedent=4
from dagster import (
    schedule,
    ScheduleEvaluationContext,
    ConfigurableResource,
    job,
    RunRequest,
    RunConfig,
    Definitions,
)
from datetime import datetime
from typing import List

class DateFormatter(ConfigurableResource):
    format: str

    def strftime(self, dt: datetime) -> str:
        return dt.strftime(self.format)

@job
def process_data():
    ...

@schedule(job=process_data, cron_schedule="* * * * *")
def process_data_schedule(
    context: ScheduleEvaluationContext,
    date_formatter: DateFormatter,
):
    formatted_date = date_formatter.strftime(context.scheduled_execution_time)

    return RunRequest(
        run_key=None,
        tags={"date": formatted_date},
    )

defs = Definitions(
    jobs=[process_data],
    schedules=[process_data_schedule],
    resources={"date_formatter": DateFormatter(format="%Y-%m-%d")},
)
```

For more information on resources, refer to the [Resources documentation](/concepts/resources). To see how to test schedules with resources, refer to the section on [Testing schedules with resources](#testing-schedules-with-resources).

---

## Running the scheduler

Schedules must be started for them to run. Schedules can be started and stopped:

- In the Dagster UI using the **Schedules** tab:

  <Image
  alt="Schedules tab in the Dagster UI"
  src="/images/concepts/partitions-schedules-sensors/schedules-tab-toggle.png"
  width={1164}
  height={280}
  />

- Using the CLI:

  ```shell
  dagster schedule start
  dagster schedule stop
  ```

- In code by setting the schedule's default status to `DefaultScheduleStatus.RUNNING`:

  ```python file=concepts/partitions_schedules_sensors/schedules/schedules.py startafter=start_running_in_code endbefore=end_running_in_code
  my_running_schedule = ScheduleDefinition(
      job=my_job, cron_schedule="0 9 * * *", default_status=DefaultScheduleStatus.RUNNING
  )
  ```

If you manually start or stop a schedule in the UI, that overrides any default status set in code.

Once the schedule is started, the schedule will begin executing immediately if you're running the [dagster-daemon](/deployment/dagster-daemon) process as part of your deployment. Refer to the [Troubleshooting](/concepts/partitions-schedules-sensors/schedules#troubleshooting) section if your schedule has been started but isn't submitting runs.

---

## Testing schedules

<TabGroup>
<TabItem name="Via the Dagster UI">

### Via the Dagster UI

In the UI, you can manually trigger a test evaluation of a schedule using a mock evaluation time and view the results.

On the overview page for a particular schedule, there is a `Test schedule` button. Clicking this button will perform a test evaluation of your schedule for a provided mock evaluation time, and show you the results of that evaluation.

1. Click **Overview > Schedules**.

2. Click the schedule you want to test.

3. Click the **Test Schedule** button, located near the top right corner of the page:

   <Image
   src="/images/concepts/partitions-schedules-sensors/schedules/test-schedule-button.png"
   width={320}
   height={128}
   />

4. You'll be prompted to select a mock schedule evaluation time. As schedules are defined on a cadence, the evaluation times provided in the dropdown are past and future times along that cadence.

   For example, let's say you're testing a schedule with a cadence of `"Every day at X time"`. In the dropdown, you'd see five evaluation times in the future and five evaluation times in the past along that cadence.

   <Image
   src="/images/concepts/partitions-schedules-sensors/schedules/select-timestamp-page.png"
   width={896}
   height={449}
   />

5. After selecting an evaluation time, click the **Evaluate** button. A window containing the result of the evaluation will display:

   <Image
   src="/images/concepts/partitions-schedules-sensors/schedules/eval-schedule-result-page.png"
   width={896}
   height={449}
   />

   If the evaluation was successful and a run request was produced, you can open the launchpad pre-scaffolded with the config corresponding to that run request.

</TabItem>
<TabItem name="Via Python">

### Via Python

To test a function decorated by the <PyObject object="schedule" decorator /> decorator, you can invoke the schedule definition like it's a regular Python function. The invocation will return run config, which can then be validated using the <PyObject object="validate_run_config" /> function. Below is a test for the `configurable_job_schedule` that we defined in [an earlier section](#schedules-that-provide-custom-run-config-and-tags).

It uses <PyObject object="build_schedule_context" /> to construct a <PyObject object="ScheduleEvaluationContext" /> to provide for the `context` parameter.

```python file=concepts/partitions_schedules_sensors/schedules/schedule_examples.py startafter=start_test_cron_schedule_context endbefore=end_test_cron_schedule_context
from dagster import build_schedule_context, validate_run_config


def test_configurable_job_schedule():
    context = build_schedule_context(
        scheduled_execution_time=datetime.datetime(2020, 1, 1)
    )
    run_request = configurable_job_schedule(context)
    assert validate_run_config(configurable_job, run_request.run_config)
```

If your `@schedule`-decorated function doesn't have a context parameter, you don't need to provide one when invoking it.

#### Testing schedules with resources

For schedules which utilize [resources](/concepts/resources), you can provide the necessary resources when invoking the schedule function.

Below is a test for the `process_data_schedule` that we defined in the [Using resources in schedules](#using-resources-in-schedules) section, which uses the `date_formatter` resource.

```python file=/concepts/resources/pythonic_resources.py startafter=start_test_resource_on_schedule endbefore=end_test_resource_on_schedule dedent=4
from dagster import build_schedule_context, validate_run_config

def test_process_data_schedule():
    context = build_schedule_context(
        scheduled_execution_time=datetime.datetime(2020, 1, 1)
    )
    run_request = process_data_schedule(
        context, date_formatter=DateFormatter(format="%Y-%m-%d")
    )
    assert (
        run_request.run_config["ops"]["fetch_data"]["config"]["date"]
        == "2020-01-01"
    )
```

</TabItem>
</TabGroup>

---

## Troubleshooting

Try these steps if you're trying to run a schedule and are running into problems:

- [Verify the schedule is included as a definition](#verify-the-schedule-is-included-as-a-definition)
- [Verify the schedule has been started](#verify-that-the-schedule-has-been-started)
- [Verify schedule interval configuration](#verify-schedule-interval-configuration)
- [Verify dagster-daemon setup](#verify-dagster-daemon-setup)

### Verify the schedule is included as a definition

First, verify that the schedule has been included in a <PyObject object="Definitions" /> object. This ensures that the schedule is detectable and loadable by Dagster tools like the UI and CLI:

```python
defs = Definitions(
   assets=[asset_1, asset_2],
   jobs=[job_1],
   schedules=[all_assets_job_schedule],
)
```

Refer to the [Code locations documentation](/concepts/code-locations) for more info.

### Verify that the schedule has been started

Next, using the UI, verify the schedule has been started:

1. Open the left sidenav and locate the job attached to the schedule. Schedules that have been started will have a **green clock icon** next to them:

   <Image
   alt="Started schedule icon next to schedule in left sidenav in the Dagster UI"
   src="/images/concepts/partitions-schedules-sensors/schedule-started-icon-ui.png"
   width={1031}
   height={391}
   />

   If the schedule appears in the list but doesn't have the green clock icon, click the schedule. On the page that displays, use the **toggle at the top of the page** to mark it as running:

   <Image
   alt="Start/stop toggle for schedules in Code Locations tab in the Dagster UI"
   src="/images/concepts/partitions-schedules-sensors/schedule-page-toggle.png"
   width={1043}
   height={302}
   />

2. Next, verify that the UI has loaded the latest version of your schedule code:

   1. Click **Deployment** in the top navigation.

   2. In the **Code locations** tab, click **Reload** (local webserver) or **Redeploy** (Dagster Cloud).

   If the webserver is unable to load the code location - for example, due to a syntax error - an error message with additional info will display in the left UI sidenav.

   If the code location is loaded successfully but the schedule doesn't appear in the list of schedules, verify that the schedule is included in a <PyObject object="Definitions" /> object.

### Verify schedule interval configuration

Clicking the schedule in the left sidenav in the UI opens the **Schedule details** page for the schedule.

If the schedule is running, a **Next tick** will display near the top of the page. This indicates when the schedule is next expected to run:

<Image
alt="Next tick attribute highlighted on Schedule details page in the Dagster UI"
src="/images/concepts/partitions-schedules-sensors/schedule-details-next-tick.png"
width={1043}
height={302}
/>

Verify that the time is what you expect, including the timezone.

### Verify dagster-daemon setup

<Note>This section is applicable to Open Source (OSS) deployments.</Note>

If the schedule interval is correctly configured but runs aren't being created, it's possible that the dagster-daemon process isn't working correctly. If you haven't set up a Dagster daemon yet, refer to the [Deployment guides](/deployment) for more info.

1. First, check that the daemon is running:

   1. In the UI, click **Deployment** in the top navigation.
   2. Click the **Daemons** tab.
   3. Locate the **Scheduler** row.

   The daemon process periodically sends out a hearbeat from the scheduler. If the scheduler daemon has a status of **Not running**, this indicates that there's an issue with your daemon deployment. If the daemon ran into an error that resulted in an exception, this error will often display in this tab.

   If there isn't a clear error on this page or if the daemon should be sending heartbeans but isn't, move on to step two.

2. Next, check the logs from the daemon process. The steps to do this will depend on your deployment - for example, if you're using Kubernetes, you'll need to get the logs from the pod that's running the daemon. You should be able to search those logs for the name of your schedule (or `SchedulerDaemon` to see all logs associated with the scheduler) to gain an understanding of what's going wrong.

   If the daemon output contains error indicating the schedule couldn't be found, verify that the daemon is using the same `workspace.yaml` file as the webserver. The daemon does not need to restart in order to pick up changes to the `workspace.yaml` file. Refer to the [Workspace files documentation](/concepts/code-locations/workspace-files) for more info.

   If the logs don't indicate the cause of the issue, move on to step three.

3. Lastly, double-check your schedule code:

   1. In the UI, open the schedule's **Schedule details** page by clicking the schedule in the left sidenav.
   2. On this page, locate the latest tick for the schedule.

   If there was an error trying to submit runs for the schedule, a red **Failure** badge should display in the **Status** column. Click the badge to display an error and stack trace describing the execution failure.

**Still stuck?** If these steps didn't resolve the issue, reach out in Slack or file an issue on GitHub.

---

## See it in action

For more examples of schedules, check out the following in our [Hacker News example](https://github.com/dagster-io/dagster/tree/master/examples/project_fully_featured):

- [Defining a partitioned asset job and a schedule based on it](https://github.com/dagster-io/dagster/blob/master/examples/project_fully_featured/project_fully_featured/jobs.py)<|MERGE_RESOLUTION|>--- conflicted
+++ resolved
@@ -102,11 +102,6 @@
 
 When you have a [partitioned job](/concepts/partitions-schedules-sensors/partitions) that's partitioned by time, you can use the <PyObject object="build_schedule_from_partitioned_job"/> function to construct a schedule for it whose interval matches the spacing of partitions in your job. For example, if you have a daily partitioned job that fills in a date partition of a table each time it runs, you likely want to run that job every day.
 
-<<<<<<< HEAD
-For example, if you have a daily partitioned job that fills in a date partition of a table each time it runs, you likely want to run that job every day.
-
-=======
->>>>>>> 4a770cfa
 Having defined a date-partitioned job, you can construct a schedule for it using <PyObject object="build_schedule_from_partitioned_job"/>. For example:
 
 ```python file=/concepts/partitions_schedules_sensors/schedule_from_partitions.py startafter=start_marker endbefore=end_marker
@@ -123,7 +118,7 @@
 )
 ```
 
-The Partitioned Jobs concepts page also includes an [example of a date-partitioned asset](/concepts/partitions-schedules-sensors/partitioning-assets#defining-partitioned-assets). You can define a schedule similarly using <PyObject object="build_schedule_from_partitioned_job"/>:
+The [Partitioning assets](/concepts/partitions-schedules-sensors/partitioning-assets) documentation includes an [example of a date-partitioned asset](/concepts/partitions-schedules-sensors/partitioning-assets#defining-partitioned-assets). You can define a schedule similarly using <PyObject object="build_schedule_from_partitioned_job"/>:
 
 ```python file=/concepts/partitions_schedules_sensors/schedule_from_partitions.py startafter=start_partitioned_asset_schedule endbefore=end_partitioned_asset_schedule
 from dagster import (
@@ -155,11 +150,7 @@
 
 #### Static partitioned jobs
 
-<<<<<<< HEAD
-You can also create a schedule for a static partition. The Partitioned Jobs concepts page also includes an [example of how to define a static partitioned job](/concepts/partitions-schedules-sensors/partitions#defining-an-op-job-with-static-partitions). To define a schedule for a static partitioned job, we will construct a schedule from scratch, rather than using a helper function like `build_schedule_from_partitioned_job` this will allow more flexibility in determining which partitions should be run by the schedule.
-=======
 You can also create a schedule for a static partition. The Partitioned Jobs concepts page also includes an [example of how to define a static partitioned job](/concepts/partitions-schedules-sensors/partitioning-ops#defining-jobs-with-static-partitions). To define a schedule for a static partitioned job, we will construct a schedule from scratch, rather than using a helper function like `build_schedule_from_partitioned_job` this will allow more flexibility in determining which partitions should be run by the schedule.
->>>>>>> 4a770cfa
 
 For example, if we have the continents static partitioned job from the Partitioned Jobs concept page
 
@@ -251,7 +242,7 @@
 
 To specify resource dependencies, annotate the resource as a parameter to the schedule's function. Resources are provided by attaching them to your <PyObject object="Definitions" /> call.
 
-Here, a resource is provided which helps a schedule generate a date string:
+Here, a resource is provided that helps a schedule generate a date string:
 
 ```python file=/concepts/resources/pythonic_resources.py startafter=start_new_resource_on_schedule endbefore=end_new_resource_on_schedule dedent=4
 from dagster import (
@@ -401,7 +392,7 @@
 
 #### Testing schedules with resources
 
-For schedules which utilize [resources](/concepts/resources), you can provide the necessary resources when invoking the schedule function.
+For schedules that utilize [resources](/concepts/resources), you can provide the necessary resources when invoking the schedule function.
 
 Below is a test for the `process_data_schedule` that we defined in the [Using resources in schedules](#using-resources-in-schedules) section, which uses the `date_formatter` resource.
 
