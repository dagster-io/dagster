--- conflicted
+++ resolved
@@ -88,13 +88,7 @@
         return overwrite_data_in_datetime_range(start_datetime, end_datetime, obj)
 ```
 
-<<<<<<< HEAD
 ---
-=======
-### Partitioned Job Backfills
-
-You can launch and monitor backfills of a job using the [Partitions tab](/concepts/partitions-schedules-sensors/partitioning-ops#partitions-in-the-dagster-ui).
->>>>>>> bfd687e8
 
 ## Launching backfills for partitioned jobs
 
@@ -115,40 +109,6 @@
 width={3808}
 height={2414}
 />
-
----
-
-## Launching backfills using the CLI
-
-<<<<<<< HEAD
-### Backfilling all partitions in a job
-=======
-In the [Partitions](/concepts/partitions-schedules-sensors/partitioning-ops#date-partitioned-job) concept page, we defined a partitioned job called `do_stuff_partitioned` that had date partitions.
->>>>>>> bfd687e8
-
-Backfills can also be launched using the [`backfill`](/\_apidocs/cli#dagster-pipeline-backfill) CLI.
-
-Let's say we defined a date-partitioned job named `trips_update_job`. To execute the backfill for this job, we can run the `dagster job backfill` command as follows:
-
-```bash
-$ dagster job backfill -p trips_update_job
-```
-
-This will display a list of all the partitions in the job, ask you if you want to proceed, and then launch a run for each partition.
-
-### Backfilling a subset of partitions
-
-To execute a subset of a partition set, use the `--partitions` argument and provide a comma-separated list of partition names you want to backfill:
-
-```bash
-$ dagster job backfill -p do_stuff_partitioned --partitions 2021-04-01,2021-04-02
-```
-
-Alternatively, you can also specify ranges of partitions using the `--from` and `--to` arguments:
-
-```bash
-$ dagster job backfill -p do_stuff_partitioned --from 2021-04-01 --to 2021-05-01
-```
 
 ---
 
