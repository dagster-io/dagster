---
title: Backfills | Dagster
description: Dagster supports data backfills for each partition or subsets of partitions.
---

# Backfills

## Overview

Dagster supports data backfills for each partition or subsets of partitions. After defining a [partitioned asset or job](/concepts/partitions-schedules-sensors/partitions), you can launch a _backfill_ which submits runs to fill in multiple partitions at the same time.

---

## Launching Backfills

### Partitioned Asset Backfills

You can open the backfill modal to launch backfills for a partitioned asset using the "Materialize" button, either on the [Asset detail page](https://docs.dagster.io/concepts/partitions-schedules-sensors/partitions#materializing-partitioned-assets) or when viewing a graph of assets. Backfills can also be launched for a selection of differently partitioned assets, as long as the roots share the same partitioning.

<Image
alt="backfills-launch-modal"
src="/images/concepts/assets/asset-backfill-partition-selection-modal.png"
width={856}
height={689}
/>

To observe the the progress of an asset backfill, you can visit the backfill details page. You can get to this page by clicking on the notification that shows up after launching a backfill. You can also reach this page by clicking on "Overview" in the top navigation pane, then clicking the "Backfills" tab, and then clicking on the ID of one of the backfills.

<Image
alt="backfills-launch-modal"
src="/images/concepts/assets/asset-backfill-details-page.png"
width={1737}
height={335}
/>

#### Backfill policies and single-run backfills (Experimental)

By default, if you launch a backfill that covers N partitions, Dagster will launch N separate runs - one for each partition. This works well when your code is single threaded, because it avoids overwhelming it with large amounts of data. However, if you're using a parallel-processing engine like Spark and Snowflake, you often don't need Dagster to help with parallelism, so splitting up the backfill into multiple runs just adds extra overhead.

Dagster supports backfills that execute as a single run that covers a range of partitions. For example, this allows you to execute the backfill as a single Snowflake query. After it completes, Dagster will track that all those partitions have been filled.

To get this behavior, you need to do two things:

- Set the `backfill_policy` on your asset to <PyObject object="BackfillPolicy" method="single_run" />.
- Write your code so that it operates on partition ranges, instead of just single partitions. This means that, if your code uses the `partition_key` context property, you'll need to update it to instead use one of the [`partition_time_window`](/\_apidocs/execution#dagster.OpExecutionContext.partition_time_window), [`partition_key_range`](/\_apidocs/execution#dagster.OpExecutionContext.partition_key_range), or [`partition_keys`](/\_apidocs/execution#dagster.OpExecutionContext.partition_keys) properties. Which one to use depends on whether it's most convenient for you to operate on start / end datetime objects, start / end partition keys, or a list of partition keys.

```python file=/concepts/partitions_schedules_sensors/backfills/single_run_backfill_asset.py startafter=start_marker endbefore=end_marker
from dagster import AssetKey, BackfillPolicy, DailyPartitionsDefinition, asset


@asset(
    partitions_def=DailyPartitionsDefinition(start_date="2020-01-01"),
    backfill_policy=BackfillPolicy.single_run(),
    deps=[AssetKey("raw_events")],
)
def events(context):
    start_datetime, end_datetime = context.partition_time_window

    input_data = read_data_in_datetime_range(start_datetime, end_datetime)
    output_data = compute_events_from_raw_events(input_data)

    overwrite_data_in_datetime_range(start_datetime, end_datetime, output_data)
```

If you are using an I/O manager to handle saving and loading your data, you'll need to ensure the I/O manager is also using these methods. If you're using any of the built-in database I/O managers, like [Snowflake](/integrations/snowflake), [BigQuery](/integrations/bigquery), or [DuckDB](/\_apidocs/libraries/dagster-duckdb), you'll have this out-of-the-box.

```python file=/concepts/partitions_schedules_sensors/backfills/single_run_backfill_io_manager.py startafter=start_marker endbefore=end_marker
from dagster import IOManager


class MyIOManager(IOManager):
    def load_input(self, context):
        start_datetime, end_datetime = context.asset_partitions_time_window
        return read_data_in_datetime_range(start_datetime, end_datetime)

    def handle_output(self, context, obj):
        start_datetime, end_datetime = context.asset_partitions_time_window
        return overwrite_data_in_datetime_range(start_datetime, end_datetime, obj)
```

### Partitioned Job Backfills

You can launch and monitor backfills of a job using the [Partitions tab](/concepts/partitions-schedules-sensors/partitioning-ops#partitions-in-the-dagster-ui).

To launch a backfill, click the "Launch backfill" button at the top center of the Partitions tab. This opens the "Launch backfill" modal, which lets you select the set of partitions to launch the backfill over. A run will be launched for each partition.

<!-- This was generated from go/prod -->

<Image
alt="backfills-launch-modal"
src="/images/concepts/partitions-schedules-sensors/backfills-launch-modal.png"
width={3808}
height={2414}
/>

You can click the button on the bottom right to submit the runs. What happens when you hit this button depends on your [Run Coordinator](/deployment/run-coordinator). With the default run coordinator, the modal will exit after all runs have been launched. With the queued run coordinator, the modal will exit after all runs have been queued.

After all the runs have been submitted, you'll be returned to the partitions page, with a filter for runs inside the backfill. This refreshes periodically and allows you to see how the backfill is progressing. Boxes become green or red as steps in the backfill runs succeed or fail.

<Image
alt="partitions-page"
src="/images/concepts/partitions-schedules-sensors/partitions-page.png"
width={3808}
height={2414}
/>

### Using the Backfill CLI

You can also launch backfills using the [`backfill`](/\_apidocs/cli#dagster-pipeline-backfill) CLI.

<<<<<<< HEAD
For example, let's say we created a partitioned job named `do_stuff_partitioned` that contains date partitions. Having defined the partitioned job, we can run the command `dagster job backfill` to execute the backfill.
=======
In the [Partitions](/concepts/partitions-schedules-sensors/partitioning-ops#date-partitioned-job) concept page, we defined a partitioned job called `do_stuff_partitioned` that had date partitions.

Having done so, we can run the command `dagster job backfill` to execute the backfill.
>>>>>>> 4a770cfa

```bash
$ dagster job backfill -p do_stuff_partitioned
```

This will display a list of all the partitions in the job, ask you if you want to proceed, and then launch a run for each partition.

#### Executing a subset of partitions

You can also execute subsets of the partition sets.

You can specify the `--partitions` argument and provide a comma-separated list of partition names you want to backfill:

```bash
$ dagster job backfill -p do_stuff_partitioned --partitions 2021-04-01,2021-04-02
```

Alternatively, you can also specify ranges of partitions using the `--from` and `--to` arguments:

```bash
$ dagster job backfill -p do_stuff_partitioned --from 2021-04-01 --to 2021-05-01
```<|MERGE_RESOLUTION|>--- conflicted
+++ resolved
@@ -108,13 +108,9 @@
 
 You can also launch backfills using the [`backfill`](/\_apidocs/cli#dagster-pipeline-backfill) CLI.
 
-<<<<<<< HEAD
 For example, let's say we created a partitioned job named `do_stuff_partitioned` that contains date partitions. Having defined the partitioned job, we can run the command `dagster job backfill` to execute the backfill.
-=======
-In the [Partitions](/concepts/partitions-schedules-sensors/partitioning-ops#date-partitioned-job) concept page, we defined a partitioned job called `do_stuff_partitioned` that had date partitions.
 
 Having done so, we can run the command `dagster job backfill` to execute the backfill.
->>>>>>> 4a770cfa
 
 ```bash
 $ dagster job backfill -p do_stuff_partitioned
