--- conflicted
+++ resolved
@@ -78,11 +78,7 @@
 from dagster import materialize
 
 if __name__ == "__main__":
-<<<<<<< HEAD
-    materialize([cereals, nabisco_cereals])
-=======
     materialize([cereals])
->>>>>>> 5ba7a9f0
 ```
 
 Now you can just run:
