---
title: Software-Defined Assets Tutorial | Dagster
description: A software-defined specifies an asset that you want to exist and how to compute its contents.
---

# A First Asset

## The Cereal Dataset

Our assets will represent and transform a simple but scary CSV dataset, `cereal.csv`, which contains nutritional facts about 80 breakfast cereals.

## Hello, Asset!

Let's write our first Dagster asset and save it as `cereal.py`.

A software-defined asset specifies an asset that you want to exist and how to compute its contents. Typically, you'll define assets by annotating ordinary Python functions with the <PyObject module="dagster" object="asset" decorator /> decorator.

Our first asset represents a dataset of cereal data, downloaded from the internet.

```python file=/guides/dagster/asset_tutorial/cereal.py startafter=start_asset_marker endbefore=end_asset_marker
import csv
import requests
from dagster import asset


@asset
def cereals():
    response = requests.get("https://docs.dagster.io/assets/cereal.csv")
    lines = response.text.split("\n")
    cereal_rows = [row for row in csv.DictReader(lines)]

    return cereal_rows
```

In this simple case, our asset doesn't depend on any other assets.

## Materializing our asset

Materializing an asset means computing its contents and then writing them to persistent storage. By default, Dagster will pickle the value returned by the function and store it in the local filesystem, using the name of the asset as the name of the file. Where and how the contents are stored is fully customizable - e.g. you might store them in a database or a cloud object store like S3. We'll look at how that works later.

Assuming you’ve saved this code as `cereal.py`, you can execute it via two different mechanisms:

### Dagit

To visualize your assets in Dagit, run the following command. Make sure you're in the directory that contains the file with your code:

```bash
dagit -f cereal.py
```

You'll see output similar to:

```bash
Serving dagit on http://127.0.0.1:3000 in process 70635
```

You should be able to navigate to <http://127.0.0.1:3000> in your web browser and view your asset.

<<<<<<< HEAD
<Image
src="/images/dagster/guides/asset-tutorial/defining-an-asset/defining_an_asset.png"
width={2662}
height={1618}
/>
=======
<img src="/images/guides/asset-tutorial/defining_an_asset.png" />
>>>>>>> b01529a2

Click the **Materialize** button to launch a run that materializes the asset. After the run completes, the **Activity** tab on the **Assets** page will contain information about the run.

<<<<<<< HEAD
<Image
src="/images/dagster/guides/asset-tutorial/defining-an-asset/asset_run.png"
width={2662}
height={1618}
/>
=======
Click the run ID in the **Activity** tab to view details about the run. A page including a structured stream of logs and events that occurred during the run will display:

<img src="/images/guides/asset-tutorial/asset_run.png" />
>>>>>>> b01529a2

In this view, you can filter and search through the logs corresponding to the run that's materializing your asset.

Click the **cereals** link in the upper left corner of the page - next to the **Success** indicator in the image below - to navigate back to the **Asset details** page:

<<<<<<< HEAD
<Image
src="/images/dagster/guides/asset-tutorial/defining-an-asset/asset_details.png"
width={2662}
height={1618}
/>
=======
<img src="/images/guides/asset-tutorial/asset_details.png" />
>>>>>>> b01529a2

Success!

### Python API

If you'd rather materialize your asset as a script, you can do that without spinning up Dagit. Just add a few lines to `cereal.py`. This executes a run within the Python process.

```python file=/guides/dagster/asset_tutorial/cereal.py startafter=start_materialize_marker endbefore=end_materialize_marker
from dagster import materialize

if __name__ == "__main__":
    materialize([cereals])
```

Now you can just run:

```bash
python cereal.py
```<|MERGE_RESOLUTION|>--- conflicted
+++ resolved
@@ -56,43 +56,32 @@
 
 You should be able to navigate to <http://127.0.0.1:3000> in your web browser and view your asset.
 
-<<<<<<< HEAD
 <Image
 src="/images/dagster/guides/asset-tutorial/defining-an-asset/defining_an_asset.png"
 width={2662}
 height={1618}
 />
-=======
-<img src="/images/guides/asset-tutorial/defining_an_asset.png" />
->>>>>>> b01529a2
 
 Click the **Materialize** button to launch a run that materializes the asset. After the run completes, the **Activity** tab on the **Assets** page will contain information about the run.
 
-<<<<<<< HEAD
+
+Click the run ID in the **Activity** tab to view details about the run. A page including a structured stream of logs and events that occurred during the run will display:
+
 <Image
 src="/images/dagster/guides/asset-tutorial/defining-an-asset/asset_run.png"
 width={2662}
 height={1618}
 />
-=======
-Click the run ID in the **Activity** tab to view details about the run. A page including a structured stream of logs and events that occurred during the run will display:
-
-<img src="/images/guides/asset-tutorial/asset_run.png" />
->>>>>>> b01529a2
 
 In this view, you can filter and search through the logs corresponding to the run that's materializing your asset.
 
 Click the **cereals** link in the upper left corner of the page - next to the **Success** indicator in the image below - to navigate back to the **Asset details** page:
 
-<<<<<<< HEAD
 <Image
 src="/images/dagster/guides/asset-tutorial/defining-an-asset/asset_details.png"
 width={2662}
 height={1618}
 />
-=======
-<img src="/images/guides/asset-tutorial/asset_details.png" />
->>>>>>> b01529a2
 
 Success!
 
