---
title: "dagster-deltalake integration reference"
description: Store your Dagster assets in Delta Lake
---

# dagster-deltalake integration reference

This reference page provides information for working with [`dagster-deltalake`](/\_apidocs/libraries/dagster-deltalake) features that are not covered as part of the [Using Dagster with Delta Lake tutorial](/integrations/deltalake/using-deltalake-with-dagster).

- [Selecting specific columns in a downstream asset](#selecting-specific-columns-in-a-downstream-asset)
- [Storing partitioned assets](#storing-partitioned-assets)
- [Storing tables in multiple schemas](#storing-tables-in-multiple-schemas)
- [Using the Delta Lake I/O manager with other I/O managers](#using-the-delta-lake-io-manager-with-other-io-managers)
- [Storing and loading PyArrow Tables or Polars DataFrames in Delta Lake](#storing-and-loading-pyarrow-tables-or-polars-dataframes-in-delta-lake)
- [Configuring storage backends](#configuring-storage-backends)

---

## Selecting specific columns in a downstream asset

Sometimes you may not want to fetch an entire table as the input to a downstream asset. With the Delta Lake I/O manager, you can select specific columns to load by supplying metadata on the downstream asset.

```python file=/integrations/deltalake/downstream_columns.py
import pandas as pd

from dagster import AssetIn, asset

# this example uses the iris_dataset asset from Step 2 of the Using Dagster with Delta Lake tutorial


@asset(
    ins={
        "iris_sepal": AssetIn(
            key="iris_dataset",
            metadata={"columns": ["sepal_length_cm", "sepal_width_cm"]},
        )
    }
)
def sepal_data(iris_sepal: pd.DataFrame) -> pd.DataFrame:
    iris_sepal["sepal_area_cm2"] = (
        iris_sepal["sepal_length_cm"] * iris_sepal["sepal_width_cm"]
    )
    return iris_sepal
```

In this example, we only use the columns containing sepal data from the `iris_dataset` table created in [Step 2](/integrations/deltalake/using-deltalake-with-dagster#store-a-dagster-asset-as-a-table-in-delta-lake) of the [Using Dagster with Delta Lake tutorial](/integrations/deltalake/using-deltalake-with-dagster). To select specific columns, we can add metadata to the input asset. We do this in the `metadata` parameter of the `AssetIn` that loads the `iris_dataset` asset in the `ins` parameter. We supply the key `columns` with a list of names of the columns we want to fetch.

When Dagster materializes `sepal_data` and loads the `iris_dataset` asset using the Delta Lake I/O manager, it will only fetch the `sepal_length_cm` and `sepal_width_cm` columns of the `iris/iris_dataset` table and pass them to `sepal_data` as a Pandas DataFrame.

---

## Storing partitioned assets

The Delta Lake I/O manager supports storing and loading partitioned data. To correctly store and load data from the Delta table, the Delta Lake I/O manager needs to know which column contains the data defining the partition bounds. The Delta Lake I/O manager uses this information to construct the correct queries to select or replace the data.

In the following sections, we describe how the I/O manager constructs these queries for different types of partitions.

<Note>
  For partitioning to work, the partition dimension needs to be one of the
  partition columns defined on the Delta table. Tables created via the I/O
  manager will be configured accordingly.
</Note>

<TabGroup>
<TabItem name="Static partitioned assets">

### Storing static partitioned assets

To store static partitioned assets in your Delta Lake, specify `partition_expr` metadata on the asset to tell the Delta Lake I/O manager which column contains the partition data:

```python file=/integrations/deltalake/static_partition.py startafter=start_example endbefore=end_example
import pandas as pd

from dagster import StaticPartitionsDefinition, asset


@asset(
    partitions_def=StaticPartitionsDefinition(
        ["Iris-setosa", "Iris-virginica", "Iris-versicolor"]
    ),
    metadata={"partition_expr": "species"},
)
def iris_dataset_partitioned(context) -> pd.DataFrame:
    species = context.partition_key

    full_df = pd.read_csv(
        "https://docs.dagster.io/assets/iris.csv",
        names=[
            "sepal_length_cm",
            "sepal_width_cm",
            "petal_length_cm",
            "petal_width_cm",
            "species",
        ],
    )

    return full_df[full_df["species"] == species]


@asset
def iris_cleaned(iris_dataset_partitioned: pd.DataFrame):
    return iris_dataset_partitioned.dropna().drop_duplicates()
```

Dagster uses the `partition_expr` metadata to generate appropriate function parameters when loading the partition in the downstream asset. When loading a static partition this roughly corresponds to the following SQL statement:

```sql
SELECT *
 WHERE [partition_expr] in ([selected partitions])
```

A partition must be selected when materializing the above assets, as described in the [Materializing partitioned assets](/concepts/partitions-schedules-sensors/partitioning-assets#materializing-partitioned-assets) documentation. In this example, the query used when materializing the `Iris-setosa` partition of the above assets would be:

```sql
SELECT *
 WHERE species = 'Iris-setosa'
```

</TabItem>
<TabItem name="Time-partitioned assets">

### Storing time-partitioned assets

Like static partitioned assets, you can specify `partition_expr` metadata on the asset to tell the Delta Lake I/O manager which column contains the partition data:

```python file=/integrations/deltalake/time_partition.py startafter=start_example endbefore=end_example
import pandas as pd

from dagster import DailyPartitionsDefinition, asset


@asset(
    partitions_def=DailyPartitionsDefinition(start_date="2023-01-01"),
    metadata={"partition_expr": "time"},
)
def iris_data_per_day(context) -> pd.DataFrame:
    partition = context.partition_key

    # get_iris_data_for_date fetches all of the iris data for a given date,
    # the returned dataframe contains a column named 'time' with that stores
    # the time of the row as an integer of seconds since epoch
    return get_iris_data_for_date(partition)


@asset
def iris_cleaned(iris_data_per_day: pd.DataFrame):
    return iris_data_per_day.dropna().drop_duplicates()
```

Dagster uses the `partition_expr` metadata to craft the `SELECT` statement when loading the correct partition in the downstream asset. When loading a dynamic partition, the following statement is used:

```sql
SELECT *
 WHERE [partition_expr] = [partition_start]
```

A partition must be selected when materializing the above assets, as described in the [Materializing partitioned assets](/concepts/partitions-schedules-sensors/partitioning-assets#materializing-partitioned-assets) documentation. The `[partition_start]` and `[partition_end]` bounds are of the form `YYYY-MM-DD HH:MM:SS`. In this example, the query when materializing the `2023-01-02` partition of the above assets would be:

```sql
SELECT *
 WHERE time = '2023-01-02 00:00:00'
```

</TabItem>
<TabItem name="Multi-partitioned assets">

### Storing multi-partitioned assets

The Delta Lake I/O manager can also store data partitioned on multiple dimensions. To do this, specify the column for each partition as a dictionary of `partition_expr` metadata:

```python file=/integrations/deltalake/multi_partition.py startafter=start_example endbefore=end_example
import pandas as pd

from dagster import (
    DailyPartitionsDefinition,
    MultiPartitionsDefinition,
    StaticPartitionDefinition,
    asset,
)


@asset(
    partitions_def=MultiPartitionsDefinition(
        {
            "date": DailyPartitionsDefinition(start_date="2023-01-01"),
            "species": StaticPartitionDefinition(
                ["Iris-setosa", "Iris-virginica", "Iris-versicolor"]
            ),
        }
    ),
    metadata={"partition_expr": {"date": "time", "species": "species"}},
)
def iris_dataset_partitioned(context) -> pd.DataFrame:
    partition = context.partition_key.keys_by_dimension
    species = partition["species"]
    date = partition["date"]

    # get_iris_data_for_date fetches all of the iris data for a given date,
    # the returned dataframe contains a column named 'time' with that stores
    # the time of the row as an integer of seconds since epoch
    full_df = get_iris_data_for_date(date)

    return full_df[full_df["species"] == species]


@asset
def iris_cleaned(iris_dataset_partitioned: pd.DataFrame):
    return iris_dataset_partitioned.dropna().drop_duplicates()
```

Dagster uses the `partition_expr` metadata to craft the `SELECT` statement when loading the correct partition in a downstream asset. For multi-partitions, Dagster concatenates the `WHERE` statements described in the above sections to craft the correct `SELECT` statement.

A partition must be selected when materializing the above assets, as described in the [Materializing partitioned assets](/concepts/partitions-schedules-sensors/partitioning-assets#materializing-partitioned-assets) documentation. For example, when materializing the `2023-01-02|Iris-setosa` partition of the above assets, the following query will be used:

```sql
SELECT *
 WHERE species = 'Iris-setosa'
   AND time = '2023-01-02 00:00:00'
```

</TabItem>
<TabItem name="Dynamic-partitioned assets">
</TabItem>
</TabGroup>

---

## Storing tables in multiple schemas

You may want to have different assets stored in different Delta Lake schemas. The Delta Lake I/O manager allows you to specify the schema in several ways.

If you want all of your assets to be stored in the same schema, you can specify the schema as configuration to the I/O manager, as we did in [Step 1](/integrations/deltalake/using-deltalake-with-dagster#step-1-configure-the-delta-lake-io-manager) of the [Using Dagster with Delta Lake tutorial](/integrations/deltalake/using-deltalake-with-dagster).

If you want to store assets in different schemas, you can specify the schema as part of the asset's key:

```python file=/integrations/deltalake/schema.py startafter=start_asset_key endbefore=end_asset_key
import pandas as pd

from dagster import AssetSpec, asset

daffodil_dataset = AssetSpec(key=["daffodil", "daffodil_dataset"])


@asset(key_prefix=["iris"])
def iris_dataset() -> pd.DataFrame:
    return pd.read_csv(
        "https://docs.dagster.io/assets/iris.csv",
        names=[
            "sepal_length_cm",
            "sepal_width_cm",
            "petal_length_cm",
            "petal_width_cm",
            "species",
        ],
    )
```

In this example, the `iris_dataset` asset will be stored in the `IRIS` schema, and the `daffodil_dataset` asset will be found in the `DAFFODIL` schema.

<Note>
  The two options for specifying schema are mutually exclusive. If you provide{" "}
  <code>schema</code> configuration to the I/O manager, you cannot also provide
  it via the asset key and vice versa. If no <code>schema</code> is provided,
  either from configuration or asset keys, the default schema{" "}
  <code>public</code> will be used.
</Note>

---

## Using the Delta Lake I/O manager with other I/O managers

You may have assets that you don't want to store in Delta Lake. You can provide an I/O manager to each asset using the `io_manager_key` parameter in the <PyObject object="asset" decorator /> decorator:

```python file=/integrations/deltalake/multiple_io_managers.py startafter=start_example endbefore=end_example
import pandas as pd
from dagster_aws.s3.io_manager import s3_pickle_io_manager
from dagster_deltalake import LocalConfig
from dagster_deltalake_pandas import DeltaLakePandasIOManager

from dagster import Definitions, asset


@asset(io_manager_key="warehouse_io_manager")
def iris_dataset() -> pd.DataFrame:
    return pd.read_csv(
        "https://docs.dagster.io/assets/iris.csv",
        names=[
            "sepal_length_cm",
            "sepal_width_cm",
            "petal_length_cm",
            "petal_width_cm",
            "species",
        ],
    )


@asset(io_manager_key="blob_io_manager")
def iris_plots(iris_dataset):
    # plot_data is a function we've defined somewhere else
    # that plots the data in a DataFrame
    return plot_data(iris_dataset)


defs = Definitions(
    assets=[iris_dataset, iris_plots],
    resources={
        "warehouse_io_manager": DeltaLakePandasIOManager(
            root_uri="path/to/deltalalke",
            storage_options=LocalConfig(),
            schema="iris",
        ),
        "blob_io_manager": s3_pickle_io_manager,
    },
)
```

In this example:

- The `iris_dataset` asset uses the I/O manager bound to the key `warehouse_io_manager` and `iris_plots` uses the I/O manager bound to the key `blob_io_manager`
- In the <PyObject object="Definitions" /> object, we supply the I/O managers for those keys
- When the assets are materialized, the `iris_dataset` will be stored in Delta Lake, and `iris_plots` will be saved in Amazon S3

---

## Storing and loading PyArrow tables or Polars DataFrames in Delta Lake

The Delta Lake I/O manager also supports storing and loading PyArrow and Polars DataFrames.

<TabGroup>
<TabItem name="PyArrow Tables">

### Storing and loading PyArrow Tables with Delta Lake

The `deltalake` package relies heavily on Apache Arrow for efficient data transfer, so PyArrow is natively supported.

You can use the `DeltaLakePyArrowIOManager` in a <PyObject object="Definitions" /> object as in [Step 1](/integrations/deltalake/using-deltalake-with-dagster#step-1-configure-the-delta-lake-io-manager) of the [Using Dagster with Delta Lake tutorial](/integrations/deltalake/using-deltalake-with-dagster).

```python file=/integrations/deltalake/pyarrow_configuration.py startafter=start_configuration endbefore=end_configuration
from dagster_deltalake import DeltaLakePyarrowIOManager, LocalConfig

from dagster import Definitions

defs = Definitions(
    assets=[iris_dataset],
    resources={
        "io_manager": DeltaLakePyarrowIOManager(
            root_uri="path/to/deltalake",  # required
            storage_options=LocalConfig(),  # required
            schema="iris",  # optional, defaults to PUBLIC
        )
    },
)
```

</TabItem>
</TabGroup>

---

## Configuring storage backends

The deltalake library comes with support for many storage backends out of the box. Which exact storage is to be used, is derived from the URL of a storage location.

### S3 compatible storages

The S3 APIs are implemented by a number of providers and it is possible to interact with many of them. However, most S3 implementations do not offer support for atomic operations, which is a requirement for multi writer support. As such some additional setup and configuration is required.

<TabGroup>
<TabItem name="Unsafe rename">

In case there will always be only a single writer to a table - this includes no concurrent dagster jobs writing to the same table - you can allow unsafe writes to the table.

```py
from dagster_deltalake import S3Config

config = S3Config(allow_unsafe_rename=True)
```

</TabItem>

<TabItem name="Set-up a locking client">

To use DynamoDB, set the `AWS_S3_LOCKING_PROVIDER` variable to `dynamodb` and create a table named delta_rs_lock_table in Dynamo. An example DynamoDB table creation snippet using the aws CLI follows, and should be customized for your environment’s needs (e.g. read/write capacity modes):

```bash
aws dynamodb create-table --table-name delta_rs_lock_table \
    --attribute-definitions \
        AttributeName=key,AttributeType=S \
    --key-schema \
        AttributeName=key,KeyType=HASH \
    --provisioned-throughput \
        ReadCapacityUnits=10,WriteCapacityUnits=10
```

<Note>
  The delta-rs community is actively working on extending the available options
  for locking backends. This includes locking backends compatible with
  Databricks to allow concurrent writes from Databricks and external
  environments.
</Note>

</TabItem>

<TabItem name="Cloudflare R2 storage">

Clouddflare R2 storage has built-in support for atomic copy operations. This can be leveraged by sending additional headers with the copy requests.

```py
from dagster_deltalake import S3Config

config = S3Config(copy_if_not_exists="header: cf-copy-destination-if-none-match: *")
```

</TabItem>

</TabGroup>

<<<<<<< HEAD
In caeses where non-AWS S3 implementations are used, the endpoint URL or the S3 service needs to be provided.
=======
In cases where non-AWS S3 implementations are used, the endpoint URL or the S§ service needs to be provided.
>>>>>>> e2284868

```py
config = S3Config(endpoint="https://<my-s3-endpoint-url>")
```

### Working with locally running storage (emulators)

A common pattern for e.g. integration tests is to run a storage emulator like Azurite, Localstack, o.a. If not configured to use TLS, we need to configure the http client, to allow for http traffic.

```py
config = AzureConfig(use_emulator=True, client=ClientConfig(allow_http=True))
```<|MERGE_RESOLUTION|>--- conflicted
+++ resolved
@@ -415,11 +415,8 @@
 
 </TabGroup>
 
-<<<<<<< HEAD
-In caeses where non-AWS S3 implementations are used, the endpoint URL or the S3 service needs to be provided.
-=======
-In cases where non-AWS S3 implementations are used, the endpoint URL or the S§ service needs to be provided.
->>>>>>> e2284868
+
+In cases where non-AWS S3 implementations are used, the endpoint URL or the S3 service needs to be provided.
 
 ```py
 config = S3Config(endpoint="https://<my-s3-endpoint-url>")
