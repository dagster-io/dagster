---
title: Run Launchers | Dagster
description: The run launcher is the interface to the computational resources that will be used to actually execute Dagster runs.
---

# Run launchers

<Note>
  This guide is applicable to Dagster Open Source (OSS) deployments. For Dagster
  Cloud, refer to the <a href="/dagster-cloud">Dagster Cloud</a> documentation.
</Note>

Runs instigated from the Dagit UI, the scheduler, or the `dagster job launch` CLI command are launched in Dagster. This is a distinct operation from executing a job using the `execute_job` Python API or the CLI `execute` command. A launch operation allocates computational resources (e.g. a process, a container, a Kubernetes pod, etc) to carry out a run execution and then instigates the execution.

The core abstraction in the launch process is the run launcher, which is configured as part of the [Dagster instance](/deployment/dagster-instance) The run launcher is the interface to the computational resources that will be used to actually execute Dagster runs. It receives the ID of a created run and a representation of the pipeline that is about to undergo execution.

---

## Relevant APIs

| Name                                                              | Description                   |
| ----------------------------------------------------------------- | ----------------------------- |
| <PyObject module="dagster._core.launcher" object="RunLauncher" /> | Base class for run launchers. |

---

## Built-in run launchers

The simplest run launcher is the built-in run launcher, <PyObject object="DefaultRunLauncher" />. This run launcher spawns a new process per run on the same node as the job's code location.

Other run launchers include:

<table
  className="table"
  style={{
    width: "100%",
  }}
>
  <thead>
    <tr>
      <th
        style={{
          width: "25%",
        }}
      >
        Name
      </th>
      <th>Description</th>
      <th
        style={{
          width: "25%",
        }}
      >
        Documentation
      </th>
    </tr>
  </thead>
  <tbody>
    <tr>
      <td>
        <PyObject module="dagster_k8s" object="K8sRunLauncher" />
      </td>
      <td>A run launcher that allocates a Kubernetes job per run.</td>
      <td>
        <a href="/deployment/guides/kubernetes/deploying-with-helm">
          Deploying with Helm
        </a>
      </td>
    </tr>
    <tr>
      <td>
        <PyObject module="dagster_aws.ecs" object="EcsRunLauncher" />
      </td>
      <td>A run launcher that launches an Amazon ECS task per run.</td>
      <td>
        <a href="/deployment/guides/aws#launching-runs-in-ecs">
          Deploying with ECS
        </a>
      </td>
    </tr>
    <tr>
      <td>
        <PyObject module="dagster_docker" object="DockerRunLauncher" />
      </td>
      <td>A run launcher that launches runs in a Docker container.</td>
      <td>
        <ul
          style={{
            marginTop: "0px",
          }}
        >
          <li
            style={{
              marginTop: "0px",
            }}
          >
            <a href="/deployment/guides/docker">Deploying to Docker</a>
          </li>
          <li>
            <a href="/deployment/guides/docker#example">
              Docker deployment example
            </a>
          </li>
        </ul>
      </td>
    </tr>
    <tr>
      <td>
        <PyObject module="dagster_celery_k8s" object="CeleryK8sRunLauncher" />
      </td>
      <td>
        A run launcher that launches runs as single Kubernetes jobs with extra
        configuration to support the <code>celery_k8s_job_executor</code>.
      </td>
      <td>
        <a href="/deployment/guides/kubernetes/deploying-with-helm-advanced">
          Per-op limits in Kubernetes
        </a>
      </td>
    </tr>
  </tbody>
</table>

<<<<<<< HEAD
- <PyObject module="dagster_docker" object="DockerRunLauncher" />, which
  launches runs in a Docker container.

  For more information, check out [Deploying Dagster to Docker Guide](/deployment/guides/docker) and [Docker deployment example](/deployment/guides/docker).

- <PyObject module="dagster_celery_k8s" object="CeleryK8sRunLauncher" />, which
  launches runs as single Kubernetes Jobs with extra configuration to support
  the `celery_k8s_job_executor`.

  For more information, check out [Per-Op Limits in Kubernetes](/deployment/guides/kubernetes/deploying-with-helm-advanced).
=======
---
>>>>>>> b22c1632

## Custom run launchers

A few examples of when a custom run launcher is needed:

- You have custom infrastructure or custom APIs for allocating nodes for execution.
- You have custom logic for launching runs on different clusters, platforms, etc.

We refer to the process or computational resource created by the run launcher as the [run worker](/deployment/overview#job-execution-flow). The run launcher only determines the behavior of the run worker. Once execution starts within the run worker, it is the executor - an in-memory abstraction in the run worker process - that takes over management of computational resources.<|MERGE_RESOLUTION|>--- conflicted
+++ resolved
@@ -121,20 +121,7 @@
   </tbody>
 </table>
 
-<<<<<<< HEAD
-- <PyObject module="dagster_docker" object="DockerRunLauncher" />, which
-  launches runs in a Docker container.
-
-  For more information, check out [Deploying Dagster to Docker Guide](/deployment/guides/docker) and [Docker deployment example](/deployment/guides/docker).
-
-- <PyObject module="dagster_celery_k8s" object="CeleryK8sRunLauncher" />, which
-  launches runs as single Kubernetes Jobs with extra configuration to support
-  the `celery_k8s_job_executor`.
-
-  For more information, check out [Per-Op Limits in Kubernetes](/deployment/guides/kubernetes/deploying-with-helm-advanced).
-=======
 ---
->>>>>>> b22c1632
 
 ## Custom run launchers
 
