---
title: 'Lesson 4: Debugging failed runs'
module: 'dagster_dbt'
lesson: '4'
---

# Debugging failed runs

Data engineers spend more time debugging failures than writing new pipelines, so it’s important to know how to debug a failing dbt execution step.

To demonstrate, we’re going to intentionally make a bug in our dbt model code, see it fail in Dagster, troubleshoot the failure, and then re-run the pipeline. Here, you’ll learn how to debug your dbt assets similarly to how you would troubleshoot dbt on its own.

1. Open the `stg_zones.sql` file and add a new column called `zone_population` to the `select` statement. Your code should look like the following:

   ```sql
   with raw_zones as (
       select *
       from {{ source('raw_taxis', 'zones') }}
   )
   select
       {{ dbt_utils.generate_surrogate_key(['zone_id']) }} as zone_id,
       zone as zone_name,
       borough,
       zone_name like '%Airport' as is_airport,
       zone_population ## new column
   from raw_zones
   ```

2. Navigate to the Dagster UI and reload the code location by either clicking the **Reload Definitions** button or using **Option+Shift+R**.

<<<<<<< HEAD
   ```bash
   cd analytics
   dbt parse
   ```

3. Navigate to the Dagster UI and reload the code location by either clicking the **Reload definitions** button or using **Option+Shift+R**. **Note:** Your first terminal window with `dagster dev` should still be running.

4. On the asset graph, locate the `stg_zones` asset. You’ll see a yellow **Code version** tag indicating that Dagster recognized the SQL code changed:
=======
3. On the asset graph, locate the `stg_zones` asset. You’ll see a yellow **Code version** tag indicating that Dagster recognized the SQL code changed:
>>>>>>> cfa9d875

   ![dbt std_zones asset with a code version badge in the Dagster UI](/images/dagster-dbt/lesson-4/stg-zones-code-version.png)

4. Select the `stg_zones` asset and click the **Materialize** button.

5. Navigate to the run’s details page.

6. On the run’s details page, click the `dbt_analytics` step.

7. To view the logs, click the `stdout` button on the top-left of the pane. You’ll see the logs that typically come from executing `dbt`:

   ![stdout logs showing failure for std_zones materialization in the Dagster UI](/images/dagster-dbt/lesson-4/stg-zones-stdout-failure.png)

In these logs, we can see that DuckDB can’t find the `zone_population` column in `stg_zones`. That’s because this column doesn’t exist!

Now that we know what the problem is, let’s fix it:

1. Remove the `zone_population` column from the `stg_zones` model
2. In the Dagster UI, reload the code location to allow Dagster to pick up the changes.

At this point, if you materialize the  `stg_zones` asset again, the run should be successful:

![Successful materialization of std_zones asset](/images/dagster-dbt/lesson-4/std-zones-success.png)<|MERGE_RESOLUTION|>--- conflicted
+++ resolved
@@ -28,18 +28,7 @@
 
 2. Navigate to the Dagster UI and reload the code location by either clicking the **Reload Definitions** button or using **Option+Shift+R**.
 
-<<<<<<< HEAD
-   ```bash
-   cd analytics
-   dbt parse
-   ```
-
-3. Navigate to the Dagster UI and reload the code location by either clicking the **Reload definitions** button or using **Option+Shift+R**. **Note:** Your first terminal window with `dagster dev` should still be running.
-
-4. On the asset graph, locate the `stg_zones` asset. You’ll see a yellow **Code version** tag indicating that Dagster recognized the SQL code changed:
-=======
 3. On the asset graph, locate the `stg_zones` asset. You’ll see a yellow **Code version** tag indicating that Dagster recognized the SQL code changed:
->>>>>>> cfa9d875
 
    ![dbt std_zones asset with a code version badge in the Dagster UI](/images/dagster-dbt/lesson-4/stg-zones-code-version.png)
 
