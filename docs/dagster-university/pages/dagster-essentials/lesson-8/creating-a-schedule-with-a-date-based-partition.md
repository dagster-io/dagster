--- conflicted
+++ resolved
@@ -17,11 +17,7 @@
 
 trip_update_job = define_asset_job(
     name="trip_update_job",
-<<<<<<< HEAD
-    selection=AssetSelection.all() - trips_by_week
-=======
     selection=AssetSelection.all() - AssetSelection.assets(["trips_by_week"]),
->>>>>>> 6e75bbc6
 )
 ```
 
@@ -48,14 +44,8 @@
 trips_by_week = AssetSelection.keys("trips_by_week")
 
 trip_update_job = define_asset_job(
-<<<<<<< HEAD
-  name="trip_update_job",
-  partitions_def=monthly_partition, # partitions added here
-  selection=AssetSelection.all() - trips_by_week
-=======
     name="trip_update_job",
     partitions_def=monthly_partition, # partitions added here
     selection=AssetSelection.all() - AssetSelection.assets(["trips_by_week"])
->>>>>>> 6e75bbc6
 )
 ```