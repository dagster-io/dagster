--- conflicted
+++ resolved
@@ -3563,26 +3563,6 @@
       "destination": "/integrations/libraries/dbt"
     },
     {
-<<<<<<< HEAD
-      "source": "/integrations/libraries/dbt/creating-a-dbt-project-in-dagster/downstream-assets",
-      "destination": "/integrations/libraries/dbt"
-    },
-    {
-      "source": "/integrations/libraries/dbt/creating-a-dbt-project-in-dagster/upstream-assets",
-      "destination": "/integrations/libraries/dbt"
-    },
-    {
-      "source": "/integrations/libraries/dbt/creating-a-dbt-project-in-dagster/load-dbt-models",
-      "destination": "/integrations/libraries/dbt"
-    },
-    {
-      "source": "/integrations/libraries/dbt/creating-a-dbt-project-in-dagster/set-up-dbt-project",
-      "destination": "/integrations/libraries/dbt"
-    },
-    {
-      "source": "/integrations/libraries/dbt/creating-a-dbt-project-in-dagster",
-      "destination": "/integrations/libraries/dbt"
-=======
       "source": "/guides/labs/observability-update",
       "destination": "/guides/observe"
     },
@@ -3645,7 +3625,14 @@
     {
       "source": "/guides/monitor/logging/:path*",
       "destination": "/guides/log-debug/logging/:path*"
->>>>>>> d6f3d5ba
+    },
+    {
+      "source": "/integrations/libraries/dbt/creating-a-dbt-project-in-dagster/index",
+      "destination": "/integrations/libraries/dbt"
+    },
+    {
+      "source": "/integrations/libraries/dbt/creating-a-dbt-project-in-dagster/:path*",
+      "destination": "/integrations/libraries/dbt"
     }
   ],
   "trailingSlash": false
