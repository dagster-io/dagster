# Running the docs, v2

<<<<<<< HEAD
This directory contains the code for the Dagster documentation site at [https://docs.dagster.io](https://docs.dagster.io/).
=======
> **Submitting a pull request to update the docs?** If so, please verify that the updates follow the [docs style checklist](https://github.com/dagster-io/dagster/blob/master/docs/DOC_CHECKLIST.md).

This directory contains the code for the Dagster documentation site at https://docs.dagster.io. The site is built with [NextJS](https://nextjs.org/), with the code for the site living in `next`. To serve the site locally in development mode (hot-reloading), run:
>>>>>>> fe2442e8

---

## Getting started

To run the Dagster docs locally, you'll need to install [NodeJS](https://nodejs.org/en/download/). The version must be 12.13.0 or later.

After NodeJS is installed:

1. Clone the [`dagster-io/dagster` GitHub repository](https://github.com/dagster-io/dagster) to your local machine.
2. Using the Terminal, navigate to the `/docs` directory in the repository and run the following to set up the site's environment:
    
    ```bash
    make next-dev-install
    ```
    
    **Note**: This is the only time you’ll need to run this command.
    
3. Next, start the development server:
    
    ```bash
    make next-watch-build
    ```
    
    This command also enables hot-reloading, which automatically reloads `localhost:3001` when files in `/content` or `/docs/next` are modified.
    
4. Navigate to [https://localhost:3001](https://localhost:3001/) to view a live, rendered version of the docs.

---

## About

- [Page architecture][docs-page-architecture]
- [Directory structure][docs-site-structure]
- [Site technologies][docs-site-technologies]

### Page architecture

![docs-components.png](/docs/next/public/images/readme/docs-components.png)

### Directory structure

```yaml
/
├── /docs
│   ├── /content
│   │   ├── /api
│   │   ├── /[other content folders]
│   │   ├── _apidocs.mdx
│   │   ├── _navigation.json
│   │   └── [other-pages].mdx
│   ├── /dagit-screenshot
│   ├── /next
│   │   ├── /components
│   │   ├── /layouts
│   │   ├── /pages
│   │   ├── /public
│   │   ├── /scripts
│   │   ├── /styles
│   │   └── /util
│   ├── /node_modules
│   ├── /screenshots
│   ├── /scripts
│   └── /sphinx
└── /examples
    └── /docs_snippets
```

The following table contains information about the folders you’ll most commonly work in when editing the docs. **Note**: This isn’t an exhaustive list, as it’s unlikely folders and files not in this list will be touched.

Click the links in the **Path** column to learn more about a specific folder, its contents, and what it’s used for:

| Path | Description |
| --- | --- |
| [/content][docs-content] | All site content, including the site's navigation (`_navigation.json`). This folder primarily contains `.mdx` files, which are Markdown files with React components. To update doc content, directly edit these files. |
| [/dagit-screenshot][dagit-screenshot] | The Python module for the `dagit-screenshot` CLI tool. Used for automating screenshots from a local Dagit instance. |
| /next | The NextJS code that powers the site, including MDX components, redirects, images and other assets, etc. |
| [/screenshots][dagit-screenshot] | YAML configuration files used by dagit-screenshot. |
| [/sphinx][api-docs] | Specification files in ReStructured Text (`.rst`) used by Sphinx to generate API docs. |
| [/examples/docs_snippets][docs-code-snippets] | A Python package containing the code snippets embedded throughout the docs. |

### Site technologies

| Name | Usage | Notes |
| :--- | :--- | :--- |
| Algolia | Search |  |
| Google Analytics | Analytics |  |
| MDX | Content formatting | A file format that embeds JSX into Markdown files, supporting the import of React components. |
| NextJS | Site framework | A React framework used to build web applications. |
| Prettier | Code formatter | Run as part of the make [make mdx-format][mdx-format] CLI command, Prettier formats content in MDX files. |
| Remark | Markdown processor |  |
| Sphinx | API docs |  |
| Tailwind | CSS |  |
| Vercel | CDN | Hosts the docs. Vercel automatically deploys every push by default, including pushes to `master` and other branches, such as PRs.<ul><li>**Production branch**: `master`. Every push to `master` automatically deploys to [docs.dagster.io](https://docs.dagster.io).</li><li>**Preview branches**: For every push to a non-production branch, Vercel automatically builds and deploys a preview version of the docs. This is useful for debugging and previewing content changes.</li></ul> |
| YAML | Page metadata |  |
| Yarn | TODO |  |

---

## Development

- [Local][docs-development-local]
- [Pull requests][docs-pull-requests]

### Local

We apply CI checks to maintain the quality of our MDX files and code snippets. To ensure your code passes our CI checks, we recommend following this workflow when pushing changes:

#### 1. Run make black isort

Applicable only to code snippet changes in `/../examples/docs_snippets/docs_snippets`. Skip if no code snippet changes have been made.

```bash
# run in repo root
make black isort
```

#### 2. Run yarn test

This command runs internal and external link tests, failing when invalid links are detected.

```bash
cd /docs/next
yarn test
```

#### 3. Run make mdx-format

This command processes the full corpus of MDX files in `/content` and diffs them against the source, performing several transformations:

- Format MDX markdown and React code using [Prettier](https://prettier.io/)
- Transform Markdown images (`![]()`) and raw HTML `img` tags into special `Image` components. Refer to the Embedding images section for more info.
- Resolve references to external code snippets and overwrite the corresponding code blocks with the external snippet. Refer to the Embedding code snippets section for more info.

```bash
cd /docs
make mdx-format
```

If any discrepancies are found after the changes have been pushed, the associated CI step will fail.

We recommend running this command after other commands and immediately before pushing MDX changes. This ensures that code snippet changes are correctly reflected in MDX files, avoiding a failed CI test.

#### 4. Push

After the previous steps are completed, you can push your changes and, if you haven’t already, open a pull request.

### Pull requests

For every push made to a pull request, Vercel automatically deploys a preview version of the docs. This is useful for debugging and previewing content changes.

In the pull request, click the **Visit Preview** link to view the preview:

![Vercel 'Visit preview' link](/docs/next/public/images/readme/vercel-visit-preview-link.png)

When your pull request is ready for review, add @erinkcochran87 as a reviewer. You can also add other Dagster maintainers, but Erin is required for all documentation reviews.

---

## Authoring

In this section, we’ll cover the different types of content in the Dagster docs and how to work with the site navigation.

The Dagster docs have two types of doc content:

- [General][docs-content], which are MDX files in the `/content` folder
- [API][api-docs], which are auto-generated from Python docstrings in the Dagster codebase using Sphinx

### General/MDX content

<details><summary><strong>Relevant CLI commands</strong></summary>
        
| Command | Run location | Usage | Description |
| :--- | :--- | :--- | :--- |
| make next-dev-install | /docs | Local dev | Sets up the site's environment. Only required after the initial install. |
| make next-watch-build | /docs | Local dev | Runs the development server on `localhost:3001`. Watches MDX files in `/content` and site code in `/docs/next`. |
| make mdx-format | /docs | Content | Runs [/docs/next/scripts/mdx-transform.ts][mdx-format-source], which formats MDX and React code. This includes standardizing MDX content, inserting code snippet content into code blocks, transforming HTML `img`/Markdown images into React `Image` components. Run immediately prior to committing changes to prevent a Buildkite error.<br><br>**Note:** If you’ve edited code snippets, you should run `make black isort` before running this and committing changes. Our CI checks the contents of code snippets in MDX against their source files and fails if there’s a mismatch. If running `black` and `isort` make changes to your code snippets, running `mdx-format` last ensures that there won’t be a mistmatch due to formatting. |
| make black | / | Code snippets | Runs [TODO]. If you've added or editing code snippets, run immediately prior to committing changes. |
| make isort | / | Code snippets | Runs [TODO]. If you've added or editing code snippets, run immediately prior to committing changes. |
| yarn test | /docs/next | Content | Runs some [testing scripts][link-tests], which tests the validity of internal and external links. |
</details>

The `/content` directory contains the bulk of the docs’ content, such as tutorials, guides, references, and so on. **Note**: API documentation doesn’t live in this folder - API docs are managed differently than general doc pages. Refer to the [API docs section][api-docs] for more info.

All general doc pages are saved as `.mdx` files, which are [Markdown](https://www.markdownguide.org/) files that contain YAML Frontmatter and React components. MDX is a format that embeds JSX in Markdown files, allowing us to import [React components][next-components] and use them in Markdown content. For example:

```markdown
<!-- YAML Frontmatter -->
---
title: "Getting started with Dagster Cloud | Dagster Docs"
description: "Learn how to get up-and-running with Dagster Cloud."
---

<!-- Page content and React components -->

# Page title

Content here! 

<!-- Example component -->

<Experimental />
```

Each MDX file in `/content` directly corresponds to a single, rendered docs page where the file path is used to construct the page’s final URL. For example:

<<<<<<< HEAD
- This file: `/content/getting-started.mdx`
- Once built and deployed, becomes: `[https://docs.dagster.io/getting-started](https://docs.dagster.io/getting-started)`
=======
- [**Prose docs**](#prose-docs) make up the majority of the docs site: Tutorials, Concepts, Guides, etc. All prose docs live directly in the `content` folder as `mdx` files (markdown with React components). You should edit these files directly to update prose docs.
- [**API docs**](#api-docs) contain the formal specification of Dagster's APIs. The built representation of the API docs consists of a few large JSON files in `content/api`. These files should not be edited directly-- they are the output of a build process that extracts the docstrings in Dagster source. The primary build tools are [Sphinx](https://www.sphinx-doc.org/en/master/) and its [autodoc extension](https://www.sphinx-doc.org/en/master/usage/extensions/autodoc.html). Sphinx processes a set of `rst` files (found in `sphinx/index.rst` and `sphinx/sections`) into JSON, which is then massaged into a (still-JSON) structure that NextJS can understand (`scripts/pack_json.py` script) and written to `content/api`. Note that there is little text in the `rst` files, because their main purpose is to invoke `autodoc` directives which pull in docstrings from all over the dagster codebase.
- [**Code snippets**](#code-snippets) are embedded throughout the prose docs. All code snippets used in the docs site live (outside the `docs` folder) in `examples/docs_snippets`. This is just a regular python package, which makes it easy to test and specify dependencies for the snippets.
- [**Screenshots**](#screenshots) are image files living in `next/public/images`, typically under a subdirectory corresponding to the page on which they appear. There's no need to manually manage the screenshots in this directory-- instead you can add a specification your screenshot to `screenshots` and run `dagster-ui-screenshot capture` to quasi-automatically generate the screenshot and place it in the appropriate subdirectory of `next/public/images`.
- [**Navigation schema**](#navigation-schema) is a JSON file specifying the contents of the main nav for the site (found in the left sidebar). This typically needs to be updated to include a link when new prose doc is added.
- [**Dagster University**](#dagster-university) is a separate Nextjs site containing the content for Dagster University courses. 
>>>>>>> fe2442e8

Refer to the [Development section][docs-development] for info about committing and pushing MDX changes.

### Page elements / components

In [`/next/components/mdx/MDXComponents.tsx`][next-components-source], you’ll find the React components available for use in MDX files. **Note**: Other components in `/next/components` can’t be used in MDX files. To use a component in an MDX file, **it must be exported from `MDXComponents.tsx`.**

As MDX doesn’t support imports, components aren’t imported into the MDX file in which they’re used. Instead, the full set of `MDXComponents` components is injected into the build environment when the MDX is rendered to HTML, which happens in [`/next/pages/[...page].tsx`][next-page-tsx].

> ‼️ **Making updates to `MDXComponents.tsx`**
>
> This file must be treated as a stable API, which means only **additive** changes are allowed. Breaking changes will break the docs site. 
>
> This is due to how the site handles versioning: A single deployment of the docs site contains both the latest version **and** all older versions. Older versions are pulled from Amazon S3 at build time, meaning that the sole `MDXComponents.tsx` instance must be compatible across all doc versions. This means that even if all callsites in the current MDX files are updated after making a breaking change, there are still callsites in the archived versions on S3 that can’t be updated.
> 
> TL:DR; No breaking changes to `MDXComponents.tsx`, or you’ll break the site. 😟

The following sections contain info about the most commonly used components, how to use them, and the impact `make mdx-format` has when run.

<<<<<<< HEAD
| Component | Description |
| --- | --- |
| [PyObject][component-pyobject] | Creates auto-linking references to API docs in MDX files. |
| [Image][component-image] | Embeds images in MDX files. |
| [Code snippet][component-code-snippet] | Embeds code snippets in MDX files. |
| [Callout][component-callout] | Creates callout boxes in MDX files. |
| [Article list][component-article-list] | Creates a two-column list of links in MDX files. |
| [Tabs][component-tabs] | Creates a tabbed interface in MDX files. |
=======
The set of React components available to our MDX files is defined in `next/components/mdx/MDXComponents.tsx`. Note that the various other components defined in `next/components` _are not available to MDX_; if you want to use a component in MDX, it must be exported from `MDXComponents.tsx`.
>>>>>>> fe2442e8

#### PyObject

The most commonly used component is the `PyObject` component. When used, this component automatically creates references to the API docs from MDX files.

`PyObject` should be used whenever possible, as it:

- Pulls object names directly from the code base, ensuring the correct name is always used
- Simplifies linking to supporting API reference content

The following table describes the properties accepted by `PyObject` and demonstrates how to use them:

<table>
<thead>
  <tr>
    <th>Name</th>
    <th>Required?</th>
    <th>Description</th>
    <th>Example</th>
  </tr>
</thead>
<tbody>
  <tr>
<td valign="top">object</td>
<td valign="top">Yes</td>
<td valign="top">The name of the Python object. By default, the object name is also used as the display text./td>
<td valign="top">
    
```
Example:
<PyObject object="Definitions" /> 

Result:
[Definitions](/_apidocs/definitions#Definitions)
```

</td>
  </tr>
  <tr>
<td valign="top">module</td>
<td valign="top">Yes*</td>
<td valign="top">

Required if the object exists outside of the core Dagster module. The name of the Python module containing the object. For example, `dagster_airbyte`     

</td>
<td valign="top">
    
```
Example:
<PyObject module="dagster_dbt" object="DbtCliResource" />

Result:
[DbtCliResource](/_apidocs/libraries/dagster-dbt#dagster_dbt.DbtCliResource)
```

</td>
  </tr>
  <tr>
<td valign="top">displayText</td>
<td valign="top">No</td>
<td valign="top">
    
If provided, the value of `displayText` will be used as display text instead of the object’s name.

</td>
<td valign="top">
    
```
Example:
<PyObject object="Definitions" displayText="code location" />

Result:
[code location](/_apidocs/definitions#Definitions)
```

</td>
  </tr>
  <tr>
<td valign="top">pluralize</td>
<td valign="top">No</td>
<td valign="top">
    
If provided, the object (or `displayText`, if provided) will be pluralized.

</td>
<td valign="top">
    
```
Example:
<PyObject object="Definitions" displayText="code location" pluralize />

Result:
[code locations](/_apidocs/definitions#Definitions)
```

</td>
  </tr>
  <tr>
<td valign="top">method</td>
<td valign="top">No</td>
<td valign="top">If provided, the object value will be formatted as a Python method.</td>
<td valign="top"></td>
  </tr>
    <tr>
<td valign="top">decorator</td>
<td valign="top">No</td>
<td valign="top">If provided, the value of object will be formatted as a Python decorator.</td>
<td valign="top">
    
```
Example:
<PyObject object="asset" decorator />

Result:
[@asset](/_apidocs/assets#dagster.asset)
```

</td>
  </tr>
</tbody>
</table>


### Images

#### General

Images:

- Can be sourced from either remote URLs or the site’s static assets (`/docs/next/public/images`)
- Used in MDX files with either Markdown or HTML syntax
- Should have descriptive `alt` text
- Should have descriptive file names. For example: `dagit-asset-catalog-stale-assets.png`
- Should be used with sparingly and with intention, especially for UI screenshots (of Dagit or any other application). Being selective helps reduce the number of outdated and potentially confusing images in the docs.

Paths to static images are rooted at `/next/public`, e.g. `/images/some-image.png` refers to `/next/public/images/some-image.png`. The vast majority of images used in the site are stored in `/next/public/images`.

Markdown or HTML syntax can be used to add images to MDX files. For example:

```markdown
## Markdown
![Alt text](/images/some-image.png)

## HTML
<img src="/images/some-image.png" alt="Alt text" />
```

#### make mdx-format transformation

When `make mdx-format` is run, all images formatted using Markdown or HTML will be converted to a React `Image` component, defined in `MDXComponents.tsx`. This custom component wraps a special NextJS `Image` component that optimizes image loading in production, and does the following:

1. Adjusts the source path to account for version. Specifically, images referenced in older doc versions but are no longer present in `next/public/images` need to be pulled from S3.
2. Wraps the image in a `Zoom` component, allowing image zoom on click

Additionally, our custom `Image` component - due to the demands of NextJS `Image` - requires explicit width and height to be set for every image. When `make mdx-format` is run, the script will detect image tags, pull image widths and heights from file information, and convert them to `Image` components.

For example, the above example images would be transformed to:

```markdown
<Image src="/images/some-image.png" alt="Alt text" width=300 height=200 />
```

> ‼️ A limitation of `make mdx-format` is that width and height changes aren’t detected in `Image` components. This means that if an image is replaced and its dimensions have changed, you’ll need to first format the image using Markdown or HTML and then run `make mdx-format` to pull the correct dimensions.

### Code snippets

<details><summary><strong>Relevant CLI commands</strong></summary>

| Command | Run location | Usage | Description |
| --- | --- | --- | --- |
| make black | / | Code snippets | Runs [TODO]. If you've added or editing code snippets, run immediately prior to committing changes. |
| make isort | / | Code snippets | Runs [TODO]. If you've added or editing code snippets, run immediately prior to committing changes. |
| make mdx-format | /docs | Content | Runs [`/next/scripts/mdx-transform.ts`][mdx-format-source], which formats MDX and React code. This includes standardizing MDX content, inserting code snippet content into code blocks, transforming HTML `img`/Markdown images into React `Image` components. Run immediately prior to committing changes to prevent a Buildkite error.<br><br>**Note**: If you’ve edited code snippets, you should run make black isort before running this and committing changes. Our CI checks the contents of code snippets in MDX against their source files and fails if there’s a mismatch. If running black and isort does make changes to your code snippets, running mdx-format last ensures that there won’t be a mistmatch due to formatting. |
</details>

#### General

Code snippets:

- Live in `/../examples/docs_snippets`. This is a Python package that allow us to test and specify dependencies for the snippets.
- **Should not be authored directly in MDX files.** Code in MDX files is inaccessible to tooling and the Python interpreter, which makes testing and maintenance difficult.
- Should (generally) have an accompanying test in `/../examples/docs_snippets/docs_snippets_tests`.  Our CI runs these tests against code snippets in `/../examples/docs_snippets/docs_snippets` and will fail if errors occur.

To reference a code snippet, create an empty code block:

````
```
python file=/concepts/assets/asset_dependency.py startafter=start_marker endbefore=end_marker
```
````

And provide the following properties:

- `file` - The file path to the code snippet file, relative to `/../examples/docs_snippets/docs_snippets`
- `startafter` - **Optional**. Useful if including multiple snippets in a single file. This property defines the starting point of the code snippet; everything between this marker and `endbefore` will be included.
- `endbefore` - **Optional**. Useful if including multiple snippets in a single file. This property defines the ending point of the code snippet; everything between this marker and `startafter` will be included.
- `trim` - **Optional**. If `false`, extra whitepsace at the ends of the snippet will be preserved. Whitespace is removed by default unless otherwise specified.
- `dedent` - **Optional**. Trims the specified number of leading spaces from each line in the snippet. For example, `dedent=4` would trim `4` spaces from each line in the snippet. This is useful for showing an isolated method (indented in a class body) as a snippet.

The above example points to the following section of `/../examples/docs_snippets/docs_snippets/concepts/assets/asset_dependency.py`:

https://github.com/dagster-io/dagster/blob/b2b5f563069d476f519da5f188b47ba14c014495/examples/docs_snippets/docs_snippets/concepts/assets/asset_dependency.py#L5-L16

#### make mdx-format transformation

When you run `make mdx-format`, the script will:

- Inject the referenced snippet into the code block. **Note:** Existing code block content will be overwritten - don’t iterate on your code in an MDX file, or you’ll lose it!
- Remove extra whitespace between the ends of the snippet
- If `startafter` and `endbefore` properties were provided, only the code between them will be injected

### Callouts

Callouts are useful for calling attention to small chunks of content. There are currently two types of callout components you can use: `Note` and `Warning`.

`Note` is suitable for calling attention to info that is helpful or important but will not result in something breaking if ignored. For example, indicating a page is specific to Dagster Cloud.

```markdown
<Note>
    Content goes here. <strong>Any formatting must be done with HTML.</strong>
</Note>
```

Unlike `Note`, `Warning` should be used sparingly and only when absolutely necessary. `Warning` is meant to convey a sense of urgency, highlighting information that the user must be aware of or they’ll have a bad time. For example, changing a setting in prod without testing.

```markdown
<Warning>
    <strong>Don't</strong> pizza when you should french fry!
</Warning>
```

### Article list

The `ArticleList` component creates two-column list of links, which is useful for displaying long link lists in a more tidy fashion. The `ArticleList` component accepts child `ArticleListItem` components, where each item is an individual link. For example:

```markdown
<ArticleList>
  <ArticleListItem
    title="External link example"
    href="/guides/dagster/example_project"
  ></ArticleListItem>
  <ArticleListItem
    title="Relative link example"
    href="/getting-started"
  ></ArticleListItem>
</ArticleList>
```

The `ArticleListItem` component accepts the following properties, **all of which are required**:

- `title` - The display text for the link
- `href` - A relative or external URL. Anchor links (`#some-heading`) are also acceptable.

### Tabs

The `TabGroup` component creates a tabbed interface, which is useful for condensing the display of lengthy content. It’s generally recommended to use tabs when presenting content that is “either-or”, **not sequential**. For example, different ways to load a code location using the `dagster` CLI.

The `TabGroup` component accepts child `TabItem` components, where each item is a tab. For example:

```markdown
## Loading code locations locally

<TabGroup>
    <TabItem name="Some content">
    ... some content ...
    </TabItem> 
    <TabItem name="More content">
  ... some more content ...
    </TabItem> 
    <TabItem name="Markdown content">

**Markdown content is supported**...

But must be flush-left **and** have beginning and ending new lines to render correctly.

</TabGroup>
```

### API docs

#### General

<details><summary><strong>Relevant CLI commands</strong></summary>

| Command | Run location | Usage | Description |
| --- | --- | --- | --- |
| make apidoc-build | /docs | Local API docs dev |  |
| make apidoc-watch-build | /docs | Local API docs dev |  |

</details>

The API docs contain the formal specification of Dagster’s APIs. These docs are built with [Sphinx](https://www.sphinx-doc.org/en/master/) and its [autodoc extension](https://www.sphinx-doc.org/en/master/usage/extensions/autodoc.html), which we use to document Python methods and classes by parsing docstrings in the Dagster codebase.

Updates to API docs are made to the `.rst` files in `/sphinx`. Each Dagster concept and library has its own `.rst` file. While there is some copy in these files, their main purpose is to invoke `autodoc` directives. These directives pull in docstrings from the Dagster codebase, which Sphinx uses to generate the corresponding API documentation. The end result are the JSON files in `/content/api`.

If you make updates to `.rst` files in `/sphinx`, you’ll need to rebuild the API docs to have your changes reflected on the docs site. Refer to the [Building the API docs section](#building-the-api-docs) for more info.

### Formatting in reStructuredText

While formatting in `.rst` (reStructuredText) files is similar to Markdown, there are some differences. Refer to the [reStructuredText formatting reference][reference-markdown-rst] for examples of commonly used formats, including bold, italics, code, and links.

### Building the API docs

<<<<<<< HEAD
If you make changes to any `.rst` files in `/sphinx`, you’ll need to rebuild the API docs to have your changes reflected on the docs site. This is enforced by CI, which both verifies that the docs built successfully and that the build output matches what’s checked into the `dagster-io/dagster` repository. This prevents merging docs source changes without the corresponding build.

The overall build process looks like the following, which is described in more detail following the diagram:

![API docs workflow](/next/public/images/readme/api-docs-workflow.png)

1. Python docstrings are added to the Dagster codebase. While not all updates to the API docs will include this step, we’re including it for completeness.
2. Updates are made to `.rst` files in `/sphinx`.
3. You run one of the following:
    1. `make apidoc-build` - This command executes the Sphinx build step.
    2. `make apidoc-watch-build` - This command is identical to `make apidoc-build`, but also starts the `watchmedo` file watcher. Every time an `.rst` file or the Sphinx configuration file is modified, `watchmedo` will automatically re-run `make apidoc-build`. If the build finishes successfully, NextJS will auto-reload your local docs server.
4.  Using the `sphinx` tox environment (`tox.ini`), Sphinx extracts docstrings from the Dagster codebase using `autodoc` directives in `.rst` files to build JSON (`/sphinx/_build/json`).
5. Next, the `/scripts/pack_json.py` script is run. This script does two things:
    1. Transforms the Sphinx JSON into a NextJS-friendly format
    2. Writes the transformed JSON to `/content/api`, with the final output being three JSON files:
        1. `modules.json` - Used to render individual API pages. Each page corresponds to a single `.rst` source file.
        2. `searchindex.json` - Used to power the [`PyObject`][component-pyobject] component
        3. `sections.json` - Used to render `/content/_apidocs.mdx`
=======
If you are making changes to the API docs, you can use `make apidoc-watch-build` together with `make dev`. `apidoc-watch-build` uses the file watcher `watchmedo` (should be installed in your dev env from `watchdog`) to re-run `make apidoc-build` every time either RST source or the sphinx configuration file changes. If it completes successfully, the updated API doc JSON will be picked up by the NextJS file watcher for `make dev` and trigger live reload of the docs site. This is very useful for experimenting with sphinx options and extensions.
>>>>>>> fe2442e8

### Mocking runtime dependencies

The Python environment in which Sphinx runs requires all targeted modules to be available on `sys.path`. This is because `autodoc` actually imports the modules during build, to access their docstrings. This means the Sphinx build process also imports anything else imported in the targeted modules. Thus, Sphinx requires the entire graph of imports discoverable from your targets to be available on `sys.path`.

The simplest way to achieve this is to install all of the target packages with `pip` into the Sphinx build environment, just as you would for a runtime environment. The problem is that, not all the packages you are targeting in the build can necessarily be installed into the same environment. That's often the case with our API docs: a single run of Sphinx builds the API docs for all Dagster packages and some of those extensions can have conflicting requirements.

However, the `autodoc_mock_imports` configuration option in `autodoc` can help in this scenario. Every package listed in `autodoc_mock_imports` will be mocked during the Sphinx build, meaning that all imports from that package will return fake objects. **Note:** `autodoc_mock_imports` shadows the actual build environment. For example, if you have `foo` installed in the environment but `foo` is also listed in `autodoc_mock_imports`, imports will return mocks.

Ideally, we’d be able to put all build target (Dagster packages) dependencies in `autodoc_mock_imports`, but this isn’t a foolproof solution. If a dependency is used at import time and it’s mocked, a Python error will occur during the Sphinx build. This is because your code will encounter a mocked object where it expects a different value from the library. 

For example, this is likely to crash the build because the value of `SOME_CONSTANT` is actually being used at import time:

```
from some_mocked_lib import SOME_CONSTANT

do_something(SOME_CONSTANT)
```

If `SOME_CONSTANT` were merely imported, then mocking `some_mocked_lib` would work.

The solution used for our Sphinx environment is a compromise: Any Dagster package that uses any dependencies at build time is a full editable install, and all other dependencies are mocked. Refer to  `autodoc_mock_imports` in `/docs/sphinx/conf.py` for more info.

While not ideal for having a lean build environment, as it brings in all other dependencies of a Dagster package even if only one is used at import time -n it keeps the build environment simple. A more targeted approach would be cherrypicking assorted dependencies and keeping their version specifiers in sync with the corresponding Dagster package.

### Site navigation

The site navigation, which specifies the contents of the left sidebar, is maintained in [`/content/_navigation.json`][docs-navigation-source]. For example:

https://github.com/dagster-io/dagster/blob/b2b5f563069d476f519da5f188b47ba14c014495/content/_navigation.json#L2-L25

Generally, you should update the navigation when:

- An MDX file is added or removed
- An MDX file is moved to a new location
- An API doc is added or removed
- The title of a page substantially changes

### Redirects

Redirects are maintained in [`/next/util/redirectUrls.json`][docs-redirect-source]. Each entry contains a `source`, `destination`, and a `statusCode`. For example:

https://github.com/dagster-io/dagster/blob/7854e62f861a80acbf3d093f3a614057c910c0f4/docs/next/util/redirectUrls.json#L2-L6

When a visitor navigates to the `source` URL, they’ll automatically be redirected to the `destination` URL.

Generally, you should add a redirect when:

- An MDX file is moved to a new location
- An MDX file is consolidated with another MDX file

---

## Releasing and versioning

The docs are updated with every release, which is currently weekly on Thursday. [docs.dagster.io/master](http://docs.dagster.io/master) is updated on every commit to `dagster-io/dagster`'s `master` branch.

The difference is because the docs use a custom versioning logic to account for differences in Dagster versions:

- The `master` version points to files in `/content`
- Older versions render MDX files and images from a remote Amazon S3 bucket

During every release, the newly-released content is uploaded to the S3 bucket. This results in the latest version of the docs (`docs.dagster.io`) updating on every release as opposed to every `master` push.

---

## Useful tools

### Automating screenshots with dagit-screenshot

Screenshots are image files living in `/next/public/images`, typically under a subdirectory corresponding to the page on which they appear. There's no need to manually manage the screenshots in this directory-- instead you can add a specification your screenshot to `screenshots` and run `dagit-screenshot capture` to quasi-automatically generate the screenshot and place it in the appropriate subdirectory of `next/public/images`.

All non-remotely-sourced images should be stored in `next/public/images`. This directory is organized in a hierarchy that matches the structure of the prose docs, which keeps clear which images are used in which docs. For instance, images used in the `concepts/ops-jobs-graphs` pages are typically stored in `images/concepts/ops-jobs-graphs`.

Most of the site's images are screenshots of the Dagster UI. There is a semi-automated system in place to ease the generation and maintenance of screenshots. Screenshots are specified in "specs" which are stored in YAML files in the `screenshots` directory. This directory contains a "screenshot spec database", which is just a tree of YAML files that matches the hierarchical structure of `content`. These files are intended to be read by the command-line tool `dagster-ui-screenshot`, which generates and writes screenshot image files to `next/public/images`. See `dagster-ui-screenshot/README.md` for details.

---

## References

- [Markdown and reStructuredText formatting][reference-markdown-rst]
- [CLI commands][reference-cli-commands]

### Markdown and reStructuredText formatting

The following table includes the most commonly-used formats in Markdown and reStructuredText (`.rst` files, used for API documentation). Refer to the official documentation for either language for full references: [Markdown](https://daringfireball.net/projects/markdown/syntax), [Sphinx](https://www.sphinx-doc.org/en/master/usage/restructuredtext/index.html)

<table>
<thead>
  <tr>
    <th>Description</th>
    <th>Markdown</th>
    <th>reStructuredText</th>
  </tr>
</thead>
<tbody>
  <tr>
<td>

[Italics](https://www.sphinx-doc.org/en/master/usage/restructuredtext/basics.html#inline-markup)    

</td>
<td>
    
`_Text_`

</td>
<td>
    
`*Text*`

</td>
  </tr>
  <tr>
<td>
    
[Bold](https://www.sphinx-doc.org/en/master/usage/restructuredtext/basics.html#inline-markup)

</td>
<td>
    
`**Text**`

</td>
<td>
    
`**Text**`

</td>
  </tr>
  <tr>
<td>
    
[Code (inline)](https://www.sphinx-doc.org/en/master/usage/restructuredtext/basics.html#inline-markup)

</td>
<td>
    
    `Text`

</td>
<td>
    
    `Text`

</td>
  </tr>
  <tr>
<tr>
<td>
Code block
</td>
<td>

````
```language
```
````

</td>
<td>
</td>
</tr>
<td>Link (relative)</td>
<td>
    
`[Link text](/path/to/page)`

</td>
<td>
    
```
`Link text </path/to/page>`_
```

</td>
  </tr>
  <tr>
<td>Link (external)
</td>
<td>
    
`[Link text](https://some-link.com)`

</td>
<td>
    
```
`Link text <https://some-link.com>`_
```

</td>
  </tr>
  <tr>
<td>List (bullet)</td>
<td>
    
```
- one
- two
   - nested list
   - nested list 2
- three
```

</td>
<td>
    
```
* one
* two

   * nested list
   * nested list 2

* three
```

</td>
  </tr>
  <tr>
<td>List (numbered)</td>
<td>
    
```
1. one
2. two
```

</td>
<td>
    
```
1. one
2. two
```

Or

```
#. one
#. two
```

</td>
  </tr>
<td>

Quote

</td>
<td>

```
> Text text text
```

</td>
<td>

```
> Text text text
```

</td>
</tbody>
</table>

### CLI commands

| Command | Run location | Usage | Description |
| :--- | :--- | :--- | :--- |
| make next-dev-install | /docs | Local setup | Sets up the site's environment. Only required during initial setup and installation. |
| make next-watch-build | /docs | Local dev | Runs the development server on `localhost:3001`. Watches MDX files in `/content` and site code in `/next`. |
| make mdx-format | /docs | Content | Runs [/docs/next/scripts/mdx-transform.ts][mdx-format-source], which formats MDX and React code. This includes standardizing MDX content, inserting code snippet content into code blocks, transforming HTML img/ Markdown images into Image components. Run immediately prior to committing changes to prevent a Buildkite error.<br><br>**Note**: If you’ve edited code snippets, you should run `make black isort` before running this and committing changes. Our CI checks the contents of code snippets in MDX against their source files and fails if there’s a mismatch. If running `black` and `isort` does make changes to your code snippets, running `mdx-format` last ensures that there won’t be a mistmatch due to formatting. |
| make black | / | Code snippets | Runs Black, a code formatting CLI utility. Invokes `black` in `/Makefile`<br>If you've added or editing code snippets, run prior to running `make mdx-format`. Refer to the [Development section][docs-development] for more info. |
| make isort | / | Code snippets | Runs `isort`, a Python code formatting utility. Invokes `isort` in `/Makefile`<br>If you've added or editing code snippets, run prior to running `make mdx-format`. Refer to the [Development section][docs-development] for more info. |
| pytest <path_to_file>.py |  | Code snippets | Runs `pytest` against the provided Python file. Used to test code snippets. |
| yarn test | /docs/next | Content | Runs [internal test scripts][link-tests], which tests the validity of internal and external links. |
| make apidoc-buildsphinx |  | API docs |  |
| make apidoc-watch-build |  | API docs |  |
| sphinx build |  | API docs |  |

---

## Dagster University

Refer to the Dagster University [README](https://github.com/dagster-io/dagster/tree/master/docs/dagster-university) for more info about working in this directory.

---

## Troubleshooting

- [Error: ModuleNotFoundError: No module named 'X']

### Error: ModuleNotFoundError: No module named 'X'

Related to the [API docs][api-docs].

The following error occurs after a new library is added as a dependency in a Dagster package. It could have been done by your or in another commit. The issue is that the library isn't present in your `tox` environment.

Example stack trace:

```
dagster/docs $ make apidoc-build
...

/Users/jamie/dev/dagster/docs/sphinx/sections/api/apidocs/cli.rst:60: ERROR: Failed to import "grpc_command" from "dagster._cli.api". The following exception was raised:
Traceback (most recent call last):
File "/Users/jamie/dev/dagster/docs/.tox/sphinx/lib/python3.9/site-packages/sphinx_click/ext.py", line 403, in _load_module
    mod = __import__(module_name, globals(), locals(), [attr_name])
File "/Users/jamie/dev/dagster/python_modules/dagster/dagster/_cli/__init__.py", line 8, in <module>
    from .api import api_cli
File "/Users/jamie/dev/dagster/python_modules/dagster/dagster/_cli/api.py", line 14, in <module>
    from dagster._cli.workspace.cli_target import (
File "/Users/jamie/dev/dagster/python_modules/dagster/dagster/_cli/workspace/__init__.py", line 1, in <module>
    from .cli_target import get_workspace_process_context_from_kwargs, workspace_target_argument
File "/Users/jamie/dev/dagster/python_modules/dagster/dagster/_cli/workspace/cli_target.py", line 7, in <module>
    import tomli
ModuleNotFoundError: No module named 'tomli'
```

To resolve the error, you need to rebuild your `tox` environment and bring in the missing dependency. To do this:

- To rebuild the environment for every `tox` command, run the following in `/docs`:

   ```shell
   tox -r
   ```

- To rebuild and run only the Sphinx command, run the following in `/docs`:

   ```
   tox -re sphinx
   ```
   

<!-- ## CONTENT -->

[docs-content]: #general-mdx-content
[docs-content-source]: https://github.com/dagster-io/dagster/tree/master/docs/content

[docs-navigation]: #site-navigation
[docs-navigation-source]: https://github.com/dagster-io/dagster/blob/master/docs/content/_navigation.json

[docs-redirect]: #redirects
[docs-redirect-source]: https://github.com/dagster-io/dagster/blob/master/docs/next/util/redirectUrls.json

[docs-development]: #development
[docs-development-local]: #local
[docs-pull-requests]: #pull-requests

[docs-page-architecture]: #page-architecture
[docs-site-structure]: #directory-structure

[docs-code-snippets]: #code-snippets
[docs-site-technologies]: #site-technologies

<!-- ## API -->

[api-docs]: #api-docs
[api-apidocs-source]: https://github.com/dagster-io/dagster/blob/master/docs/content/_apidocs.mdx
[api-folder]: https://github.com/dagster-io/dagster/tree/master/docs/content/api

<!-- [api-sphinx]: -->
[api-sphinx-source]: https://github.com/dagster-io/dagster/tree/master/docs/sphinx

<!-- ## NEXT -->

<!-- [mdx-format]:  -->
[mdx-format-source]: https://github.com/dagster-io/dagster/blob/master/docs/next/scripts/mdx-transform.ts

[next-folder]: https://github.com/dagster-io/dagster/tree/master/docs/next
[next-assets]: https://github.com/dagster-io/dagster/tree/master/docs/next/public

[next-images]: #images
[next-images-source]: https://github.com/dagster-io/dagster/tree/master/docs/next/public/images

[next-components]: #page-elements-components
[next-components-source]: https://github.com/dagster-io/dagster/blob/master/docs/next/components/mdx/MDXComponents.tsx

[component-article-list]: #article-list
[component-callout]: #callouts
[component-code-snippet]: #code-snippets
[component-image]: #images
[component-pyobject]: #pyobject
[component-tab]: #tabs

[next-page-tsx]: https://github.com/dagster-io/dagster/blob/master/docs/next/pages/%5B...page%5D.tsx
[next-versioned-content]: https://github.com/dagster-io/dagster/tree/master/docs/next/.versioned_content

[link-tests]: https://github.com/dagster-io/dagster/tree/master/docs/next/__tests__

<!-- ## DAGIT SCREENSHOT -->

<!-- [dagit-screenshot]:  -->
[dagit-screenshot-source]: https://github.com/dagster-io/dagster/tree/master/docs/dagit-screenshot
[dagit-screenshot-config]: https://github.com/dagster-io/dagster/tree/master/docs/screenshots

<!-- ## REFERENCES -->

[reference-cli-commands]: #cli-commands
[reference-markdown-rst]: #markdown-and-restructuredtext-formatting<|MERGE_RESOLUTION|>--- conflicted
+++ resolved
@@ -1,12 +1,8 @@
 # Running the docs, v2
 
-<<<<<<< HEAD
-This directory contains the code for the Dagster documentation site at [https://docs.dagster.io](https://docs.dagster.io/).
-=======
 > **Submitting a pull request to update the docs?** If so, please verify that the updates follow the [docs style checklist](https://github.com/dagster-io/dagster/blob/master/docs/DOC_CHECKLIST.md).
 
 This directory contains the code for the Dagster documentation site at https://docs.dagster.io. The site is built with [NextJS](https://nextjs.org/), with the code for the site living in `next`. To serve the site locally in development mode (hot-reloading), run:
->>>>>>> fe2442e8
 
 ---
 
@@ -213,17 +209,12 @@
 
 Each MDX file in `/content` directly corresponds to a single, rendered docs page where the file path is used to construct the page’s final URL. For example:
 
-<<<<<<< HEAD
-- This file: `/content/getting-started.mdx`
-- Once built and deployed, becomes: `[https://docs.dagster.io/getting-started](https://docs.dagster.io/getting-started)`
-=======
 - [**Prose docs**](#prose-docs) make up the majority of the docs site: Tutorials, Concepts, Guides, etc. All prose docs live directly in the `content` folder as `mdx` files (markdown with React components). You should edit these files directly to update prose docs.
 - [**API docs**](#api-docs) contain the formal specification of Dagster's APIs. The built representation of the API docs consists of a few large JSON files in `content/api`. These files should not be edited directly-- they are the output of a build process that extracts the docstrings in Dagster source. The primary build tools are [Sphinx](https://www.sphinx-doc.org/en/master/) and its [autodoc extension](https://www.sphinx-doc.org/en/master/usage/extensions/autodoc.html). Sphinx processes a set of `rst` files (found in `sphinx/index.rst` and `sphinx/sections`) into JSON, which is then massaged into a (still-JSON) structure that NextJS can understand (`scripts/pack_json.py` script) and written to `content/api`. Note that there is little text in the `rst` files, because their main purpose is to invoke `autodoc` directives which pull in docstrings from all over the dagster codebase.
 - [**Code snippets**](#code-snippets) are embedded throughout the prose docs. All code snippets used in the docs site live (outside the `docs` folder) in `examples/docs_snippets`. This is just a regular python package, which makes it easy to test and specify dependencies for the snippets.
 - [**Screenshots**](#screenshots) are image files living in `next/public/images`, typically under a subdirectory corresponding to the page on which they appear. There's no need to manually manage the screenshots in this directory-- instead you can add a specification your screenshot to `screenshots` and run `dagster-ui-screenshot capture` to quasi-automatically generate the screenshot and place it in the appropriate subdirectory of `next/public/images`.
 - [**Navigation schema**](#navigation-schema) is a JSON file specifying the contents of the main nav for the site (found in the left sidebar). This typically needs to be updated to include a link when new prose doc is added.
 - [**Dagster University**](#dagster-university) is a separate Nextjs site containing the content for Dagster University courses. 
->>>>>>> fe2442e8
 
 Refer to the [Development section][docs-development] for info about committing and pushing MDX changes.
 
@@ -243,7 +234,6 @@
 
 The following sections contain info about the most commonly used components, how to use them, and the impact `make mdx-format` has when run.
 
-<<<<<<< HEAD
 | Component | Description |
 | --- | --- |
 | [PyObject][component-pyobject] | Creates auto-linking references to API docs in MDX files. |
@@ -252,9 +242,6 @@
 | [Callout][component-callout] | Creates callout boxes in MDX files. |
 | [Article list][component-article-list] | Creates a two-column list of links in MDX files. |
 | [Tabs][component-tabs] | Creates a tabbed interface in MDX files. |
-=======
-The set of React components available to our MDX files is defined in `next/components/mdx/MDXComponents.tsx`. Note that the various other components defined in `next/components` _are not available to MDX_; if you want to use a component in MDX, it must be exported from `MDXComponents.tsx`.
->>>>>>> fe2442e8
 
 #### PyObject
 
@@ -559,7 +546,6 @@
 
 ### Building the API docs
 
-<<<<<<< HEAD
 If you make changes to any `.rst` files in `/sphinx`, you’ll need to rebuild the API docs to have your changes reflected on the docs site. This is enforced by CI, which both verifies that the docs built successfully and that the build output matches what’s checked into the `dagster-io/dagster` repository. This prevents merging docs source changes without the corresponding build.
 
 The overall build process looks like the following, which is described in more detail following the diagram:
@@ -578,9 +564,6 @@
         1. `modules.json` - Used to render individual API pages. Each page corresponds to a single `.rst` source file.
         2. `searchindex.json` - Used to power the [`PyObject`][component-pyobject] component
         3. `sections.json` - Used to render `/content/_apidocs.mdx`
-=======
-If you are making changes to the API docs, you can use `make apidoc-watch-build` together with `make dev`. `apidoc-watch-build` uses the file watcher `watchmedo` (should be installed in your dev env from `watchdog`) to re-run `make apidoc-build` every time either RST source or the sphinx configuration file changes. If it completes successfully, the updated API doc JSON will be picked up by the NextJS file watcher for `make dev` and trigger live reload of the docs site. This is very useful for experimenting with sphinx options and extensions.
->>>>>>> fe2442e8
 
 ### Mocking runtime dependencies
 
