#!/bin/bash
set -euo pipefail

# This script clones the buildkite folder repository and copies the .buildkite folder to the current repository

<<<<<<< HEAD
# Environment variables with defaults
export BUILDKITE_FOLDER_GIT_REPO_PATH="${BUILDKITE_FOLDER_GIT_REPO_PATH:-https://github.com/albertfast/dagster.git}"
export BUILDKITE_FOLDER_GIT_REPO_DIR="${BUILDKITE_FOLDER_GIT_REPO_DIR:-/tmp/buildkite-folder}"
export BUILDKITE_FOLDER_GIT_REPO_BRANCH="${BUILDKITE_FOLDER_GIT_REPO_BRANCH:-issue-31069}"
export DAGSTER_GIT_REPO_DIR="${DAGSTER_GIT_REPO_DIR:-/workspaces/dagster}"
=======
echo "🔧 Setting up .buildkite folder from buildkite folder repository..."

REPO_ROOT="$(cd "$(dirname "${BASH_SOURCE[0]}")/.." && pwd)"
echo "Repository root: $REPO_ROOT"

# Parse BUILDKITE_FOLDER_BRANCH from BUILDKITE_MESSAGE if available
# Skip parsing for master and release branches
CURRENT_BRANCH="${BUILDKITE_BRANCH:-}"
if [ -n "${BUILDKITE_MESSAGE:-}" ] && [ "$CURRENT_BRANCH" != "master" ] && [[ "$CURRENT_BRANCH" != release-* ]]; then
    # Extract BUILDKITE_FOLDER_BRANCH=value from BUILDKITE_MESSAGE (match everything up to closing bracket)
    GREP_RESULT=$(echo "$BUILDKITE_MESSAGE" | grep -o "BUILDKITE_FOLDER_BRANCH=[^]]*" || echo "")
    PARSED_BRANCH=$(echo "$GREP_RESULT" | cut -d= -f2 || echo "")
    
    if [ -n "$PARSED_BRANCH" ]; then
        export BUILDKITE_FOLDER_BRANCH="$PARSED_BRANCH"
    fi
fi

export BUILDKITE_FOLDER_BRANCH="${BUILDKITE_FOLDER_BRANCH:-master}"
export COMMIT_HASH="${COMMIT_HASH:-HEAD}"

if [[ "$BUILDKITE_FOLDER_BRANCH" != "master" && "$COMMIT_HASH" == "HEAD" ]]; then
  RESOLVED=$(git ls-remote $BUILDKITE_FOLDER_GIT_REPO_PATH "refs/heads/$BUILDKITE_FOLDER_BRANCH" | awk '{ print $1 }')
  if [[ -z "$RESOLVED" ]]; then
    echo "Error: Branch $BUILDKITE_FOLDER_BRANCH not found in remote repository"
    exit 1
  fi
  COMMIT_HASH=$RESOLVED
fi
>>>>>>> a375ae35

echo "🔧 Setting up .buildkite folder from buildkite folder repository..."
echo "Repository root: $DAGSTER_GIT_REPO_DIR"
echo "BUILDKITE_FOLDER_GIT_REPO_PATH = $BUILDKITE_FOLDER_GIT_REPO_PATH"
echo "BUILDKITE_FOLDER_GIT_REPO_DIR = $BUILDKITE_FOLDER_GIT_REPO_DIR"
echo "BUILDKITE_FOLDER_GIT_REPO_BRANCH = $BUILDKITE_FOLDER_GIT_REPO_BRANCH"

<<<<<<< HEAD
# Clone the buildkite folder repository if it doesn't exist
if [ ! -d "$BUILDKITE_FOLDER_GIT_REPO_DIR" ]; then
  mkdir -p "$BUILDKITE_FOLDER_GIT_REPO_DIR"
  git clone --depth 1 -b "$BUILDKITE_FOLDER_GIT_REPO_BRANCH" "$BUILDKITE_FOLDER_GIT_REPO_PATH" "$BUILDKITE_FOLDER_GIT_REPO_DIR"
=======
# Clean up any existing directory first
if [ -d "$BUILDKITE_FOLDER_GIT_REPO_DIR" ]; then
    echo "Cleaning up existing directory: $BUILDKITE_FOLDER_GIT_REPO_DIR"
    rm -rf "$BUILDKITE_FOLDER_GIT_REPO_DIR"
fi

echo "Cloning repo from $BUILDKITE_FOLDER_BRANCH@$COMMIT_HASH (shallow clone, sparse checkout: .buildkite only)"

# Clone the buildkite folder repo with sparse checkout
if [ -z "${PYTEST_CURRENT_TEST:-}" ]; then
  git clone --depth=1 --filter=blob:none --no-checkout $BUILDKITE_FOLDER_GIT_REPO_PATH $BUILDKITE_FOLDER_GIT_REPO_DIR -b $BUILDKITE_FOLDER_BRANCH
  pushd $BUILDKITE_FOLDER_GIT_REPO_DIR
  
  # Setup sparse-checkout to only include .buildkite folder
  git sparse-checkout init --cone
  git sparse-checkout set .buildkite
  
  git checkout $COMMIT_HASH
  popd
fi

# Copy .buildkite folder from buildkite folder repo
if [ -d "$BUILDKITE_FOLDER_GIT_REPO_DIR/.buildkite" ]; then
    echo "Copying .buildkite folder from buildkite folder repo..."
    
    # Create .buildkite directory if it doesn't exist
    mkdir -p "$REPO_ROOT/.buildkite"
    
    # Copy specific subdirectories
    if [ -d "$BUILDKITE_FOLDER_GIT_REPO_DIR/.buildkite/dagster-buildkite" ]; then
        cp -r "$BUILDKITE_FOLDER_GIT_REPO_DIR/.buildkite/dagster-buildkite" "$REPO_ROOT/.buildkite/"
        echo "Copied dagster-buildkite"
    fi
    
    if [ -d "$BUILDKITE_FOLDER_GIT_REPO_DIR/.buildkite/hooks" ]; then
        cp -r "$BUILDKITE_FOLDER_GIT_REPO_DIR/.buildkite/hooks" "$REPO_ROOT/.buildkite/"
        echo "Copied hooks"
    fi
    
    if [ -d "$BUILDKITE_FOLDER_GIT_REPO_DIR/.buildkite/scripts" ]; then
        cp -r "$BUILDKITE_FOLDER_GIT_REPO_DIR/.buildkite/scripts" "$REPO_ROOT/.buildkite/"
        echo "Copied scripts"
    fi

    if [ -d "$BUILDKITE_FOLDER_GIT_REPO_DIR/.buildkite/buildkite_shared" ]; then
        cp -r "$BUILDKITE_FOLDER_GIT_REPO_DIR/.buildkite/buildkite_shared" "$REPO_ROOT/.buildkite/dagster-buildkite"
        echo "Copied shared"
    fi
    
    echo "Successfully copied .buildkite folder to current repository"
else
    echo "Error: .buildkite folder not found in buildkite folder repository"
    exit 1
>>>>>>> a375ae35
fi

# Copy the .buildkite folder to the current repository
mkdir -p "$DAGSTER_GIT_REPO_DIR/.buildkite"
cp -r "$BUILDKITE_FOLDER_GIT_REPO_DIR/.buildkite"/* "$DAGSTER_GIT_REPO_DIR/.buildkite/"

echo "✅ Successfully set up .buildkite folder"<|MERGE_RESOLUTION|>--- conflicted
+++ resolved
@@ -1,45 +1,11 @@
 #!/bin/bash
 set -euo pipefail
 
-# This script clones the buildkite folder repository and copies the .buildkite folder to the current repository
-
-<<<<<<< HEAD
 # Environment variables with defaults
 export BUILDKITE_FOLDER_GIT_REPO_PATH="${BUILDKITE_FOLDER_GIT_REPO_PATH:-https://github.com/albertfast/dagster.git}"
 export BUILDKITE_FOLDER_GIT_REPO_DIR="${BUILDKITE_FOLDER_GIT_REPO_DIR:-/tmp/buildkite-folder}"
 export BUILDKITE_FOLDER_GIT_REPO_BRANCH="${BUILDKITE_FOLDER_GIT_REPO_BRANCH:-issue-31069}"
 export DAGSTER_GIT_REPO_DIR="${DAGSTER_GIT_REPO_DIR:-/workspaces/dagster}"
-=======
-echo "🔧 Setting up .buildkite folder from buildkite folder repository..."
-
-REPO_ROOT="$(cd "$(dirname "${BASH_SOURCE[0]}")/.." && pwd)"
-echo "Repository root: $REPO_ROOT"
-
-# Parse BUILDKITE_FOLDER_BRANCH from BUILDKITE_MESSAGE if available
-# Skip parsing for master and release branches
-CURRENT_BRANCH="${BUILDKITE_BRANCH:-}"
-if [ -n "${BUILDKITE_MESSAGE:-}" ] && [ "$CURRENT_BRANCH" != "master" ] && [[ "$CURRENT_BRANCH" != release-* ]]; then
-    # Extract BUILDKITE_FOLDER_BRANCH=value from BUILDKITE_MESSAGE (match everything up to closing bracket)
-    GREP_RESULT=$(echo "$BUILDKITE_MESSAGE" | grep -o "BUILDKITE_FOLDER_BRANCH=[^]]*" || echo "")
-    PARSED_BRANCH=$(echo "$GREP_RESULT" | cut -d= -f2 || echo "")
-    
-    if [ -n "$PARSED_BRANCH" ]; then
-        export BUILDKITE_FOLDER_BRANCH="$PARSED_BRANCH"
-    fi
-fi
-
-export BUILDKITE_FOLDER_BRANCH="${BUILDKITE_FOLDER_BRANCH:-master}"
-export COMMIT_HASH="${COMMIT_HASH:-HEAD}"
-
-if [[ "$BUILDKITE_FOLDER_BRANCH" != "master" && "$COMMIT_HASH" == "HEAD" ]]; then
-  RESOLVED=$(git ls-remote $BUILDKITE_FOLDER_GIT_REPO_PATH "refs/heads/$BUILDKITE_FOLDER_BRANCH" | awk '{ print $1 }')
-  if [[ -z "$RESOLVED" ]]; then
-    echo "Error: Branch $BUILDKITE_FOLDER_BRANCH not found in remote repository"
-    exit 1
-  fi
-  COMMIT_HASH=$RESOLVED
-fi
->>>>>>> a375ae35
 
 echo "🔧 Setting up .buildkite folder from buildkite folder repository..."
 echo "Repository root: $DAGSTER_GIT_REPO_DIR"
@@ -47,66 +13,10 @@
 echo "BUILDKITE_FOLDER_GIT_REPO_DIR = $BUILDKITE_FOLDER_GIT_REPO_DIR"
 echo "BUILDKITE_FOLDER_GIT_REPO_BRANCH = $BUILDKITE_FOLDER_GIT_REPO_BRANCH"
 
-<<<<<<< HEAD
 # Clone the buildkite folder repository if it doesn't exist
 if [ ! -d "$BUILDKITE_FOLDER_GIT_REPO_DIR" ]; then
   mkdir -p "$BUILDKITE_FOLDER_GIT_REPO_DIR"
   git clone --depth 1 -b "$BUILDKITE_FOLDER_GIT_REPO_BRANCH" "$BUILDKITE_FOLDER_GIT_REPO_PATH" "$BUILDKITE_FOLDER_GIT_REPO_DIR"
-=======
-# Clean up any existing directory first
-if [ -d "$BUILDKITE_FOLDER_GIT_REPO_DIR" ]; then
-    echo "Cleaning up existing directory: $BUILDKITE_FOLDER_GIT_REPO_DIR"
-    rm -rf "$BUILDKITE_FOLDER_GIT_REPO_DIR"
-fi
-
-echo "Cloning repo from $BUILDKITE_FOLDER_BRANCH@$COMMIT_HASH (shallow clone, sparse checkout: .buildkite only)"
-
-# Clone the buildkite folder repo with sparse checkout
-if [ -z "${PYTEST_CURRENT_TEST:-}" ]; then
-  git clone --depth=1 --filter=blob:none --no-checkout $BUILDKITE_FOLDER_GIT_REPO_PATH $BUILDKITE_FOLDER_GIT_REPO_DIR -b $BUILDKITE_FOLDER_BRANCH
-  pushd $BUILDKITE_FOLDER_GIT_REPO_DIR
-  
-  # Setup sparse-checkout to only include .buildkite folder
-  git sparse-checkout init --cone
-  git sparse-checkout set .buildkite
-  
-  git checkout $COMMIT_HASH
-  popd
-fi
-
-# Copy .buildkite folder from buildkite folder repo
-if [ -d "$BUILDKITE_FOLDER_GIT_REPO_DIR/.buildkite" ]; then
-    echo "Copying .buildkite folder from buildkite folder repo..."
-    
-    # Create .buildkite directory if it doesn't exist
-    mkdir -p "$REPO_ROOT/.buildkite"
-    
-    # Copy specific subdirectories
-    if [ -d "$BUILDKITE_FOLDER_GIT_REPO_DIR/.buildkite/dagster-buildkite" ]; then
-        cp -r "$BUILDKITE_FOLDER_GIT_REPO_DIR/.buildkite/dagster-buildkite" "$REPO_ROOT/.buildkite/"
-        echo "Copied dagster-buildkite"
-    fi
-    
-    if [ -d "$BUILDKITE_FOLDER_GIT_REPO_DIR/.buildkite/hooks" ]; then
-        cp -r "$BUILDKITE_FOLDER_GIT_REPO_DIR/.buildkite/hooks" "$REPO_ROOT/.buildkite/"
-        echo "Copied hooks"
-    fi
-    
-    if [ -d "$BUILDKITE_FOLDER_GIT_REPO_DIR/.buildkite/scripts" ]; then
-        cp -r "$BUILDKITE_FOLDER_GIT_REPO_DIR/.buildkite/scripts" "$REPO_ROOT/.buildkite/"
-        echo "Copied scripts"
-    fi
-
-    if [ -d "$BUILDKITE_FOLDER_GIT_REPO_DIR/.buildkite/buildkite_shared" ]; then
-        cp -r "$BUILDKITE_FOLDER_GIT_REPO_DIR/.buildkite/buildkite_shared" "$REPO_ROOT/.buildkite/dagster-buildkite"
-        echo "Copied shared"
-    fi
-    
-    echo "Successfully copied .buildkite folder to current repository"
-else
-    echo "Error: .buildkite folder not found in buildkite folder repository"
-    exit 1
->>>>>>> a375ae35
 fi
 
 # Copy the .buildkite folder to the current repository
